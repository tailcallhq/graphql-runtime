extern crate proc_macro;

use proc_macro::TokenStream;
use quote::{format_ident, quote, ToTokens};
use syn::spanned::Spanned;
use syn::{parse_macro_input, Data, DeriveInput, Fields, Index};

const MERGE_RIGHT_FN: &str = "merge_right_fn";
const MERGE_RIGHT: &str = "merge_right";

#[derive(Default)]
struct Attrs {
    merge_right_fn: Option<syn::ExprPath>,
}

fn get_attrs(attrs: &[syn::Attribute]) -> syn::Result<Attrs> {
    let mut attrs_ret = Attrs::default();
    for attr in attrs {
        if attr.path().is_ident(MERGE_RIGHT) {
            attr.parse_nested_meta(|meta| {
                if meta.path.is_ident(MERGE_RIGHT_FN) {
                    let p: syn::Expr = meta.value()?.parse()?;
                    let lit =
                        if let syn::Expr::Lit(syn::ExprLit { lit: syn::Lit::Str(lit), .. }) = p {
                            let suffix = lit.suffix();
                            if !suffix.is_empty() {
                                return Err(syn::Error::new(
                                    lit.span(),
                                    format!("unexpected suffix `{}` on string literal", suffix),
                                ));
                            }
                            lit
                        } else {
                            return Err(syn::Error::new(
                                p.span(),
                                format!(
                                    "expected merge_right {} attribute to be a string.",
                                    MERGE_RIGHT_FN
                                ),
                            ));
                        };
                    let expr_path: syn::ExprPath = lit.parse()?;
                    attrs_ret.merge_right_fn = Some(expr_path);
                    Ok(())
                } else {
                    Err(syn::Error::new(attr.span(), "Unknown helper attribute."))
                }
            })?;
        }
    }
    Ok(attrs_ret)
}

pub fn expand_merge_right_derive(input: TokenStream) -> TokenStream {
    let input = parse_macro_input!(input as DeriveInput);

    let name = input.ident.clone();
    let generics = input.generics.clone();
    let gen = match input.data {
        // Implement for structs
        Data::Struct(data) => {
            let fields = match &data.fields {
                Fields::Named(fields) => &fields.named,
                Fields::Unnamed(fields) => &fields.unnamed,
                Fields::Unit => {
                    return quote! {
<<<<<<< HEAD
                        impl MergeRight for #name {
                            fn merge_right(self, other: Self) -> Self {
                                other
=======
                        impl crate::core::merge_right::MergeRight for #name {
                            fn merge_right(self, other: Self) -> crate::core::valid::Valid<Self, String> {
                                crate::core::valid::Valid::succeed(other)
>>>>>>> 83706b14
                            }
                        }
                    }
                    .into()
                }
            };

            let merge_logic = fields.iter().enumerate().map(|(i, f)| {
<<<<<<< HEAD
                let attrs = get_attrs(&f.attrs);
                if let Err(err) = attrs {
                    panic!("{}", err);
                }
                let attrs = attrs.unwrap();
                let name = &f.ident;

                match &data.fields {
                    Fields::Named(_) => {
                        if let Some(merge_right_fn) = attrs.merge_right_fn {
                            quote! {
                                #name: #merge_right_fn(self.#name, other.#name),
                            }
                        } else {
                            quote! {
                                #name: self.#name.merge_right(other.#name),
                            }
                        }
                    }
                    Fields::Unnamed(_) => {
                        let name = Index::from(i);
                        if let Some(merge_right_fn) = attrs.merge_right_fn {
                            quote! {
                                #merge_right_fn(self.#name, other.#name),
                            }
                        } else {
                            quote! {
                                self.#name.merge_right(other.#name),
=======
                let attrs = get_attrs(&f.attrs).unwrap();
                let name = &f.ident;

                match &data.fields {
                    Fields::Named(_) | Fields::Unnamed(_) => {
                        let merge = if let Some(merge_right_fn) = attrs.merge_right_fn {
                            quote! {
                                #merge_right_fn(self.#name, other.#name)
                            }
                        } else {
                            quote! {
                                self.#name.merge_right(other.#name)
                            }
                        };

                        if i == 0 {
                            merge
                        } else {
                            quote! {
                                .fuse(#merge)
>>>>>>> 83706b14
                            }
                        }
                    }
                    Fields::Unit => unreachable!(),
<<<<<<< HEAD
=======
                }
            });

            let fields = fields.iter().enumerate().map(|(i, f)| match &f.ident {
                Some(name) => name.clone().to_token_stream(),
                None => {
                    let name = format_ident!("x{i}");
                    name.to_token_stream()
>>>>>>> 83706b14
                }
            });
            let fields_initializer = fields.clone();

            let generics_lt = generics.lt_token;
            let generics_gt = generics.gt_token;
            let generics_params = generics.params;

            let generics_del = quote! {
                #generics_lt #generics_params #generics_gt
            };

            let initializer = match data.fields {
                Fields::Named(_) => quote! {
                    Self {
<<<<<<< HEAD
                        #(#merge_logic)*
                    }
                },
                Fields::Unnamed(_) => quote! {
                    Self(#(#merge_logic)*)
=======
                        #(#fields),*
                    }
                },
                Fields::Unnamed(_) => quote! {
                    Self(#(#fields),*)
>>>>>>> 83706b14
                },
                Fields::Unit => unreachable!(),
            };

            quote! {
<<<<<<< HEAD
                impl #generics_del MergeRight for #name #generics_del {
                    fn merge_right(self, other: Self) -> Self {
                        #initializer
=======
                impl #generics_del crate::core::merge_right::MergeRight for #name #generics_del {
                    fn merge_right(self, other: Self) -> crate::core::valid::Valid<Self, String> {
                        use crate::core::valid::Validator;

                        #(#merge_logic)*
                        .map(|(#(#fields_initializer),*)| {
                            #initializer
                        })
>>>>>>> 83706b14
                    }
                }
            }
        }
        // Implement for enums
        Data::Enum(_) => quote! {
            impl crate::core::merge_right::MergeRight for #name {
                fn merge_right(self, other: Self) -> crate::core::valid::Valid<Self, String> {
                    crate::core::valid::Valid::succeed(other)
                }
            }
        },
        // Optionally handle or disallow unions
        Data::Union(_) => {
            return syn::Error::new_spanned(input, "Union types are not supported by MergeRight")
                .to_compile_error()
                .into()
        }
    };

    gen.into()
}

#[cfg(test)]
mod tests {
    use syn::{parse_quote, Attribute};

    use super::*;

    #[test]
    fn test_get_attrs_invalid_type() {
        let attrs: Vec<Attribute> = vec![parse_quote!(#[merge_right(merge_right_fn = 123)])];
        let result = get_attrs(&attrs);
        assert!(
            result.is_err(),
            "Expected error with non-string type for `merge_right_fn`"
        );
    }

    #[test]
    fn test_get_attrs_unexpected_suffix() {
        let attrs: Vec<Attribute> =
            vec![parse_quote!(#[merge_right(merge_right_fn = "some_fn()")])];
        let result = get_attrs(&attrs);
        assert!(
            result.is_err(),
            "Expected error with unexpected suffix on string literal"
        );
    }
}<|MERGE_RESOLUTION|>--- conflicted
+++ resolved
@@ -1,7 +1,7 @@
 extern crate proc_macro;
 
 use proc_macro::TokenStream;
-use quote::{format_ident, quote, ToTokens};
+use quote::quote;
 use syn::spanned::Spanned;
 use syn::{parse_macro_input, Data, DeriveInput, Fields, Index};
 
@@ -64,15 +64,9 @@
                 Fields::Unnamed(fields) => &fields.unnamed,
                 Fields::Unit => {
                     return quote! {
-<<<<<<< HEAD
-                        impl MergeRight for #name {
+                        impl crate::core::merge_right::MergeRight for #name {
                             fn merge_right(self, other: Self) -> Self {
                                 other
-=======
-                        impl crate::core::merge_right::MergeRight for #name {
-                            fn merge_right(self, other: Self) -> crate::core::valid::Valid<Self, String> {
-                                crate::core::valid::Valid::succeed(other)
->>>>>>> 83706b14
                             }
                         }
                     }
@@ -81,7 +75,6 @@
             };
 
             let merge_logic = fields.iter().enumerate().map(|(i, f)| {
-<<<<<<< HEAD
                 let attrs = get_attrs(&f.attrs);
                 if let Err(err) = attrs {
                     panic!("{}", err);
@@ -110,46 +103,12 @@
                         } else {
                             quote! {
                                 self.#name.merge_right(other.#name),
-=======
-                let attrs = get_attrs(&f.attrs).unwrap();
-                let name = &f.ident;
-
-                match &data.fields {
-                    Fields::Named(_) | Fields::Unnamed(_) => {
-                        let merge = if let Some(merge_right_fn) = attrs.merge_right_fn {
-                            quote! {
-                                #merge_right_fn(self.#name, other.#name)
-                            }
-                        } else {
-                            quote! {
-                                self.#name.merge_right(other.#name)
-                            }
-                        };
-
-                        if i == 0 {
-                            merge
-                        } else {
-                            quote! {
-                                .fuse(#merge)
->>>>>>> 83706b14
                             }
                         }
                     }
                     Fields::Unit => unreachable!(),
-<<<<<<< HEAD
-=======
                 }
             });
-
-            let fields = fields.iter().enumerate().map(|(i, f)| match &f.ident {
-                Some(name) => name.clone().to_token_stream(),
-                None => {
-                    let name = format_ident!("x{i}");
-                    name.to_token_stream()
->>>>>>> 83706b14
-                }
-            });
-            let fields_initializer = fields.clone();
 
             let generics_lt = generics.lt_token;
             let generics_gt = generics.gt_token;
@@ -162,38 +121,19 @@
             let initializer = match data.fields {
                 Fields::Named(_) => quote! {
                     Self {
-<<<<<<< HEAD
                         #(#merge_logic)*
                     }
                 },
                 Fields::Unnamed(_) => quote! {
                     Self(#(#merge_logic)*)
-=======
-                        #(#fields),*
-                    }
-                },
-                Fields::Unnamed(_) => quote! {
-                    Self(#(#fields),*)
->>>>>>> 83706b14
                 },
                 Fields::Unit => unreachable!(),
             };
 
             quote! {
-<<<<<<< HEAD
-                impl #generics_del MergeRight for #name #generics_del {
+                impl #generics_del crate::core::merge_right::MergeRight for #name #generics_del {
                     fn merge_right(self, other: Self) -> Self {
                         #initializer
-=======
-                impl #generics_del crate::core::merge_right::MergeRight for #name #generics_del {
-                    fn merge_right(self, other: Self) -> crate::core::valid::Valid<Self, String> {
-                        use crate::core::valid::Validator;
-
-                        #(#merge_logic)*
-                        .map(|(#(#fields_initializer),*)| {
-                            #initializer
-                        })
->>>>>>> 83706b14
                     }
                 }
             }
@@ -201,8 +141,8 @@
         // Implement for enums
         Data::Enum(_) => quote! {
             impl crate::core::merge_right::MergeRight for #name {
-                fn merge_right(self, other: Self) -> crate::core::valid::Valid<Self, String> {
-                    crate::core::valid::Valid::succeed(other)
+                fn merge_right(self, other: Self) -> Self {
+                    other
                 }
             }
         },
