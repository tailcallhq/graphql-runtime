[package]
name = "tailcall-aws-lambda"
version = "0.1.0"
edition = "2021"

# Starting in Rust 1.62 you can use `cargo add` to add dependencies 
# to your project.
#
# If you're using an older Rust version,
# download cargo-edit(https://github.com/killercup/cargo-edit#installation) 
# to install the `add` subcommand.
#
# Running `cargo add DEPENDENCY_NAME` will
# add the latest version of a dependency to the list,
# and it will keep the alphabetic ordering for you.

[dependencies]
lambda_http = "0.11.1"
lambda_runtime = "0.11.1"
tokio = { version = "1", features = ["macros", "fs"] }
tracing = { version = "0.1.40", features = ["log"] }
tracing-subscriber = { version = "0.3.18", default-features = false, features = ["fmt"] }
dotenvy = "0.15.7"

anyhow = "1.0.82"
async-trait = "0.1.80"
<<<<<<< HEAD
hyper = { version = "1.3.1", default-features = false }
http-body-util = "0.1.1"
=======
async-graphql-value = "7.0.3"
hyper = { version = "0.14.28", default-features = false }
>>>>>>> 13c5049d
reqwest = { version = "0.11", default-features = false }
tailcall = { path = "..", default-features = false }<|MERGE_RESOLUTION|>--- conflicted
+++ resolved
@@ -24,12 +24,8 @@
 
 anyhow = "1.0.82"
 async-trait = "0.1.80"
-<<<<<<< HEAD
+async-graphql-value = "7.0.3"
 hyper = { version = "1.3.1", default-features = false }
 http-body-util = "0.1.1"
-=======
-async-graphql-value = "7.0.3"
-hyper = { version = "0.14.28", default-features = false }
->>>>>>> 13c5049d
 reqwest = { version = "0.11", default-features = false }
 tailcall = { path = "..", default-features = false }