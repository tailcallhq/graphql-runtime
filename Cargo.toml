--- conflicted
+++ resolved
@@ -13,17 +13,10 @@
 
 mimalloc = { version = "0.1.39", default-features = false, optional = true }
 http-cache-reqwest = { version = "0.12.0", features = [
-<<<<<<< HEAD
    "manager-moka",
 ], default-features = false, optional = true }
 moka = { version = "0.12.2", default-features = false, features = [
    "future",
-=======
-    "manager-moka",
-], default-features = false, optional = true }
-moka = { version = "0.12.3", default-features = false, features = [
-    "future",
->>>>>>> adab6334
 ], optional = true }
 hyper-rustls = { version = "0.24.2", optional = true }
 rustls = { version = "0.21.9", optional = true }
@@ -43,7 +36,6 @@
 serde_urlencoded = "0.7.1"
 url = { version = "2", features = ["serde"] }
 reqwest = { version = "0.11", features = [
-<<<<<<< HEAD
    "json",
    "rustls-tls",
 ], default-features = false }
@@ -54,17 +46,6 @@
    "opentelemetry",
 ] }
 async-graphql-value = "6.0.11"
-=======
-    "json",
-    "rustls-tls",
-], default-features = false }
-async-graphql = { version = "7.0.0", features = [
-    "dynamic-schema",
-    "dataloader",
-    "apollo_tracing",
-] }
-async-graphql-value = "7.0.0"
->>>>>>> adab6334
 indexmap = "2.1"
 once_cell = "1.19.0"
 mini-v8 = { version = "0.4.1", optional = true }
@@ -77,12 +58,7 @@
 cache_control = "0.2.0"
 nom = "7.1.3"
 exitcode = "1.1.2"
-<<<<<<< HEAD
 resource = "0.5.0"
-=======
-log = "0.4.20"
-env_logger = "0.10.1"
->>>>>>> adab6334
 stripmargin = "0.1.1"
 num_cpus = "1.16.0"
 fnv = "1.0.7"
@@ -92,13 +68,8 @@
 lru = { version = "0.12.1" }
 webbrowser = { version = "0.8.12", features = ["hardened", "disable-wsl"] }
 async-std = { version = "1.12.0", features = [
-<<<<<<< HEAD
    "wasm-bindgen-futures",
    "unstable",
-=======
-    "wasm-bindgen-futures",
-    "unstable",
->>>>>>> adab6334
 ] }
 ttl_cache = "0.5.1"
 protox = "0.5.1"
@@ -127,6 +98,7 @@
 tracing-subscriber = "0.3.18"
 tracing-opentelemetry = "0.22.0"
 
+
 [dev-dependencies]
 criterion = "0.5.1"
 httpmock = "0.7.0"
@@ -136,7 +108,6 @@
 [features]
 unsafe-js = ["dep:mini-v8"]
 default = [
-<<<<<<< HEAD
    "tokio/fs",
    "tokio/rt-multi-thread",
    "mimalloc",
@@ -146,17 +117,6 @@
    "rustls",
    "rustls-pemfile",
    "inquire",
-=======
-    "tokio/fs",
-    "tokio/rt-multi-thread",
-    "mimalloc",
-    "http-cache-reqwest",
-    "moka",
-    "hyper-rustls",
-    "rustls",
-    "rustls-pemfile",
-    "inquire",
->>>>>>> adab6334
 ]
 
 
