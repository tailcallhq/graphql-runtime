--- conflicted
+++ resolved
@@ -20,9 +20,8 @@
 ], optional = true }
 hyper-rustls = { version = "0.25.0", optional = true }
 rustls = { version = "0.22.2", optional = true }
-<<<<<<< HEAD
-rustls-pki-types = "1.3.0"
-inquire = { version = "0.6.2", optional = true }
+rustls-pki-types = "1.3.1"
+inquire = { version = "0.7.0", optional = true }
 tonic = { version = "0.9.2", optional = true }
 opentelemetry = { version = "0.21.0", features = [
    "trace",
@@ -49,10 +48,6 @@
    "tls-roots",
 ], optional = true }
 opentelemetry-appender-tracing = { version = "0.2.0", default-features = false, optional = true }
-=======
-rustls-pki-types = "1.3.1"
-inquire = { version = "0.7.0", optional = true }
->>>>>>> c9f7d6ec
 
 # dependencies safe for wasm:
 
