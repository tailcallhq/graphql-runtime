--- conflicted
+++ resolved
@@ -83,14 +83,9 @@
 which = { version = "6.0.0", optional = true }
 async-recursion = "1.0.5"
 tempfile = "3.10.0"
-<<<<<<< HEAD
-deno_core = { version = "0.260.0", optional = true, default-features = false, features = ["v8_use_custom_libcxx"]}
-serde_v8 = { version= "0.169.0", optional = true }
-itertools = "0.12.1"
-=======
 deno_core = { version = "0.261.0", optional = true, default-features = false, features = ["v8_use_custom_libcxx"]}
 serde_v8 = { version= "0.170.0", optional = true }
->>>>>>> 20fe3362
+itertools = "0.12.1"
 
 [dev-dependencies]
 criterion = "0.5.1"
