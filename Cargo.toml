--- conflicted
+++ resolved
@@ -81,13 +81,10 @@
 update-informer = { version = "1.1.0", default-features = false, features = ["github", "reqwest"], optional = true }
 lazy_static = "1.4.0"
 which = { version = "6.0.0", optional = true }
-<<<<<<< HEAD
+async-recursion = "1.0.5"
+tempfile = "3.10.0"
 deno_core = { version = "0.257.0", optional = true }
 serde_v8 = { version= "0.167.0", optional = true }
-=======
-async-recursion = "1.0.5"
-tempfile = "3.10.0"
->>>>>>> 72c31e73
 
 [dev-dependencies]
 criterion = "0.5.1"
