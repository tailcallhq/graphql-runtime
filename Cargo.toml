--- conflicted
+++ resolved
@@ -165,11 +165,7 @@
 indenter = "0.3.3"
 derive_more = { workspace = true }
 strum = "0.26.2"
-<<<<<<< HEAD
 notify = "6.1.1"
-maplit = "1.0.2"
-=======
->>>>>>> d02b6e6c
 
 [dev-dependencies]
 datatest-stable = "0.2.9"
