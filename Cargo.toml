[package]
name = "tailcall"
version = "0.1.0"
edition = "2021"

[[bin]]
name = "tailcall"
path = "src/main.rs"

[workspace.dependencies]
anyhow = "1.0.82"
async-graphql = { version = "7.0.3" }
futures-util = { version = "0.3.30" }
indexmap = "2.2.6"
insta = { version = "1.38.0", features = ["json"] }
tokio = { version = "1.37.0", features = ["rt", "time"] }
reqwest = { version = "0.11", features = [
    "json",
    "rustls-tls",
], default-features = false }
tracing = "0.1.40"
lazy_static = "1.4.0"
serde_json = { version = "1.0.116", features = ["preserve_order"] }
serde = { version = "1.0.200", features = ["derive"] }


[dependencies]
# dependencies specific to CLI must have optional = true and the dep should be added to default feature.
# one needs to add default feature tag if it is something IO related or might conflict with WASM

mimalloc = { version = "0.1.41", default-features = false, optional = true }
http-cache-reqwest = { version = "0.13.0", features = [
    "manager-moka",
], default-features = false, optional = true }
moka = { version = "0.12.7", default-features = false, features = [
    "future",
], optional = true }
hyper-rustls = { version = "0.25.0", optional = true }
rustls = { version = "0.23.5", optional = true, features = [
    "std",
], default-features = false }
rustls-pki-types = "1.5.0"
inquire = { version = "0.7.5", optional = true }
opentelemetry-otlp = { version = "0.16.0", features = [
    "trace",
    "logs",
    "metrics",
    # required to make grpc requests
    "tls-roots",
], optional = true }
opentelemetry-system-metrics = { version = "0.2.0", optional = true }
tailcall-http-cache = { path = "tailcall-http-cache", optional = true }
tailcall-version = { path = "./tailcall-version", optional = true }


# dependencies safe for wasm:

rustls-pemfile = { version = "1.0.4" }
schemars = { version = "0.8.17", features = ["derive"] }
hyper = { version = "0.14.28", features = ["server"], default-features = false }
tokio = { workspace = true }
anyhow = { workspace = true }
reqwest = { workspace = true }
derive_setters = "0.1.6"
derive-getters = "0.4.0"
thiserror = "1.0.59"
serde_json = { workspace = true }
serde = { workspace = true }
serde_qs = "0.13"
serde_yaml = "0.9.34"
serde_urlencoded = "0.7.1"
url = { version = "2.5.0", features = ["serde"] }
indexmap = { workspace = true }
once_cell = "1.19.0"
clap = { version = "4.5.4", features = ["derive"] }
colored = "2.1.0"
regex = "1.10.4"
reqwest-middleware = "0.2.5"
async-trait = "0.1.80"
serde_path_to_error = "0.1.16"
cache_control = "0.2.0"
nom = "7.1.3"
exitcode = "1.1.2"
resource = "0.5.0"
stripmargin = "0.1.1"
num_cpus = "1.16.0"
fnv = "1.0.7"
futures-channel = { version = "0.3.30" }
futures-timer = { version = "3.0.3", features = ["wasm-bindgen"] }
futures-util = { workspace = true }
lru = { version = "0.12.3" }
async-std = { version = "1.12.0", features = [
    "wasm-bindgen-futures",
    "unstable",
] }
ttl_cache = { version = "0.5.1", features = ["stats"] }
protox = "0.6.0"
protox-parse = "0.6.0"
prost-reflect = { version = "0.13.1", features = ["serde"] }
prost = "0.12.4"
update-informer = { version = "1.1.0", default-features = false, features = [
    "github",
    "reqwest",
], optional = true }
lazy_static = { workspace = true }
which = { version = "6.0.1", optional = true }
async-recursion = "1.1.1"
rquickjs = { "version" = "0.5.1", optional = true, features = ["macro"] }
strum_macros = "0.26.4"
# TODO: disable some levels with features?
tracing = { workspace = true }
tracing-subscriber = { version = "0.3.18", features = [
    "default",
    "fmt",
    "env-filter",
] }
tracing-opentelemetry = "0.24.0"
getrandom = { version = "0.2.14", features = ["js"] }
prometheus = "0.13.4"
tonic = { version = "0.11.0", default-features = false }
opentelemetry-semantic-conventions = "0.15.0"
opentelemetry = { version = "0.23.0", features = ["trace", "logs", "metrics"] }
opentelemetry_sdk = { version = "0.23.0", features = [
    "trace",
    "logs",
    "metrics",
] }
opentelemetry-http = "0.12.0"
opentelemetry-stdout = { version = "0.4.0", features = [
    "trace",
    "logs",
    "metrics",
] }
opentelemetry-appender-tracing = { version = "0.4.0" }
opentelemetry-prometheus = "0.16.0"
phonenumber = "0.3.4"
chrono = "0.4.38"
async-graphql-extension-apollo-tracing = { version = "3.2.15" }
headers = "0.3.9" # previous version until hyper is updated to 1+
mime = "0.3.17"
htpasswd-verify = { version = "0.3.0", git = "https://github.com/twistedfall/htpasswd-verify", rev = "ff14703083cbd639f7d05622b398926f3e718d61" } # fork version that is wasm compatible
jsonwebtoken = "9.3.0"
async-graphql-value = "7.0.3"
async-graphql = { workspace = true, features = [
    "dynamic-schema",
    "dataloader",
    "apollo_tracing",
    "opentelemetry",
] }
dotenvy = "0.15.7"
convert_case = "0.6.0"
rand = "0.8.5"
tailcall-macros = { path = "tailcall-macros" }
tailcall-tracker = { path = "tailcall-tracker", optional = true }
tonic-types = "0.11.0"
datatest-stable = "0.2.9"
tokio-test = "0.4.4"
base64 = "0.22.1"
tailcall-hasher = { path = "tailcall-hasher" }
serde_json_borrow = "0.5.0"
Inflector = "0.11.4"
path-clean = "=1.0.1"
pathdiff = "0.2.1"
num = "0.4.3"
indenter = "0.3.3"
derive_more = "0.99.18"

[dev-dependencies]
tailcall-prettier = { path = "tailcall-prettier" }
criterion = "0.5.1"
httpmock = "0.7.0"
pretty_assertions = "1.4.0"
stripmargin = "0.1.1"
markdown = "1.0.0-alpha.17"
insta = { workspace = true }
tempfile = "3.10.1"
temp-env = "0.3.6"
maplit = "1.0.2"
tailcall-fixtures = { path = "./tailcall-fixtures" }
<<<<<<< HEAD
http-cache-semantics = { version = "1.0.1", default-features = false, features = ["with_serde", "reqwest"]}
cacache = { version = "13.0.0", default-features = false, features = ["tokio-runtime", "mmap"] }
=======
test-log = { version = "0.2.16", default-features = false, features = ["color", "trace"] }
>>>>>>> f464794b

[features]

# Feature Flag to enable V8.
# V8 currently is not support on all platforms so, we control it via this feature flag.
js = ["dep:rquickjs"]

# Feature Flag to core CLI features.
# This is created to control what we expose for WASM.
# Will be deprecated once we move CLI to it's own crate and WASM builds won't depend on it.
cli = [
    "tokio/fs",
    "tokio/rt-multi-thread",
    "dep:mimalloc",
    "dep:http-cache-reqwest",
    "dep:moka",
    "dep:hyper-rustls",
    "dep:rustls",
    "dep:inquire",
    "dep:which",
    "dep:update-informer",
    "opentelemetry_sdk/testing",
    "opentelemetry_sdk/rt-tokio",
    "dep:opentelemetry-otlp",
    "dep:opentelemetry-system-metrics",
    "dep:tailcall-tracker",
    "dep:tailcall-http-cache",
    "dep:tailcall-version"
]

# Feature flag to enable all default features.
# This is used by default locally while developing and on CI.
# We generally want to interface via CLI and have V8 enabled, while running tests.
default = ["cli", "js"]


[workspace]
members = [
    ".",
    "tailcall-typedefs",
    "tailcall-aws-lambda",
    "tailcall-cloudflare",
    "tailcall-macros",
    "tailcall-prettier",
    "tailcall-fixtures",
    "tailcall-upstream-grpc",
    "tailcall-tracker",
    "tailcall-hasher",
    "tailcall-http-cache",
    "tailcall-version",
]

# Boost execution_spec snapshot diffing performance
[profile.dev.package]
insta.opt-level = 3
similar.opt-level = 3

[profile.release]
opt-level = 3
codegen-units = 1
panic = 'abort'
lto = 'fat'
debug = false
incremental = false
overflow-checks = false

[profile.release.package.tailcall-cloudflare]
strip = true
codegen-units = 1
opt-level = 'z'

[[bench]]
name = "tailcall_benches"
harness = false

[[test]]
name = "execution_spec"
harness = false

[[test]]
name = "json_to_config_spec"
path = "src/core/generator/tests/json_to_config_spec.rs"
harness = false

[[test]]
name = "config_generator_spec"
path = "src/core/generator/tests/config_generator_spec.rs"
harness = false<|MERGE_RESOLUTION|>--- conflicted
+++ resolved
@@ -177,12 +177,9 @@
 temp-env = "0.3.6"
 maplit = "1.0.2"
 tailcall-fixtures = { path = "./tailcall-fixtures" }
-<<<<<<< HEAD
 http-cache-semantics = { version = "1.0.1", default-features = false, features = ["with_serde", "reqwest"]}
 cacache = { version = "13.0.0", default-features = false, features = ["tokio-runtime", "mmap"] }
-=======
 test-log = { version = "0.2.16", default-features = false, features = ["color", "trace"] }
->>>>>>> f464794b
 
 [features]
 
