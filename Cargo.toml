--- conflicted
+++ resolved
@@ -65,14 +65,11 @@
 protox = "0.5.1"
 prost-reflect = { version = "0.12.0", features = ["serde"] }
 prost = "0.12.3"
-<<<<<<< HEAD
+worker = "0.0.18"
 headers = "0.3.9" # previous version until hyper is updated to 1+
 jwtk = { version = "0.3.0", default-features = false }
 mime = "0.3.17"
 htpasswd-verify = "0.3.0"
-=======
-worker = "0.0.18"
->>>>>>> 22591a18
 
 
 [dev-dependencies]
