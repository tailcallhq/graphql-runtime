use std::borrow::Cow;
use std::collections::BTreeMap;
use std::sync::Arc;
use std::time::Duration;

use async_graphql::context::SelectionField;
use async_graphql::{Name, Value};
use async_graphql_value::ConstValue;
use async_trait::async_trait;
use criterion::{BenchmarkId, Criterion};
use http_cache_reqwest::{Cache, CacheMode, HttpCache, HttpCacheOptions, MokaManager};
use hyper::body::Bytes;
use hyper::header::HeaderValue;
use hyper::HeaderMap;
use indexmap::IndexMap;
use once_cell::sync::Lazy;
use reqwest::{Client, Request};
use reqwest_middleware::{ClientBuilder, ClientWithMiddleware};
<<<<<<< HEAD
use tailcall::blueprint::{Server, Upstream};
use tailcall::cache::InMemoryCache;
use tailcall::http::{RequestContext, Response};
use tailcall::javascript::{Command, Event};
use tailcall::lambda::{EvaluationContext, ResolverContextLike};
use tailcall::path::PathString;
use tailcall::runtime::TargetRuntime;
use tailcall::{EnvIO, FileIO, HttpIO, WorkerIO};

pub struct JsRuntime {}

impl JsRuntime {
    pub fn init() -> Self {
        Self {}
    }
}

#[async_trait::async_trait]
impl WorkerIO<Event, Command> for JsRuntime {
    async fn call(&self, _: String, _: Event) -> anyhow::Result<Option<Command>> {
        todo!()
    }
}

#[async_trait::async_trait]
impl WorkerIO<Option<ConstValue>, ConstValue> for JsRuntime {
    async fn call(&self, _: String, _: Option<ConstValue>) -> anyhow::Result<Option<ConstValue>> {
        todo!()
    }
}
=======
use tailcall::{
    EnvIO, EvaluationContext, FileIO, HttpIO, InMemoryCache, PathString, RequestContext,
    ResolverContextLike, Response, Server, TargetRuntime, Upstream,
};
>>>>>>> b74f247f

struct Http {
    client: ClientWithMiddleware,
    http2_only: bool,
}

impl Http {
    fn init(upstream: &Upstream) -> Self {
        let mut builder = Client::builder()
            .tcp_keepalive(Some(Duration::from_secs(upstream.tcp_keep_alive)))
            .timeout(Duration::from_secs(upstream.timeout))
            .connect_timeout(Duration::from_secs(upstream.connect_timeout))
            .http2_keep_alive_interval(Some(Duration::from_secs(upstream.keep_alive_interval)))
            .http2_keep_alive_timeout(Duration::from_secs(upstream.keep_alive_timeout))
            .http2_keep_alive_while_idle(upstream.keep_alive_while_idle)
            .pool_idle_timeout(Some(Duration::from_secs(upstream.pool_idle_timeout)))
            .pool_max_idle_per_host(upstream.pool_max_idle_per_host)
            .user_agent(upstream.user_agent.clone());

        // Add Http2 Prior Knowledge
        if upstream.http2_only {
            builder = builder.http2_prior_knowledge();
        }

        // Add Http Proxy
        if let Some(ref proxy) = upstream.proxy {
            builder = builder.proxy(
                reqwest::Proxy::http(proxy.url.clone())
                    .expect("Failed to set proxy in http client"),
            );
        }

        let mut client = ClientBuilder::new(builder.build().expect("Failed to build client"));

        if upstream.http_cache {
            client = client.with(Cache(HttpCache {
                mode: CacheMode::Default,
                manager: MokaManager::default(),
                options: HttpCacheOptions::default(),
            }))
        }
        Self { client: client.build(), http2_only: upstream.http2_only }
    }
}

#[async_trait]
impl HttpIO for Http {
    async fn execute(&self, mut request: Request) -> anyhow::Result<Response<Bytes>> {
        if self.http2_only {
            *request.version_mut() = reqwest::Version::HTTP_2;
        }
        let resp = self.client.execute(request).await?;
        Response::from_reqwest(resp).await
    }
}

struct Env {}

impl EnvIO for Env {
    fn get(&self, _: &str) -> Option<Cow<'_, str>> {
        unimplemented!("Not needed for this bench")
    }
}

struct File;
#[async_trait]
impl FileIO for File {
    async fn write<'a>(&'a self, _: &'a str, _: &'a [u8]) -> anyhow::Result<()> {
        unimplemented!("Not needed for this bench")
    }

    async fn read<'a>(&'a self, _: &'a str) -> anyhow::Result<String> {
        unimplemented!("Not needed for this bench")
    }
}

const INPUT_VALUE: &[&[&str]] = &[
    // existing values
    &["value", "root"],
    &["value", "nested", "existing"],
    // missing values
    &["value", "missing"],
    &["value", "nested", "missing"],
];

const ARGS_VALUE: &[&[&str]] = &[
    // existing values
    &["args", "root"],
    &["args", "nested", "existing"],
    // missing values
    &["args", "missing"],
    &["args", "nested", "missing"],
];

const HEADERS_VALUE: &[&[&str]] = &[&["headers", "existing"], &["headers", "missing"]];

const VARS_VALUE: &[&[&str]] = &[&["vars", "existing"], &["vars", "missing"]];

static TEST_VALUES: Lazy<Value> = Lazy::new(|| {
    let mut root = IndexMap::new();
    let mut nested = IndexMap::new();

    nested.insert(
        Name::new("existing"),
        Value::String("nested-test".to_owned()),
    );

    root.insert(Name::new("root"), Value::String("root-test".to_owned()));
    root.insert(Name::new("nested"), Value::Object(nested));

    Value::Object(root)
});

static TEST_ARGS: Lazy<IndexMap<Name, Value>> = Lazy::new(|| {
    let mut root = IndexMap::new();
    let mut nested = IndexMap::new();

    nested.insert(
        Name::new("existing"),
        Value::String("nested-test".to_owned()),
    );

    root.insert(Name::new("root"), Value::String("root-test".to_owned()));
    root.insert(Name::new("nested"), Value::Object(nested));

    root
});

static TEST_HEADERS: Lazy<HeaderMap> = Lazy::new(|| {
    let mut map = HeaderMap::new();

    map.insert("x-existing", HeaderValue::from_static("header"));

    map
});

static TEST_VARS: Lazy<BTreeMap<String, String>> = Lazy::new(|| {
    let mut map = BTreeMap::new();

    map.insert("existing".to_owned(), "var".to_owned());

    map
});

fn to_bench_id(input: &[&str]) -> BenchmarkId {
    BenchmarkId::new("input", input.join("."))
}

#[derive(Clone)]
struct MockGraphqlContext;

impl<'a> ResolverContextLike<'a> for MockGraphqlContext {
    fn value(&'a self) -> Option<&'a Value> {
        Some(&TEST_VALUES)
    }

    fn args(&'a self) -> Option<&'a IndexMap<Name, Value>> {
        Some(&TEST_ARGS)
    }

    fn field(&'a self) -> Option<SelectionField> {
        None
    }

    fn add_error(&'a self, _: async_graphql::ServerError) {}
}

// assert that everything was set up correctly for the benchmark
fn assert_test(eval_ctx: &EvaluationContext<'_, MockGraphqlContext>) {
    // value
    assert_eq!(
        eval_ctx.path_string(&["value", "root"]),
        Some(Cow::Borrowed("root-test"))
    );
    assert_eq!(
        eval_ctx.path_string(&["value", "nested", "existing"]),
        Some(Cow::Borrowed("nested-test"))
    );
    assert_eq!(eval_ctx.path_string(&["value", "missing"]), None);
    assert_eq!(eval_ctx.path_string(&["value", "nested", "missing"]), None);

    // args
    assert_eq!(
        eval_ctx.path_string(&["args", "root"]),
        Some(Cow::Borrowed("root-test"))
    );
    assert_eq!(
        eval_ctx.path_string(&["args", "nested", "existing"]),
        Some(Cow::Borrowed("nested-test"))
    );
    assert_eq!(eval_ctx.path_string(&["args", "missing"]), None);
    assert_eq!(eval_ctx.path_string(&["args", "nested", "missing"]), None);

    // headers
    assert_eq!(
        eval_ctx.path_string(&["headers", "x-existing"]),
        Some(Cow::Borrowed("header"))
    );
    assert_eq!(eval_ctx.path_string(&["headers", "x-missing"]), None);

    // vars
    assert_eq!(
        eval_ctx.path_string(&["vars", "existing"]),
        Some(Cow::Borrowed("var"))
    );
    assert_eq!(eval_ctx.path_string(&["vars", "missing"]), None);
}

fn request_context() -> RequestContext {
    let config_module = tailcall::ConfigModule::default();

    //TODO: default is used only in tests. Drop default and move it to test.
    let upstream = Upstream::try_from(&config_module).unwrap();
    let server = Server::try_from(config_module).unwrap();
    let http = Arc::new(Http::init(&upstream));
    let http2 = Arc::new(Http::init(&upstream.clone().http2_only(true)));
    let runtime = TargetRuntime {
        http2_only: http2,
        http,
        env: Arc::new(Env {}),
        file: Arc::new(File {}),
        cache: Arc::new(InMemoryCache::new()),
        extensions: Arc::new(vec![]),
        http_worker: Arc::new(JsRuntime::init()),
        resolver_worker: Arc::new(JsRuntime::init()),
    };
    RequestContext::new(runtime)
        .server(server)
        .upstream(upstream)
}

pub fn bench_main(c: &mut Criterion) {
    let mut req_ctx = request_context().allowed_headers(TEST_HEADERS.clone());

    req_ctx.server.vars = TEST_VARS.clone();
    let eval_ctx = EvaluationContext::new(&req_ctx, &MockGraphqlContext);

    assert_test(&eval_ctx);

    let all_inputs = INPUT_VALUE
        .iter()
        .chain(ARGS_VALUE)
        .chain(HEADERS_VALUE)
        .chain(VARS_VALUE);

    for input in all_inputs {
        c.bench_with_input(to_bench_id(input), input, |b, input| {
            b.iter(|| eval_ctx.path_string(input));
        });
    }
}<|MERGE_RESOLUTION|>--- conflicted
+++ resolved
@@ -16,16 +16,11 @@
 use once_cell::sync::Lazy;
 use reqwest::{Client, Request};
 use reqwest_middleware::{ClientBuilder, ClientWithMiddleware};
-<<<<<<< HEAD
-use tailcall::blueprint::{Server, Upstream};
-use tailcall::cache::InMemoryCache;
-use tailcall::http::{RequestContext, Response};
 use tailcall::javascript::{Command, Event};
-use tailcall::lambda::{EvaluationContext, ResolverContextLike};
-use tailcall::path::PathString;
-use tailcall::runtime::TargetRuntime;
-use tailcall::{EnvIO, FileIO, HttpIO, WorkerIO};
-
+use tailcall::{
+    WorkerIO, EnvIO, EvaluationContext, FileIO, HttpIO, InMemoryCache, PathString, RequestContext,
+    ResolverContextLike, Response, Server, TargetRuntime, Upstream,
+};
 pub struct JsRuntime {}
 
 impl JsRuntime {
@@ -47,12 +42,6 @@
         todo!()
     }
 }
-=======
-use tailcall::{
-    EnvIO, EvaluationContext, FileIO, HttpIO, InMemoryCache, PathString, RequestContext,
-    ResolverContextLike, Response, Server, TargetRuntime, Upstream,
-};
->>>>>>> b74f247f
 
 struct Http {
     client: ClientWithMiddleware,
