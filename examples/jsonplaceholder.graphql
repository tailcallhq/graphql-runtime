--- conflicted
+++ resolved
@@ -1,11 +1,6 @@
 schema
-<<<<<<< HEAD
-  @server(port: 8000, headers: {cors: {allowOrigins: ["*"], allowHeaders: ["*"], allowMethods: [POST, GET, OPTIONS]}})
+  @server(port: 8000)
   @upstream(baseURL: "http://jsonplaceholder.typicode.com", httpCache: {enable: false, size: 42}, batch: {delay: 100}) {
-=======
-  @server(port: 8000)
-  @upstream(baseURL: "http://jsonplaceholder.typicode.com", httpCache: 42, batch: {delay: 100}) {
->>>>>>> f464794b
   query: Query
 }
 
