--- conflicted
+++ resolved
@@ -1,5 +1,3 @@
-use std::cell::RefCell;
-use std::rc::Rc;
 use std::sync::Arc;
 
 use async_graphql::dynamic::{self, DynamicRequest};
@@ -27,98 +25,14 @@
 impl AppContext {
     #[allow(clippy::too_many_arguments)]
     pub fn new(mut blueprint: Blueprint, runtime: TargetRuntime) -> Self {
-        let http_data_loaders = Rc::new(RefCell::new(vec![]));
-        let gql_data_loaders = Rc::new(RefCell::new(vec![]));
-        let grpc_data_loaders = Rc::new(RefCell::new(vec![]));
+        let mut http_data_loaders = vec![];
+        let mut gql_data_loaders = vec![];
+        let mut grpc_data_loaders = vec![];
 
         for def in blueprint.definitions.iter_mut() {
             if let Definition::ObjectTypeDefinition(def) = def {
                 for field in &mut def.fields {
                     let of_type = field.of_type.clone();
-<<<<<<< HEAD
-                    let runtime = runtime.clone();
-                    let upstream_batch = blueprint.upstream.batch.clone();
-                    field.map_expr(|expr| {
-                        let http_data_loaders = http_data_loaders.clone();
-                        let gql_data_loaders = gql_data_loaders.clone();
-                        let grpc_data_loaders = grpc_data_loaders.clone();
-                        let runtime = runtime.clone();
-                        let of_type = of_type.clone();
-                        let upstream_batch = upstream_batch.clone();
-                        expr.modify(move |expr| {
-                            let http_data_loaders = http_data_loaders.clone();
-                            let gql_data_loaders = gql_data_loaders.clone();
-                            let grpc_data_loaders = grpc_data_loaders.clone();
-                            match expr {
-                                Expression::IO(io) => match io {
-                                    IO::Http { req_template, group_by, .. } => {
-                                        let data_loader = HttpDataLoader::new(
-                                            runtime.http.clone(),
-                                            group_by.clone(),
-                                            matches!(of_type, ListType { .. }),
-                                        )
-                                        .to_data_loader(upstream_batch.clone().unwrap_or_default());
-
-                                        let result = Some(Expression::IO(IO::Http {
-                                            req_template: req_template.clone(),
-                                            group_by: group_by.clone(),
-                                            dl_id: Some(DataLoaderId(
-                                                http_data_loaders.borrow().len(),
-                                            )),
-                                        }));
-
-                                        http_data_loaders.borrow_mut().push(data_loader);
-
-                                        result
-                                    }
-
-                                    IO::GraphQL { req_template, field_name, batch, .. } => {
-                                        let graphql_data_loader =
-                                            GraphqlDataLoader::new(runtime.http.clone(), *batch)
-                                                .to_data_loader(
-                                                    upstream_batch.clone().unwrap_or_default(),
-                                                );
-
-                                        let result = Some(Expression::IO(IO::GraphQL {
-                                            req_template: req_template.clone(),
-                                            field_name: field_name.clone(),
-                                            batch: *batch,
-                                            dl_id: Some(DataLoaderId(
-                                                gql_data_loaders.borrow().len(),
-                                            )),
-                                        }));
-
-                                        gql_data_loaders.borrow_mut().push(graphql_data_loader);
-
-                                        result
-                                    }
-
-                                    IO::Grpc { req_template, group_by, .. } => {
-                                        let data_loader = GrpcDataLoader {
-                                            client: runtime.http2_only.clone(),
-                                            operation: req_template.operation.clone(),
-                                            group_by: group_by.clone(),
-                                        };
-                                        let data_loader = data_loader.to_data_loader(
-                                            upstream_batch.clone().unwrap_or_default(),
-                                        );
-
-                                        let result = Some(Expression::IO(IO::Grpc {
-                                            req_template: req_template.clone(),
-                                            group_by: group_by.clone(),
-                                            dl_id: Some(DataLoaderId(
-                                                grpc_data_loaders.borrow().len(),
-                                            )),
-                                        }));
-
-                                        grpc_data_loaders.borrow_mut().push(data_loader);
-
-                                        result
-                                    }
-                                },
-                                _ => None,
-                            }
-=======
                     let upstream_batch = &blueprint.upstream.batch;
                     field.map_expr(|expr| {
                         expr.modify(|expr| match expr {
@@ -182,7 +96,6 @@
                                 }
                             },
                             _ => None,
->>>>>>> a35ef860
                         })
                     });
                 }
@@ -195,9 +108,9 @@
             schema,
             runtime,
             blueprint,
-            http_data_loaders: Arc::new(http_data_loaders.take()),
-            gql_data_loaders: Arc::new(gql_data_loaders.take()),
-            grpc_data_loaders: Arc::new(grpc_data_loaders.take()),
+            http_data_loaders: Arc::new(http_data_loaders),
+            gql_data_loaders: Arc::new(gql_data_loaders),
+            grpc_data_loaders: Arc::new(grpc_data_loaders),
         }
     }
 
