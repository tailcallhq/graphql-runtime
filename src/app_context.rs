--- conflicted
+++ resolved
@@ -22,11 +22,8 @@
     pub http_data_loaders: Arc<Vec<DataLoader<DataLoaderRequest, HttpDataLoader>>>,
     pub gql_data_loaders: Arc<Vec<DataLoader<DataLoaderRequest, GraphqlDataLoader>>>,
     pub grpc_data_loaders: Arc<Vec<DataLoader<grpc::DataLoaderRequest, GrpcDataLoader>>>,
-<<<<<<< HEAD
+    pub endpoints: EndpointSet<Checked>,
     pub auth_ctx: Arc<GlobalAuthContext>,
-=======
-    pub endpoints: EndpointSet<Checked>,
->>>>>>> 173210f4
 }
 
 impl AppContext {
@@ -112,14 +109,10 @@
             }
         }
 
-<<<<<<< HEAD
-        let schema = blueprint.to_schema();
+        let schema = blueprint
+            .to_schema_with(SchemaModifiers::default().extensions(runtime.extensions.clone()));
         let auth = blueprint.server.auth.clone();
         let auth_ctx = GlobalAuthContext::new(auth, &runtime);
-=======
-        let schema = blueprint
-            .to_schema_with(SchemaModifiers::default().extensions(runtime.extensions.clone()));
->>>>>>> 173210f4
 
         AppContext {
             schema,
@@ -128,11 +121,8 @@
             http_data_loaders: Arc::new(http_data_loaders),
             gql_data_loaders: Arc::new(gql_data_loaders),
             grpc_data_loaders: Arc::new(grpc_data_loaders),
-<<<<<<< HEAD
+            endpoints,
             auth_ctx: Arc::new(auth_ctx),
-=======
-            endpoints,
->>>>>>> 173210f4
         }
     }
 
