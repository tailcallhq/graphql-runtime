use std::num::NonZeroU64;
use std::sync::{Arc, Mutex};

use async_graphql_value::ConstValue;
use cache_control::{Cachability, CacheControl};
use derive_setters::Setters;
use hyper::HeaderMap;

<<<<<<< HEAD
use crate::auth::context::AuthContext;
use crate::blueprint::Server;
use crate::config::Upstream;
=======
use crate::blueprint::{Server, Upstream};
>>>>>>> d2267da1
use crate::data_loader::DataLoader;
use crate::graphql::GraphqlDataLoader;
use crate::grpc;
use crate::grpc::data_loader::GrpcDataLoader;
use crate::http::{AppContext, DataLoaderRequest, HttpDataLoader};
use crate::runtime::TargetRuntime;

#[derive(Setters)]
pub struct RequestContext {
<<<<<<< HEAD
  // TODO: consider storing http clients where they are used i.e. expression and dataloaders
  pub h_client: Arc<dyn HttpIO>,
  // http2 only client is required for grpc in cases the server supports only http2
  // and the request will fail on protocol negotiation
  // having separate client for now looks like the only way to do with reqwest
  pub h2_client: Arc<dyn HttpIO>,
  pub server: Server,
  pub upstream: Upstream,
  pub req_headers: HeaderMap,
  // request headers from client that will be sent to upstream
  pub allowed_headers: HeaderMap,
  pub auth_ctx: AuthContext,
  pub http_data_loaders: Arc<Vec<DataLoader<DataLoaderRequest, HttpDataLoader>>>,
  pub gql_data_loaders: Arc<Vec<DataLoader<DataLoaderRequest, GraphqlDataLoader>>>,
  pub grpc_data_loaders: Arc<Vec<DataLoader<grpc::DataLoaderRequest, GrpcDataLoader>>>,
  pub min_max_age: Arc<Mutex<Option<i32>>>,
  pub cache_public: Arc<Mutex<Option<bool>>>,
  pub env_vars: Arc<dyn EnvIO>,
  pub cache: Arc<EntityCache>,
=======
    pub server: Server,
    pub upstream: Upstream,
    pub req_headers: HeaderMap,
    pub http_data_loaders: Arc<Vec<DataLoader<DataLoaderRequest, HttpDataLoader>>>,
    pub gql_data_loaders: Arc<Vec<DataLoader<DataLoaderRequest, GraphqlDataLoader>>>,
    pub grpc_data_loaders: Arc<Vec<DataLoader<grpc::DataLoaderRequest, GrpcDataLoader>>>,
    pub min_max_age: Arc<Mutex<Option<i32>>>,
    pub cache_public: Arc<Mutex<Option<bool>>>,
    pub runtime: TargetRuntime,
>>>>>>> d2267da1
}

impl RequestContext {
    fn set_min_max_age_conc(&self, min_max_age: i32) {
        *self.min_max_age.lock().unwrap() = Some(min_max_age);
    }
    pub fn get_min_max_age(&self) -> Option<i32> {
        *self.min_max_age.lock().unwrap()
    }

    pub fn set_cache_public_false(&self) {
        *self.cache_public.lock().unwrap() = Some(false);
    }

    pub fn is_cache_public(&self) -> Option<bool> {
        *self.cache_public.lock().unwrap()
    }

    pub fn set_min_max_age(&self, max_age: i32) {
        let min_max_age_lock = self.get_min_max_age();
        match min_max_age_lock {
            Some(min_max_age) if max_age < min_max_age => {
                self.set_min_max_age_conc(max_age);
            }
            None => {
                self.set_min_max_age_conc(max_age);
            }
            _ => {}
        }
    }

    pub fn set_cache_visibility(&self, cachability: &Option<Cachability>) {
        if let Some(Cachability::Private) = cachability {
            self.set_cache_public_false()
        }
    }

    pub fn set_cache_control(&self, cache_policy: CacheControl) {
        if let Some(max_age) = cache_policy.max_age {
            self.set_min_max_age(max_age.as_secs() as i32);
        }
        self.set_cache_visibility(&cache_policy.cachability);
        if Some(Cachability::NoCache) == cache_policy.cachability {
            self.set_min_max_age(-1);
        }
    }

    pub async fn cache_get(&self, key: &u64) -> anyhow::Result<Option<ConstValue>> {
        self.runtime.cache.get(key).await
    }

    #[allow(clippy::too_many_arguments)]
    pub async fn cache_insert(
        &self,
        key: u64,
        value: ConstValue,
        ttl: NonZeroU64,
    ) -> anyhow::Result<()> {
        self.runtime.cache.set(key, value, ttl).await
    }

    pub fn is_batching_enabled(&self) -> bool {
        self.upstream.is_batching_enabled()
    }
}

<<<<<<< HEAD
impl<Http: HttpIO, Env: EnvIO> From<&AppContext<Http, Env>> for RequestContext {
  fn from(server_ctx: &AppContext<Http, Env>) -> Self {
    Self {
      h_client: server_ctx.universal_http_client.clone(),
      h2_client: server_ctx.http2_only_client.clone(),
      server: server_ctx.blueprint.server.clone(),
      upstream: server_ctx.blueprint.upstream.clone(),
      req_headers: HeaderMap::new(),
      allowed_headers: HeaderMap::new(),
      auth_ctx: (&server_ctx.auth_ctx).into(),
      http_data_loaders: server_ctx.http_data_loaders.clone(),
      gql_data_loaders: server_ctx.gql_data_loaders.clone(),
      grpc_data_loaders: server_ctx.grpc_data_loaders.clone(),
      cache: server_ctx.cache.clone(),
      min_max_age: Arc::new(Mutex::new(None)),
      cache_public: Arc::new(Mutex::new(None)),
      env_vars: server_ctx.env_vars.clone(),
    }
  }
=======
impl From<&AppContext> for RequestContext {
    fn from(app_ctx: &AppContext) -> Self {
        Self {
            server: app_ctx.blueprint.server.clone(),
            upstream: app_ctx.blueprint.upstream.clone(),
            req_headers: HeaderMap::new(),
            http_data_loaders: app_ctx.http_data_loaders.clone(),
            gql_data_loaders: app_ctx.gql_data_loaders.clone(),
            grpc_data_loaders: app_ctx.grpc_data_loaders.clone(),
            min_max_age: Arc::new(Mutex::new(None)),
            cache_public: Arc::new(Mutex::new(None)),
            runtime: app_ctx.runtime.clone(),
        }
    }
>>>>>>> d2267da1
}

#[cfg(test)]
mod test {
<<<<<<< HEAD
  use std::sync::{Arc, Mutex};

  use cache_control::Cachability;
  use hyper::HeaderMap;

  use crate::auth::context::AuthContext;
  use crate::blueprint::Server;
  use crate::cli::cache::NativeChronoCache;
  use crate::cli::{init_env, init_http, init_http2_only};
  use crate::config::{self, Batch};
  use crate::http::RequestContext;

  impl Default for RequestContext {
    fn default() -> Self {
      let crate::config::Config { server, upstream, .. } = crate::config::Config::default();
      let server = Server::try_from(server).unwrap();

      let h_client = Arc::new(init_http(&upstream));
      let h2_client = Arc::new(init_http2_only(&upstream.clone()));
      RequestContext {
        req_headers: HeaderMap::new(),
        allowed_headers: HeaderMap::new(),
        h_client,
        h2_client,
        server,
        upstream,
        http_data_loaders: Arc::new(vec![]),
        gql_data_loaders: Arc::new(vec![]),
        cache: Arc::new(NativeChronoCache::new()),
        grpc_data_loaders: Arc::new(vec![]),
        min_max_age: Arc::new(Mutex::new(None)),
        cache_public: Arc::new(Mutex::new(None)),
        env_vars: Arc::new(init_env()),
        auth_ctx: AuthContext::default(),
      }
    }
  }

  #[test]
  fn test_update_max_age_less_than_existing() {
    let req_ctx = RequestContext::default();
    req_ctx.set_min_max_age(120);
    req_ctx.set_min_max_age(60);
    assert_eq!(req_ctx.get_min_max_age(), Some(60));
  }

  #[test]
  fn test_update_max_age_greater_than_existing() {
    let req_ctx = RequestContext::default();
    req_ctx.set_min_max_age(60);
    req_ctx.set_min_max_age(120);
    assert_eq!(req_ctx.get_min_max_age(), Some(60));
  }

  #[test]
  fn test_update_max_age_no_existing_value() {
    let req_ctx = RequestContext::default();
    req_ctx.set_min_max_age(120);
    assert_eq!(req_ctx.get_min_max_age(), Some(120));
  }

  #[test]
  fn test_update_cache_visibility_private() {
    let req_ctx = RequestContext::default();
    req_ctx.set_cache_visibility(&Some(Cachability::Private));
    assert_eq!(req_ctx.is_cache_public(), Some(false));
  }

  #[test]
  fn test_update_cache_visibility_public() {
    let req_ctx: RequestContext = RequestContext::default();
    req_ctx.set_cache_visibility(&Some(Cachability::Public));
    assert_eq!(req_ctx.is_cache_public(), None);
  }

  #[test]
  fn test_is_batching_enabled_default() {
    // create ctx with default batch
    let config = config::Config::default();
    let mut upstream = config.upstream.clone();
    upstream.batch = Some(Batch::default());
    let server = Server::try_from(config.server.clone()).unwrap();

    let req_ctx: RequestContext = RequestContext::default().upstream(upstream).server(server);

    assert!(req_ctx.is_batching_enabled());
  }
=======
    use std::sync::{Arc, Mutex};

    use cache_control::Cachability;
    use hyper::HeaderMap;

    use crate::blueprint::{Server, Upstream};
    use crate::config::{self, Batch};
    use crate::http::RequestContext;

    impl Default for RequestContext {
        fn default() -> Self {
            let config_module = crate::config::ConfigModule::default();

            let crate::config::Config { upstream, .. } = config_module.config.clone();
            let server = Server::try_from(config_module).unwrap();
            let upstream = Upstream::try_from(upstream).unwrap();
            RequestContext {
                req_headers: HeaderMap::new(),
                server,
                runtime: crate::runtime::test::init(None),
                upstream,
                http_data_loaders: Arc::new(vec![]),
                gql_data_loaders: Arc::new(vec![]),
                grpc_data_loaders: Arc::new(vec![]),
                min_max_age: Arc::new(Mutex::new(None)),
                cache_public: Arc::new(Mutex::new(None)),
            }
        }
    }

    #[test]
    fn test_update_max_age_less_than_existing() {
        let req_ctx = RequestContext::default();
        req_ctx.set_min_max_age(120);
        req_ctx.set_min_max_age(60);
        assert_eq!(req_ctx.get_min_max_age(), Some(60));
    }

    #[test]
    fn test_update_max_age_greater_than_existing() {
        let req_ctx = RequestContext::default();
        req_ctx.set_min_max_age(60);
        req_ctx.set_min_max_age(120);
        assert_eq!(req_ctx.get_min_max_age(), Some(60));
    }

    #[test]
    fn test_update_max_age_no_existing_value() {
        let req_ctx = RequestContext::default();
        req_ctx.set_min_max_age(120);
        assert_eq!(req_ctx.get_min_max_age(), Some(120));
    }

    #[test]
    fn test_update_cache_visibility_private() {
        let req_ctx = RequestContext::default();
        req_ctx.set_cache_visibility(&Some(Cachability::Private));
        assert_eq!(req_ctx.is_cache_public(), Some(false));
    }

    #[test]
    fn test_update_cache_visibility_public() {
        let req_ctx: RequestContext = RequestContext::default();
        req_ctx.set_cache_visibility(&Some(Cachability::Public));
        assert_eq!(req_ctx.is_cache_public(), None);
    }

    #[test]
    fn test_is_batching_enabled_default() {
        // create ctx with default batch
        let config_module = config::ConfigModule::default();
        let server = Server::try_from(config_module.clone()).unwrap();
        let mut upstream = Upstream::try_from(config_module.upstream.clone()).unwrap();
        upstream.batch = Some(Batch::default());
        let req_ctx: RequestContext = RequestContext::default().upstream(upstream).server(server);

        assert!(req_ctx.is_batching_enabled());
    }
>>>>>>> d2267da1
}<|MERGE_RESOLUTION|>--- conflicted
+++ resolved
@@ -6,13 +6,8 @@
 use derive_setters::Setters;
 use hyper::HeaderMap;
 
-<<<<<<< HEAD
 use crate::auth::context::AuthContext;
-use crate::blueprint::Server;
-use crate::config::Upstream;
-=======
 use crate::blueprint::{Server, Upstream};
->>>>>>> d2267da1
 use crate::data_loader::DataLoader;
 use crate::graphql::GraphqlDataLoader;
 use crate::grpc;
@@ -22,37 +17,18 @@
 
 #[derive(Setters)]
 pub struct RequestContext {
-<<<<<<< HEAD
-  // TODO: consider storing http clients where they are used i.e. expression and dataloaders
-  pub h_client: Arc<dyn HttpIO>,
-  // http2 only client is required for grpc in cases the server supports only http2
-  // and the request will fail on protocol negotiation
-  // having separate client for now looks like the only way to do with reqwest
-  pub h2_client: Arc<dyn HttpIO>,
-  pub server: Server,
-  pub upstream: Upstream,
-  pub req_headers: HeaderMap,
-  // request headers from client that will be sent to upstream
-  pub allowed_headers: HeaderMap,
-  pub auth_ctx: AuthContext,
-  pub http_data_loaders: Arc<Vec<DataLoader<DataLoaderRequest, HttpDataLoader>>>,
-  pub gql_data_loaders: Arc<Vec<DataLoader<DataLoaderRequest, GraphqlDataLoader>>>,
-  pub grpc_data_loaders: Arc<Vec<DataLoader<grpc::DataLoaderRequest, GrpcDataLoader>>>,
-  pub min_max_age: Arc<Mutex<Option<i32>>>,
-  pub cache_public: Arc<Mutex<Option<bool>>>,
-  pub env_vars: Arc<dyn EnvIO>,
-  pub cache: Arc<EntityCache>,
-=======
     pub server: Server,
     pub upstream: Upstream,
     pub req_headers: HeaderMap,
+    // request headers from client that will be sent to upstream
+    pub allowed_headers: HeaderMap,
+    pub auth_ctx: AuthContext,
     pub http_data_loaders: Arc<Vec<DataLoader<DataLoaderRequest, HttpDataLoader>>>,
     pub gql_data_loaders: Arc<Vec<DataLoader<DataLoaderRequest, GraphqlDataLoader>>>,
     pub grpc_data_loaders: Arc<Vec<DataLoader<grpc::DataLoaderRequest, GrpcDataLoader>>>,
     pub min_max_age: Arc<Mutex<Option<i32>>>,
     pub cache_public: Arc<Mutex<Option<bool>>>,
     pub runtime: TargetRuntime,
->>>>>>> d2267da1
 }
 
 impl RequestContext {
@@ -119,33 +95,14 @@
     }
 }
 
-<<<<<<< HEAD
-impl<Http: HttpIO, Env: EnvIO> From<&AppContext<Http, Env>> for RequestContext {
-  fn from(server_ctx: &AppContext<Http, Env>) -> Self {
-    Self {
-      h_client: server_ctx.universal_http_client.clone(),
-      h2_client: server_ctx.http2_only_client.clone(),
-      server: server_ctx.blueprint.server.clone(),
-      upstream: server_ctx.blueprint.upstream.clone(),
-      req_headers: HeaderMap::new(),
-      allowed_headers: HeaderMap::new(),
-      auth_ctx: (&server_ctx.auth_ctx).into(),
-      http_data_loaders: server_ctx.http_data_loaders.clone(),
-      gql_data_loaders: server_ctx.gql_data_loaders.clone(),
-      grpc_data_loaders: server_ctx.grpc_data_loaders.clone(),
-      cache: server_ctx.cache.clone(),
-      min_max_age: Arc::new(Mutex::new(None)),
-      cache_public: Arc::new(Mutex::new(None)),
-      env_vars: server_ctx.env_vars.clone(),
-    }
-  }
-=======
 impl From<&AppContext> for RequestContext {
     fn from(app_ctx: &AppContext) -> Self {
         Self {
             server: app_ctx.blueprint.server.clone(),
             upstream: app_ctx.blueprint.upstream.clone(),
             req_headers: HeaderMap::new(),
+            allowed_headers: HeaderMap::new(),
+            auth_ctx: (&app_ctx.auth_ctx).into(),
             http_data_loaders: app_ctx.http_data_loaders.clone(),
             gql_data_loaders: app_ctx.gql_data_loaders.clone(),
             grpc_data_loaders: app_ctx.grpc_data_loaders.clone(),
@@ -154,106 +111,17 @@
             runtime: app_ctx.runtime.clone(),
         }
     }
->>>>>>> d2267da1
 }
 
 #[cfg(test)]
 mod test {
-<<<<<<< HEAD
-  use std::sync::{Arc, Mutex};
-
-  use cache_control::Cachability;
-  use hyper::HeaderMap;
-
-  use crate::auth::context::AuthContext;
-  use crate::blueprint::Server;
-  use crate::cli::cache::NativeChronoCache;
-  use crate::cli::{init_env, init_http, init_http2_only};
-  use crate::config::{self, Batch};
-  use crate::http::RequestContext;
-
-  impl Default for RequestContext {
-    fn default() -> Self {
-      let crate::config::Config { server, upstream, .. } = crate::config::Config::default();
-      let server = Server::try_from(server).unwrap();
-
-      let h_client = Arc::new(init_http(&upstream));
-      let h2_client = Arc::new(init_http2_only(&upstream.clone()));
-      RequestContext {
-        req_headers: HeaderMap::new(),
-        allowed_headers: HeaderMap::new(),
-        h_client,
-        h2_client,
-        server,
-        upstream,
-        http_data_loaders: Arc::new(vec![]),
-        gql_data_loaders: Arc::new(vec![]),
-        cache: Arc::new(NativeChronoCache::new()),
-        grpc_data_loaders: Arc::new(vec![]),
-        min_max_age: Arc::new(Mutex::new(None)),
-        cache_public: Arc::new(Mutex::new(None)),
-        env_vars: Arc::new(init_env()),
-        auth_ctx: AuthContext::default(),
-      }
-    }
-  }
-
-  #[test]
-  fn test_update_max_age_less_than_existing() {
-    let req_ctx = RequestContext::default();
-    req_ctx.set_min_max_age(120);
-    req_ctx.set_min_max_age(60);
-    assert_eq!(req_ctx.get_min_max_age(), Some(60));
-  }
-
-  #[test]
-  fn test_update_max_age_greater_than_existing() {
-    let req_ctx = RequestContext::default();
-    req_ctx.set_min_max_age(60);
-    req_ctx.set_min_max_age(120);
-    assert_eq!(req_ctx.get_min_max_age(), Some(60));
-  }
-
-  #[test]
-  fn test_update_max_age_no_existing_value() {
-    let req_ctx = RequestContext::default();
-    req_ctx.set_min_max_age(120);
-    assert_eq!(req_ctx.get_min_max_age(), Some(120));
-  }
-
-  #[test]
-  fn test_update_cache_visibility_private() {
-    let req_ctx = RequestContext::default();
-    req_ctx.set_cache_visibility(&Some(Cachability::Private));
-    assert_eq!(req_ctx.is_cache_public(), Some(false));
-  }
-
-  #[test]
-  fn test_update_cache_visibility_public() {
-    let req_ctx: RequestContext = RequestContext::default();
-    req_ctx.set_cache_visibility(&Some(Cachability::Public));
-    assert_eq!(req_ctx.is_cache_public(), None);
-  }
-
-  #[test]
-  fn test_is_batching_enabled_default() {
-    // create ctx with default batch
-    let config = config::Config::default();
-    let mut upstream = config.upstream.clone();
-    upstream.batch = Some(Batch::default());
-    let server = Server::try_from(config.server.clone()).unwrap();
-
-    let req_ctx: RequestContext = RequestContext::default().upstream(upstream).server(server);
-
-    assert!(req_ctx.is_batching_enabled());
-  }
-=======
     use std::sync::{Arc, Mutex};
 
     use cache_control::Cachability;
     use hyper::HeaderMap;
 
-    use crate::blueprint::{Server, Upstream};
+    use crate::auth::context::AuthContext;
+  use crate::blueprint::{Server, Upstream};
     use crate::config::{self, Batch};
     use crate::http::RequestContext;
 
@@ -266,6 +134,7 @@
             let upstream = Upstream::try_from(upstream).unwrap();
             RequestContext {
                 req_headers: HeaderMap::new(),
+                allowed_headers: HeaderMap::new(),
                 server,
                 runtime: crate::runtime::test::init(None),
                 upstream,
@@ -274,7 +143,8 @@
                 grpc_data_loaders: Arc::new(vec![]),
                 min_max_age: Arc::new(Mutex::new(None)),
                 cache_public: Arc::new(Mutex::new(None)),
-            }
+                auth_ctx: AuthContext::default(),
+      }
         }
     }
 
@@ -326,5 +196,4 @@
 
         assert!(req_ctx.is_batching_enabled());
     }
->>>>>>> d2267da1
 }