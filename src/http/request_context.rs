use std::num::NonZeroU64;
use std::sync::{Arc, Mutex};
use std::time::SystemTime;

use async_graphql_value::ConstValue;
use cache_control::{Cachability, CacheControl};
use derive_setters::Setters;
use hyper::HeaderMap;

use crate::blueprint::{Server, Upstream};
use crate::data_loader::DataLoader;
use crate::graphql::GraphqlDataLoader;
use crate::grpc::data_loader::GrpcDataLoader;
use crate::http::{AppContext, DataLoaderRequest, HttpDataLoader};
use crate::rate_limiter::rate_limiter::RateLimiter;
use crate::{grpc, EntityCache, EnvIO, HttpIO};

#[derive(Setters)]
pub struct RequestContext {
<<<<<<< HEAD
  // TODO: consider storing http clients where they are used i.e. expression and dataloaders
  pub h_client: Arc<dyn HttpIO>,
  // http2 only client is required for grpc in cases the server supports only http2
  // and the request will fail on protocol negotiation
  // having separate client for now looks like the only way to do with reqwest
  pub h2_client: Arc<dyn HttpIO>,
  pub server: Server,
  pub upstream: Upstream,
  pub req_headers: HeaderMap,
  pub http_data_loaders: Arc<Vec<DataLoader<DataLoaderRequest, HttpDataLoader>>>,
  pub gql_data_loaders: Arc<Vec<DataLoader<DataLoaderRequest, GraphqlDataLoader>>>,
  pub grpc_data_loaders: Arc<Vec<DataLoader<grpc::DataLoaderRequest, GrpcDataLoader>>>,
  pub min_max_age: Arc<Mutex<Option<i32>>>,
  pub cache_public: Arc<Mutex<Option<bool>>>,
  pub env_vars: Arc<dyn EnvIO>,
  pub rate_limiter: RateLimiter,
  pub cache: Arc<EntityCache>,
=======
    // TODO: consider storing http clients where they are used i.e. expression and dataloaders
    pub h_client: Arc<dyn HttpIO>,
    // http2 only client is required for grpc in cases the server supports only http2
    // and the request will fail on protocol negotiation
    // having separate client for now looks like the only way to do with reqwest
    pub h2_client: Arc<dyn HttpIO>,
    pub server: Server,
    pub upstream: Upstream,
    pub req_headers: HeaderMap,
    pub http_data_loaders: Arc<Vec<DataLoader<DataLoaderRequest, HttpDataLoader>>>,
    pub gql_data_loaders: Arc<Vec<DataLoader<DataLoaderRequest, GraphqlDataLoader>>>,
    pub grpc_data_loaders: Arc<Vec<DataLoader<grpc::DataLoaderRequest, GrpcDataLoader>>>,
    pub min_max_age: Arc<Mutex<Option<i32>>>,
    pub cache_public: Arc<Mutex<Option<bool>>>,
    pub env_vars: Arc<dyn EnvIO>,
    pub cache: Arc<EntityCache>,
>>>>>>> 6f5d3afa
}

pub struct NumRequestsFetched {
  pub last_fetched: SystemTime,
  pub num_requests: usize,
}

impl RequestContext {
    fn set_min_max_age_conc(&self, min_max_age: i32) {
        *self.min_max_age.lock().unwrap() = Some(min_max_age);
    }
    pub fn get_min_max_age(&self) -> Option<i32> {
        *self.min_max_age.lock().unwrap()
    }

    pub fn set_cache_public_false(&self) {
        *self.cache_public.lock().unwrap() = Some(false);
    }

    pub fn is_cache_public(&self) -> Option<bool> {
        *self.cache_public.lock().unwrap()
    }

    pub fn set_min_max_age(&self, max_age: i32) {
        let min_max_age_lock = self.get_min_max_age();
        match min_max_age_lock {
            Some(min_max_age) if max_age < min_max_age => {
                self.set_min_max_age_conc(max_age);
            }
            None => {
                self.set_min_max_age_conc(max_age);
            }
            _ => {}
        }
    }

    pub fn set_cache_visibility(&self, cachability: &Option<Cachability>) {
        if let Some(Cachability::Private) = cachability {
            self.set_cache_public_false()
        }
    }

    pub fn set_cache_control(&self, cache_policy: CacheControl) {
        if let Some(max_age) = cache_policy.max_age {
            self.set_min_max_age(max_age.as_secs() as i32);
        }
        self.set_cache_visibility(&cache_policy.cachability);
        if Some(Cachability::NoCache) == cache_policy.cachability {
            self.set_min_max_age(-1);
        }
    }

    pub async fn cache_get(&self, key: &u64) -> anyhow::Result<Option<ConstValue>> {
        self.cache.get(key).await
    }

    #[allow(clippy::too_many_arguments)]
    pub async fn cache_insert(
        &self,
        key: u64,
        value: ConstValue,
        ttl: NonZeroU64,
    ) -> anyhow::Result<()> {
        self.cache.set(key, value, ttl).await
    }

    pub fn is_batching_enabled(&self) -> bool {
        self.upstream.is_batching_enabled()
    }
}

<<<<<<< HEAD
impl<Http: HttpIO, Env: EnvIO> From<&AppContext<Http, Env>> for RequestContext {
  fn from(server_ctx: &AppContext<Http, Env>) -> Self {
    Self {
      h_client: server_ctx.universal_http_client.clone(),
      h2_client: server_ctx.http2_only_client.clone(),
      server: server_ctx.blueprint.server.clone(),
      upstream: server_ctx.blueprint.upstream.clone(),
      req_headers: HeaderMap::new(),
      http_data_loaders: server_ctx.http_data_loaders.clone(),
      gql_data_loaders: server_ctx.gql_data_loaders.clone(),
      cache: server_ctx.cache.clone(),
      grpc_data_loaders: server_ctx.grpc_data_loaders.clone(),
      min_max_age: Arc::new(Mutex::new(None)),
      cache_public: Arc::new(Mutex::new(None)),
      env_vars: server_ctx.env_vars.clone(),
      rate_limiter: server_ctx.rate_limiter.clone(),
    }
  }
=======
impl From<&AppContext> for RequestContext {
    fn from(app_ctx: &AppContext) -> Self {
        Self {
            h_client: app_ctx.runtime.http.clone(),
            h2_client: app_ctx.runtime.http2_only.clone(),
            server: app_ctx.blueprint.server.clone(),
            upstream: app_ctx.blueprint.upstream.clone(),
            req_headers: HeaderMap::new(),
            http_data_loaders: app_ctx.http_data_loaders.clone(),
            gql_data_loaders: app_ctx.gql_data_loaders.clone(),
            cache: app_ctx.runtime.cache.clone(),
            grpc_data_loaders: app_ctx.grpc_data_loaders.clone(),
            min_max_age: Arc::new(Mutex::new(None)),
            cache_public: Arc::new(Mutex::new(None)),
            env_vars: app_ctx.runtime.env.clone(),
        }
    }
>>>>>>> 6f5d3afa
}

#[cfg(test)]
mod test {
<<<<<<< HEAD
  use std::collections::HashMap;
  use std::sync::{Arc, Mutex};

  use cache_control::Cachability;
  use hyper::HeaderMap;

  use crate::blueprint::Server;
  use crate::cli::cache::NativeChronoCache;
  use crate::cli::{init_env, init_http, init_http2_only};
  use crate::config::{self, Batch};
  use crate::http::RequestContext;
  use crate::rate_limiter::rate_limiter::RateLimiter;

  impl Default for RequestContext {
    fn default() -> Self {
      let crate::config::Config { server, upstream, .. } = crate::config::Config::default();
      //TODO: default is used only in tests. Drop default and move it to test.
      let server = Server::try_from(server).unwrap();

      let h_client = Arc::new(init_http(&upstream));
      let h2_client = Arc::new(init_http2_only(&upstream.clone()));
      RequestContext {
        req_headers: HeaderMap::new(),
        h_client,
        h2_client,
        server,
        upstream,
        http_data_loaders: Arc::new(vec![]),
        gql_data_loaders: Arc::new(vec![]),
        cache: Arc::new(NativeChronoCache::new()),
        grpc_data_loaders: Arc::new(vec![]),
        min_max_age: Arc::new(Mutex::new(None)),
        cache_public: Arc::new(Mutex::new(None)),
        env_vars: Arc::new(init_env()),
        rate_limiter: RateLimiter::new(HashMap::new(), HashMap::new()),
      }
    }
  }

  #[test]
  fn test_update_max_age_less_than_existing() {
    let req_ctx = RequestContext::default();
    req_ctx.set_min_max_age(120);
    req_ctx.set_min_max_age(60);
    assert_eq!(req_ctx.get_min_max_age(), Some(60));
  }

  #[test]
  fn test_update_max_age_greater_than_existing() {
    let req_ctx = RequestContext::default();
    req_ctx.set_min_max_age(60);
    req_ctx.set_min_max_age(120);
    assert_eq!(req_ctx.get_min_max_age(), Some(60));
  }

  #[test]
  fn test_update_max_age_no_existing_value() {
    let req_ctx = RequestContext::default();
    req_ctx.set_min_max_age(120);
    assert_eq!(req_ctx.get_min_max_age(), Some(120));
  }

  #[test]
  fn test_update_cache_visibility_private() {
    let req_ctx = RequestContext::default();
    req_ctx.set_cache_visibility(&Some(Cachability::Private));
    assert_eq!(req_ctx.is_cache_public(), Some(false));
  }

  #[test]
  fn test_update_cache_visibility_public() {
    let req_ctx: RequestContext = RequestContext::default();
    req_ctx.set_cache_visibility(&Some(Cachability::Public));
    assert_eq!(req_ctx.is_cache_public(), None);
  }

  #[test]
  fn test_is_batching_enabled_default() {
    // create ctx with default batch
    let config = config::Config::default();
    let mut upstream = config.upstream.clone();
    upstream.batch = Some(Batch::default());
    let server = Server::try_from(config.server.clone()).unwrap();

    let req_ctx: RequestContext = RequestContext::default().upstream(upstream).server(server);

    assert!(req_ctx.is_batching_enabled());
  }
=======
    use std::sync::{Arc, Mutex};

    use cache_control::Cachability;
    use hyper::HeaderMap;

    use crate::blueprint::{Server, Upstream};
    use crate::cache::InMemoryCache;
    use crate::cli::{init_env, init_http, init_http2_only};
    use crate::config::{self, Batch};
    use crate::http::RequestContext;

    impl Default for RequestContext {
        fn default() -> Self {
            let crate::config::Config { server, upstream, .. } = crate::config::Config::default();
            //TODO: default is used only in tests. Drop default and move it to test.
            let server = Server::try_from(server).unwrap();
            let upstream = Upstream::try_from(upstream).unwrap();
            let h_client = init_http(&upstream, None);
            let h2_client = init_http2_only(&upstream.clone(), None);
            RequestContext {
                req_headers: HeaderMap::new(),
                h_client,
                h2_client,
                server,
                upstream,
                http_data_loaders: Arc::new(vec![]),
                gql_data_loaders: Arc::new(vec![]),
                cache: Arc::new(InMemoryCache::default()),
                grpc_data_loaders: Arc::new(vec![]),
                min_max_age: Arc::new(Mutex::new(None)),
                cache_public: Arc::new(Mutex::new(None)),
                env_vars: init_env(),
            }
        }
    }

    #[test]
    fn test_update_max_age_less_than_existing() {
        let req_ctx = RequestContext::default();
        req_ctx.set_min_max_age(120);
        req_ctx.set_min_max_age(60);
        assert_eq!(req_ctx.get_min_max_age(), Some(60));
    }

    #[test]
    fn test_update_max_age_greater_than_existing() {
        let req_ctx = RequestContext::default();
        req_ctx.set_min_max_age(60);
        req_ctx.set_min_max_age(120);
        assert_eq!(req_ctx.get_min_max_age(), Some(60));
    }

    #[test]
    fn test_update_max_age_no_existing_value() {
        let req_ctx = RequestContext::default();
        req_ctx.set_min_max_age(120);
        assert_eq!(req_ctx.get_min_max_age(), Some(120));
    }

    #[test]
    fn test_update_cache_visibility_private() {
        let req_ctx = RequestContext::default();
        req_ctx.set_cache_visibility(&Some(Cachability::Private));
        assert_eq!(req_ctx.is_cache_public(), Some(false));
    }

    #[test]
    fn test_update_cache_visibility_public() {
        let req_ctx: RequestContext = RequestContext::default();
        req_ctx.set_cache_visibility(&Some(Cachability::Public));
        assert_eq!(req_ctx.is_cache_public(), None);
    }

    #[test]
    fn test_is_batching_enabled_default() {
        // create ctx with default batch
        let config = config::Config::default();
        let server = Server::try_from(config.server.clone()).unwrap();
        let mut upstream = Upstream::try_from(config.upstream.clone()).unwrap();
        upstream.batch = Some(Batch::default());
        let req_ctx: RequestContext = RequestContext::default().upstream(upstream).server(server);

        assert!(req_ctx.is_batching_enabled());
    }
>>>>>>> 6f5d3afa
}<|MERGE_RESOLUTION|>--- conflicted
+++ resolved
@@ -17,25 +17,6 @@
 
 #[derive(Setters)]
 pub struct RequestContext {
-<<<<<<< HEAD
-  // TODO: consider storing http clients where they are used i.e. expression and dataloaders
-  pub h_client: Arc<dyn HttpIO>,
-  // http2 only client is required for grpc in cases the server supports only http2
-  // and the request will fail on protocol negotiation
-  // having separate client for now looks like the only way to do with reqwest
-  pub h2_client: Arc<dyn HttpIO>,
-  pub server: Server,
-  pub upstream: Upstream,
-  pub req_headers: HeaderMap,
-  pub http_data_loaders: Arc<Vec<DataLoader<DataLoaderRequest, HttpDataLoader>>>,
-  pub gql_data_loaders: Arc<Vec<DataLoader<DataLoaderRequest, GraphqlDataLoader>>>,
-  pub grpc_data_loaders: Arc<Vec<DataLoader<grpc::DataLoaderRequest, GrpcDataLoader>>>,
-  pub min_max_age: Arc<Mutex<Option<i32>>>,
-  pub cache_public: Arc<Mutex<Option<bool>>>,
-  pub env_vars: Arc<dyn EnvIO>,
-  pub rate_limiter: RateLimiter,
-  pub cache: Arc<EntityCache>,
-=======
     // TODO: consider storing http clients where they are used i.e. expression and dataloaders
     pub h_client: Arc<dyn HttpIO>,
     // http2 only client is required for grpc in cases the server supports only http2
@@ -51,13 +32,13 @@
     pub min_max_age: Arc<Mutex<Option<i32>>>,
     pub cache_public: Arc<Mutex<Option<bool>>>,
     pub env_vars: Arc<dyn EnvIO>,
+    pub rate_limiter: RateLimiter,
     pub cache: Arc<EntityCache>,
->>>>>>> 6f5d3afa
 }
 
 pub struct NumRequestsFetched {
-  pub last_fetched: SystemTime,
-  pub num_requests: usize,
+    pub last_fetched: SystemTime,
+    pub num_requests: usize,
 }
 
 impl RequestContext {
@@ -124,26 +105,6 @@
     }
 }
 
-<<<<<<< HEAD
-impl<Http: HttpIO, Env: EnvIO> From<&AppContext<Http, Env>> for RequestContext {
-  fn from(server_ctx: &AppContext<Http, Env>) -> Self {
-    Self {
-      h_client: server_ctx.universal_http_client.clone(),
-      h2_client: server_ctx.http2_only_client.clone(),
-      server: server_ctx.blueprint.server.clone(),
-      upstream: server_ctx.blueprint.upstream.clone(),
-      req_headers: HeaderMap::new(),
-      http_data_loaders: server_ctx.http_data_loaders.clone(),
-      gql_data_loaders: server_ctx.gql_data_loaders.clone(),
-      cache: server_ctx.cache.clone(),
-      grpc_data_loaders: server_ctx.grpc_data_loaders.clone(),
-      min_max_age: Arc::new(Mutex::new(None)),
-      cache_public: Arc::new(Mutex::new(None)),
-      env_vars: server_ctx.env_vars.clone(),
-      rate_limiter: server_ctx.rate_limiter.clone(),
-    }
-  }
-=======
 impl From<&AppContext> for RequestContext {
     fn from(app_ctx: &AppContext) -> Self {
         Self {
@@ -159,103 +120,14 @@
             min_max_age: Arc::new(Mutex::new(None)),
             cache_public: Arc::new(Mutex::new(None)),
             env_vars: app_ctx.runtime.env.clone(),
-        }
-    }
->>>>>>> 6f5d3afa
+            rate_limiter: app_ctx.rate_limiter.clone(),
+        }
+    }
 }
 
 #[cfg(test)]
 mod test {
-<<<<<<< HEAD
-  use std::collections::HashMap;
-  use std::sync::{Arc, Mutex};
-
-  use cache_control::Cachability;
-  use hyper::HeaderMap;
-
-  use crate::blueprint::Server;
-  use crate::cli::cache::NativeChronoCache;
-  use crate::cli::{init_env, init_http, init_http2_only};
-  use crate::config::{self, Batch};
-  use crate::http::RequestContext;
-  use crate::rate_limiter::rate_limiter::RateLimiter;
-
-  impl Default for RequestContext {
-    fn default() -> Self {
-      let crate::config::Config { server, upstream, .. } = crate::config::Config::default();
-      //TODO: default is used only in tests. Drop default and move it to test.
-      let server = Server::try_from(server).unwrap();
-
-      let h_client = Arc::new(init_http(&upstream));
-      let h2_client = Arc::new(init_http2_only(&upstream.clone()));
-      RequestContext {
-        req_headers: HeaderMap::new(),
-        h_client,
-        h2_client,
-        server,
-        upstream,
-        http_data_loaders: Arc::new(vec![]),
-        gql_data_loaders: Arc::new(vec![]),
-        cache: Arc::new(NativeChronoCache::new()),
-        grpc_data_loaders: Arc::new(vec![]),
-        min_max_age: Arc::new(Mutex::new(None)),
-        cache_public: Arc::new(Mutex::new(None)),
-        env_vars: Arc::new(init_env()),
-        rate_limiter: RateLimiter::new(HashMap::new(), HashMap::new()),
-      }
-    }
-  }
-
-  #[test]
-  fn test_update_max_age_less_than_existing() {
-    let req_ctx = RequestContext::default();
-    req_ctx.set_min_max_age(120);
-    req_ctx.set_min_max_age(60);
-    assert_eq!(req_ctx.get_min_max_age(), Some(60));
-  }
-
-  #[test]
-  fn test_update_max_age_greater_than_existing() {
-    let req_ctx = RequestContext::default();
-    req_ctx.set_min_max_age(60);
-    req_ctx.set_min_max_age(120);
-    assert_eq!(req_ctx.get_min_max_age(), Some(60));
-  }
-
-  #[test]
-  fn test_update_max_age_no_existing_value() {
-    let req_ctx = RequestContext::default();
-    req_ctx.set_min_max_age(120);
-    assert_eq!(req_ctx.get_min_max_age(), Some(120));
-  }
-
-  #[test]
-  fn test_update_cache_visibility_private() {
-    let req_ctx = RequestContext::default();
-    req_ctx.set_cache_visibility(&Some(Cachability::Private));
-    assert_eq!(req_ctx.is_cache_public(), Some(false));
-  }
-
-  #[test]
-  fn test_update_cache_visibility_public() {
-    let req_ctx: RequestContext = RequestContext::default();
-    req_ctx.set_cache_visibility(&Some(Cachability::Public));
-    assert_eq!(req_ctx.is_cache_public(), None);
-  }
-
-  #[test]
-  fn test_is_batching_enabled_default() {
-    // create ctx with default batch
-    let config = config::Config::default();
-    let mut upstream = config.upstream.clone();
-    upstream.batch = Some(Batch::default());
-    let server = Server::try_from(config.server.clone()).unwrap();
-
-    let req_ctx: RequestContext = RequestContext::default().upstream(upstream).server(server);
-
-    assert!(req_ctx.is_batching_enabled());
-  }
-=======
+    use std::collections::HashMap;
     use std::sync::{Arc, Mutex};
 
     use cache_control::Cachability;
@@ -266,6 +138,7 @@
     use crate::cli::{init_env, init_http, init_http2_only};
     use crate::config::{self, Batch};
     use crate::http::RequestContext;
+    use crate::rate_limiter::rate_limiter::RateLimiter;
 
     impl Default for RequestContext {
         fn default() -> Self {
@@ -288,6 +161,7 @@
                 min_max_age: Arc::new(Mutex::new(None)),
                 cache_public: Arc::new(Mutex::new(None)),
                 env_vars: init_env(),
+                rate_limiter: RateLimiter::new(HashMap::new(), HashMap::new()),
             }
         }
     }
@@ -340,5 +214,4 @@
 
         assert!(req_ctx.is_batching_enabled());
     }
->>>>>>> 6f5d3afa
 }