--- conflicted
+++ resolved
@@ -87,13 +87,6 @@
   }
 }
 
-<<<<<<< HEAD
-fn not_found() -> Result<Response<Body>> {
-  Ok(Response::builder().status(StatusCode::NOT_FOUND).body(Body::empty())?)
-}
-
-async fn handle_request(req: Request<Body>, state: Arc<ServerContext>) -> Result<Response<Body>> {
-=======
 pub async fn graphql_single_request(req: Request<Body>, server_ctx: &ServerContext) -> Result<Response<Body>> {
   graphql_request::<GraphQLRequest>(req, server_ctx).await
 }
@@ -111,7 +104,6 @@
 }
 
 async fn handle_batch_request(req: Request<Body>, state: Arc<ServerContext>) -> Result<Response<Body>> {
->>>>>>> 8cfdb57a
   match *req.method() {
     hyper::Method::POST if req.uri().path() == "/graphql" => graphql_batch_request(req, state.as_ref()).await,
     hyper::Method::GET if state.blueprint.server.enable_graphiql => graphiql(),
