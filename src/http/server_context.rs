use std::sync::Arc;

use async_graphql::dynamic;
use tokio::sync::RwLock;

use super::{DataLoaderRequest, HttpClient};
use crate::blueprint::Type::ListType;
use crate::blueprint::{Blueprint, Definition};
use crate::data_loader::DataLoader;
use crate::graphql::GraphqlDataLoader;
use crate::http::HttpDataLoader;
use crate::lambda::{DataLoaderId, Expression, Unsafe};

pub struct ServerContext {
  pub schema: RwLock<dynamic::Schema>,
  pub http_client: Arc<dyn HttpClient>,
  pub blueprint: Blueprint,
  pub http_data_loaders: Arc<Vec<DataLoader<DataLoaderRequest, HttpDataLoader>>>,
  pub gql_data_loaders: Arc<Vec<DataLoader<DataLoaderRequest, GraphqlDataLoader>>>,
}

impl ServerContext {
  pub fn new(mut blueprint: Blueprint, http_client: Arc<dyn HttpClient>) -> Self {
    let mut http_data_loaders = vec![];
    let mut gql_data_loaders = vec![];

    for def in blueprint.definitions.iter_mut() {
      if let Definition::ObjectTypeDefinition(def) = def {
        for field in &mut def.fields {
          if let Some(Expression::Unsafe(expr_unsafe)) = &mut field.resolver {
            match expr_unsafe {
              Unsafe::Http { req_template, group_by, .. } => {
                let data_loader = HttpDataLoader::new(
                  http_client.clone(),
                  group_by.clone(),
                  matches!(&field.of_type, ListType { .. }),
                )
                .to_data_loader(blueprint.upstream.batch.clone().unwrap_or_default());

                field.resolver = Some(Expression::Unsafe(Unsafe::Http {
                  req_template: req_template.clone(),
                  group_by: group_by.clone(),
                  dl_id: Some(DataLoaderId(http_data_loaders.len())),
                }));

                http_data_loaders.push(data_loader);
              }

              Unsafe::GraphQLEndpoint { req_template, field_name, batch, .. } => {
                let graphql_data_loader = GraphqlDataLoader::new(http_client.clone(), *batch)
                  .to_data_loader(blueprint.upstream.batch.clone().unwrap_or_default());

                field.resolver = Some(Expression::Unsafe(Unsafe::GraphQLEndpoint {
                  req_template: req_template.clone(),
                  field_name: field_name.clone(),
                  batch: *batch,
                  dl_id: Some(DataLoaderId(gql_data_loaders.len())),
                }));

                gql_data_loaders.push(graphql_data_loader);
              }
              _ => {}
            }
          }
        }
      }
    }

<<<<<<< HEAD
impl ServerContext {
  pub fn new(mut blueprint: Blueprint, http_client: Arc<dyn HttpClient>) -> Self {
    let schema = assign_data_loaders(&mut blueprint, http_client.clone()).to_schema();
    let schema = RwLock::new(schema);
    ServerContext { schema, http_client, blueprint }
=======
    let schema = blueprint.to_schema();

    ServerContext {
      schema,
      http_client,
      blueprint,
      http_data_loaders: Arc::new(http_data_loaders),
      gql_data_loaders: Arc::new(gql_data_loaders),
    }
>>>>>>> 106e2a35
  }
}<|MERGE_RESOLUTION|>--- conflicted
+++ resolved
@@ -1,7 +1,6 @@
 use std::sync::Arc;
 
 use async_graphql::dynamic;
-use tokio::sync::RwLock;
 
 use super::{DataLoaderRequest, HttpClient};
 use crate::blueprint::Type::ListType;
@@ -12,7 +11,7 @@
 use crate::lambda::{DataLoaderId, Expression, Unsafe};
 
 pub struct ServerContext {
-  pub schema: RwLock<dynamic::Schema>,
+  pub schema: dynamic::Schema,
   pub http_client: Arc<dyn HttpClient>,
   pub blueprint: Blueprint,
   pub http_data_loaders: Arc<Vec<DataLoader<DataLoaderRequest, HttpDataLoader>>>,
@@ -66,13 +65,6 @@
       }
     }
 
-<<<<<<< HEAD
-impl ServerContext {
-  pub fn new(mut blueprint: Blueprint, http_client: Arc<dyn HttpClient>) -> Self {
-    let schema = assign_data_loaders(&mut blueprint, http_client.clone()).to_schema();
-    let schema = RwLock::new(schema);
-    ServerContext { schema, http_client, blueprint }
-=======
     let schema = blueprint.to_schema();
 
     ServerContext {
@@ -82,6 +74,5 @@
       http_data_loaders: Arc::new(http_data_loaders),
       gql_data_loaders: Arc::new(gql_data_loaders),
     }
->>>>>>> 106e2a35
   }
 }