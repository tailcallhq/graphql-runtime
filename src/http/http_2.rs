#![allow(clippy::too_many_arguments)]
use std::io::BufReader;
use std::sync::Arc;

use anyhow::Result;
use hyper::server::conn::AddrIncoming;
use hyper::service::{make_service_fn, service_fn};
use hyper::Server;
use hyper_rustls::TlsAcceptor;
use rustls::PrivateKey;
use tokio::fs::File;
use tokio::sync::oneshot;

<<<<<<< HEAD
use super::server_config::{ServerConfig, ServerMessage};
use super::{handle_batch_request, handle_single_request, log_launch};
=======
use super::server_config::ServerConfig;
use super::{handle_request, log_launch};
use crate::async_graphql_hyper::{GraphQLBatchRequest, GraphQLRequest};
>>>>>>> f00ee261
use crate::cli::CLIError;

async fn load_cert(filename: &str) -> Result<Vec<rustls::Certificate>, std::io::Error> {
  let file = File::open(filename).await?;
  let file = file.into_std().await;
  let mut file = BufReader::new(file);

  let certificates = rustls_pemfile::certs(&mut file)?;

  Ok(certificates.into_iter().map(rustls::Certificate).collect())
}

async fn load_private_key(filename: &str) -> anyhow::Result<PrivateKey> {
  let file = File::open(filename).await?;
  let file = file.into_std().await;
  let mut file = BufReader::new(file);

  let keys = rustls_pemfile::read_all(&mut file)?;

  if keys.len() != 1 {
    return Err(CLIError::new("Expected a single private key").into());
  }

  let key = keys.into_iter().find_map(|key| match key {
    rustls_pemfile::Item::RSAKey(key) => Some(PrivateKey(key)),
    rustls_pemfile::Item::ECKey(key) => Some(PrivateKey(key)),
    rustls_pemfile::Item::PKCS8Key(key) => Some(PrivateKey(key)),
    _ => None,
  });

  key.ok_or(CLIError::new("Invalid private key").into())
}

pub async fn start_http_2(
  sc: Arc<ServerConfig>,
  cert: String,
  key: String,
<<<<<<< HEAD
  server_up_sender: oneshot::Sender<ServerMessage>,
  shutdown_receiver: oneshot::Receiver<ServerMessage>,
=======
  tx: oneshot::Sender<bool>,
>>>>>>> f00ee261
) -> std::prelude::v1::Result<(), anyhow::Error> {
  let addr = sc.addr();
  let cert_chain = load_cert(&cert).await?;
  let key = load_private_key(&key).await?;
  let incoming = AddrIncoming::bind(&addr)?;
  let acceptor = TlsAcceptor::builder()
    .with_single_cert(cert_chain, key)?
    .with_http2_alpn()
    .with_incoming(incoming);
  let make_svc_single_req = make_service_fn(|_conn| {
    let state = Arc::clone(&sc);
    async move {
      Ok::<_, anyhow::Error>(service_fn(move |req| {
        handle_request::<GraphQLRequest>(req, state.server_context.clone())
      }))
    }
  });

  let make_svc_batch_req = make_service_fn(|_conn| {
    let state = Arc::clone(&sc);
    async move {
      Ok::<_, anyhow::Error>(service_fn(move |req| {
        handle_request::<GraphQLBatchRequest>(req, state.server_context.clone())
      }))
    }
  });

  let builder = Server::builder(acceptor).http2_only(true);
<<<<<<< HEAD

=======
  tx.send(true).ok();
>>>>>>> f00ee261
  log_launch(sc.as_ref());
  server_up_sender.send(ServerMessage::ServerUp).ok();

  let server: std::prelude::v1::Result<(), hyper::Error> = if sc.blueprint.server.enable_batch_requests {
    builder
      .serve(make_svc_batch_req)
      .with_graceful_shutdown(async {
        match shutdown_receiver.await {
          Ok(ServerMessage::Shutdown) => (),
          _ => (),
        }
      })
      .await
  } else {
    builder
      .serve(make_svc_single_req)
      .with_graceful_shutdown(async {
        match shutdown_receiver.await {
          Ok(ServerMessage::Shutdown) => (),
          _ => (),
        }
      })
      .await
  };

  let result = server.map_err(CLIError::from);

  Ok(result?)
}<|MERGE_RESOLUTION|>--- conflicted
+++ resolved
@@ -11,14 +11,11 @@
 use tokio::fs::File;
 use tokio::sync::oneshot;
 
-<<<<<<< HEAD
 use super::server_config::{ServerConfig, ServerMessage};
 use super::{handle_batch_request, handle_single_request, log_launch};
-=======
 use super::server_config::ServerConfig;
-use super::{handle_request, log_launch};
+use super::{handle_request};
 use crate::async_graphql_hyper::{GraphQLBatchRequest, GraphQLRequest};
->>>>>>> f00ee261
 use crate::cli::CLIError;
 
 async fn load_cert(filename: &str) -> Result<Vec<rustls::Certificate>, std::io::Error> {
@@ -56,12 +53,8 @@
   sc: Arc<ServerConfig>,
   cert: String,
   key: String,
-<<<<<<< HEAD
   server_up_sender: oneshot::Sender<ServerMessage>,
   shutdown_receiver: oneshot::Receiver<ServerMessage>,
-=======
-  tx: oneshot::Sender<bool>,
->>>>>>> f00ee261
 ) -> std::prelude::v1::Result<(), anyhow::Error> {
   let addr = sc.addr();
   let cert_chain = load_cert(&cert).await?;
@@ -90,11 +83,7 @@
   });
 
   let builder = Server::builder(acceptor).http2_only(true);
-<<<<<<< HEAD
 
-=======
-  tx.send(true).ok();
->>>>>>> f00ee261
   log_launch(sc.as_ref());
   server_up_sender.send(ServerMessage::ServerUp).ok();
 
