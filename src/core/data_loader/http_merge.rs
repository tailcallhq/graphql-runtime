use std::collections::HashMap;

use anyhow::Ok;
use async_graphql_value::ConstValue;
use indexmap::IndexSet;
use reqwest::Request;

use crate::core::config::group_by::GroupBy;
use crate::core::http::Response;
use crate::core::json::JsonLike;
use crate::core::runtime::TargetRuntime;

fn get_body_value_single(body_value: &HashMap<String, Vec<&ConstValue>>, id: &str) -> ConstValue {
    body_value
        .get(id)
        .and_then(|a| a.first().cloned().cloned())
        .unwrap_or(ConstValue::Null)
}

fn get_body_value_list(body_value: &HashMap<String, Vec<&ConstValue>>, id: &str) -> ConstValue {
    ConstValue::List(
        body_value
            .get(id)
            .unwrap_or(&Vec::new())
            .iter()
            .map(|&o| o.to_owned())
            .collect::<Vec<_>>(),
    )
}

/// `HttpMerge` executes HTTP requests immediately (with no batching delay) and
/// processes the response based on a `group_by` configuration.
pub struct HttpMerge {
    runtime: TargetRuntime,
}

impl HttpMerge {
    pub fn new(runtime: TargetRuntime) -> Self {
        Self { runtime }
    }

    pub async fn load(
        &self,
        group_by: &GroupBy,
        is_list: &bool,
        request: Request,
    ) -> async_graphql::Result<Response<ConstValue>, anyhow::Error> {
        if request.method() == reqwest::Method::GET {
            let query_pairs = request
                .url()
                .query_pairs()
                .filter(|(k, _)| group_by.key().eq(&k.to_string()))
                .map(|(_, v)| (v.to_string()))
                .collect::<Vec<_>>();
            let request = RequestWrapper::from(request).request();
            let (response_map, response) = self.execute(group_by, is_list, request).await?;

            let mut final_result: Vec<ConstValue> = vec![];
            for v in query_pairs {
                if let Some(res) = response_map.get(&v) {
                    final_result.push(res.body.clone());
                }
            }

<<<<<<< HEAD
            let merged_response = if final_result.len() > 1 {
                ConstValue::List(final_result)
            } else {
                final_result.remove(0)
            };
            Ok(response.body(merged_response))
        } else {
            let (map, response) = self.execute(group_by, is_list, request).await?;
            println!("[Finder]: map = {:#?} ", map);
        
            let mut merged_response = map.into_values().map(|res| res.body).collect::<Vec<_>>();
            let v = match merged_response.len() {
                0 => Ok(response),
                1 => Ok(response.body(merged_response.remove(0))),
                2.. => Ok(response.body(ConstValue::List(merged_response)))
            };

            println!("[Finder]: group_by = {:#?} and is_list: {:#?}", group_by, is_list);
            println!("[Finder]: v = {:#?}", v);

            v
        }
=======
        let merged_response = match final_result.len() {
            0 => {
                return Err(anyhow::anyhow!(
                    "Batching failed: no results found. Please check your batch key."
                ))
            }
            1 => final_result.remove(0),
            2.. => ConstValue::List(final_result),
        };
        Ok(response.body(merged_response))
>>>>>>> 5b0ac730
    }

    async fn execute(
        &self,
        group_by: &GroupBy,
        is_list: &bool,
        request: Request,
    ) -> async_graphql::Result<
        (HashMap<String, Response<ConstValue>>, Response<ConstValue>),
        anyhow::Error,
    > {
        let body = if *is_list {
            get_body_value_list
        } else {
            get_body_value_single
        };
        let query_set = request
            .url()
            .query_pairs()
            .filter(|(k, _)| k.eq(&group_by.key()))
            .map(|(_, v)| v.to_string())
            .collect::<Vec<_>>();

        let response = self
            .runtime
            .http
            .execute(request)
            .await?
            .to_json::<ConstValue>()?;

        let response_map = response.body.group_by(&group_by.path());
        let mut map = HashMap::with_capacity(query_set.len());
        println!("[Finder]: map = {:#?} ", response_map);
        for id in query_set {
            let body = (body)(&response_map, &id);
            let res = response.clone().body(body);
            map.insert(id, res);
        }

        Ok((map, response))
    }
}

struct RequestWrapper {
    request: Request,
}

impl From<Request> for RequestWrapper {
    fn from(request: Request) -> Self {
        Self { request }
    }
}

impl RequestWrapper {
    /// removes the duplicate query parameters and retains the original order.
    pub fn request(mut self) -> Request {
        // retain the original order of query parameters
        // note: indexset is slow in some scenarios, if this becomes a bottleneck,
        // think about alternative approach.
        let original_query_param_order = self
            .request
            .url()
            .query_pairs()
            .map(|(k, v)| (k.to_string(), v.to_string()))
            .collect::<IndexSet<_>>();

        self.request.url_mut().query_pairs_mut().clear();
        for (key, value) in original_query_param_order {
            if value.is_empty() {
                self.request
                    .url_mut()
                    .query_pairs_mut()
                    .append_key_only(key.as_str());
            } else {
                self.request
                    .url_mut()
                    .query_pairs_mut()
                    .append_pair(key.as_str(), value.as_str());
            }
        }

        self.request
    }
}

#[cfg(test)]
mod test {
    use super::*;

    #[test]
    fn test_request_wrapper() {
        let url = "http://jsonplaceholder.typicode.com/users?static=12&id=1&id=1&id=1&id=2&id=2&id=3&id=3&id=3&id=4&id=4&id=4&id=4&id=5&id=5&id=5&id=6&id=6&id=7&id=7&id=7&id=8&id=8&id=8&id=8&id=8&id=9&id=9&id=10&id=10&id=10&id=10&id=10";
        let request_wrapper: RequestWrapper =
            Request::new(reqwest::Method::GET, url.parse().unwrap()).into();
        let request = request_wrapper.request();
        assert_eq!(
            request.url().query(),
            Some("static=12&id=1&id=2&id=3&id=4&id=5&id=6&id=7&id=8&id=9&id=10")
        );
    }

    #[test]
    fn test_request_wrapper_key_without_value() {
        let url = "http://jsonplaceholder.typicode.com/users?static=12&id";
        let request_wrapper: RequestWrapper =
            Request::new(reqwest::Method::GET, url.parse().unwrap()).into();
        let request = request_wrapper.request();
        assert_eq!(request.url().query(), Some("static=12&id"));
    }
}<|MERGE_RESOLUTION|>--- conflicted
+++ resolved
@@ -62,41 +62,35 @@
                 }
             }
 
-<<<<<<< HEAD
-            let merged_response = if final_result.len() > 1 {
-                ConstValue::List(final_result)
-            } else {
-                final_result.remove(0)
+            let merged_response = match final_result.len() {
+                0 => {
+                    return Err(anyhow::anyhow!(
+                        "Batching failed: no results found. Please check your batch key."
+                    ))
+                }
+                1 => final_result.remove(0),
+                2.. => ConstValue::List(final_result),
             };
             Ok(response.body(merged_response))
         } else {
             let (map, response) = self.execute(group_by, is_list, request).await?;
             println!("[Finder]: map = {:#?} ", map);
-        
+
             let mut merged_response = map.into_values().map(|res| res.body).collect::<Vec<_>>();
             let v = match merged_response.len() {
                 0 => Ok(response),
                 1 => Ok(response.body(merged_response.remove(0))),
-                2.. => Ok(response.body(ConstValue::List(merged_response)))
+                2.. => Ok(response.body(ConstValue::List(merged_response))),
             };
 
-            println!("[Finder]: group_by = {:#?} and is_list: {:#?}", group_by, is_list);
+            println!(
+                "[Finder]: group_by = {:#?} and is_list: {:#?}",
+                group_by, is_list
+            );
             println!("[Finder]: v = {:#?}", v);
 
             v
         }
-=======
-        let merged_response = match final_result.len() {
-            0 => {
-                return Err(anyhow::anyhow!(
-                    "Batching failed: no results found. Please check your batch key."
-                ))
-            }
-            1 => final_result.remove(0),
-            2.. => ConstValue::List(final_result),
-        };
-        Ok(response.body(merged_response))
->>>>>>> 5b0ac730
     }
 
     async fn execute(
