--- conflicted
+++ resolved
@@ -157,23 +157,7 @@
     #[positioned_field(option_field)]
     /// The User-Agent header value to be used in HTTP requests. @default
     /// `Tailcall/1.0`
-<<<<<<< HEAD
     pub user_agent: Option<Pos<String>>,
-
-    #[serde(default, skip_serializing_if = "is_default")]
-    #[positioned_field(option_field)]
-    /// When set to `true`, it will ensure no HTTP, GRPC, or any other IO call
-    /// is made more than once within the context of a single GraphQL request.
-    pub dedupe: Option<Pos<bool>>,
-
-    #[serde(default, skip_serializing_if = "is_default")]
-    /// When set to `true`, it will ensure no HTTP, GRPC, or any other IO call
-    /// is made more than once if similar request is inflight across the
-    /// server's lifetime.
-    pub dedupe_in_flight: Option<bool>,
-=======
-    pub user_agent: Option<String>,
->>>>>>> 60e257d6
 }
 
 impl Upstream {
@@ -255,19 +239,6 @@
             .map_or(false, |Pos { inner, .. }| *inner)
     }
 
-<<<<<<< HEAD
-    pub fn get_dedupe(&self) -> bool {
-        self.dedupe
-            .as_ref()
-            .map_or(false, |Pos { inner, .. }| *inner)
-    }
-
-    pub fn get_dedupe_in_flight(&self) -> bool {
-        self.dedupe_in_flight.unwrap_or(false)
-    }
-
-=======
->>>>>>> 60e257d6
     pub fn get_on_request(&self) -> Option<String> {
         self.on_request.clone().map(|Pos { inner, .. }| inner)
     }
