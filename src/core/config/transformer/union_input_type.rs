use std::borrow::Cow;
use std::collections::{BTreeSet, HashMap, HashSet};

use tailcall_valid::Valid;

use crate::core::config::{Arg, Config, Field, Type};
use crate::core::transform::Transform;

/// Transforms unions inside the input types by replacing actual unions
/// with multiple variants of the parent type, with each field resolved
/// as one of the union's type members.
///
/// Algorithm explanation:
///
/// For every type, check its field's arguments with the following steps:
///     1. Recursively check if the argument's type itself or its fields use
///        union types in their definitions.
///     2. For every such type in the recursive tree, replace the type with
///        multiple new types where the union field is replaced by concrete
///        union type variants.
///     3. Bubble up such replacements up to the initial argument type.
///     4. Replace the type (the one with the union argument) with the new type
///        where additional fields were added instead of the original field,
///        with the union type replaced by concrete type variants.
#[derive(Default)]
pub struct UnionInputType;

impl Transform for UnionInputType {
    type Value = Config;
    type Error = String;

    fn transform(&self, mut config: Config) -> Valid<Config, String> {
        let visitor = Visitor::new(&config);

        let new_types = visitor.visit();

        config.types = new_types;

        Valid::succeed(config)
    }
}

/// Specifies if the type should be represented as a union of types
/// if it is a union itself or if any nested field is a union.
#[derive(Debug)]
enum UnionPresence {
    NoUnion,
    Union(Vec<String>),
}

struct Visitor<'cfg> {
    /// Original config
    config: &'cfg Config,
    /// Result types that will replace original config.types
    new_types: Vec<Type>,
    // maps type name to UnionPresence
    union_presence: HashMap<&'cfg String, UnionPresence>,
    // track visited types
    visited_types: HashSet<&'cfg String>,
}

impl<'cfg> Visitor<'cfg> {
    fn new(config: &'cfg Config) -> Self {
        Self {
            config,
            union_presence: HashMap::new(),
            new_types: vec![],
            visited_types: HashSet::new(),
        }
    }

    /// Walks over all the types to see if we need to add new types
    /// or replace the field set for the type if any of the arguments use
    /// a union somewhere down the fields tree.
    fn visit(mut self) -> Vec<Type> {
        for type_ in &self.config.types {
            let type_name = &type_.name;
            let fields = type_
                .fields
                .iter()
                .flat_map(|(field_name, field)| {
                    // first need to collect info about possible
                    // unions presence starting from this field
                    self.collect_nested_unions_for_args(field);

                    // then convert if needed field's arguments with unions into
                    // multiple fields with specific variant
                    self.map_args_to_fields(field_name, field)
                })
                .collect();

            // new type will replace existing type in the config
            self.new_types
                .push(Type { name: type_name.to_string(), fields, ..type_.clone() });
        }

        self.new_types
    }

    /// Walks over the field's arguments and fills union_presence info
    fn collect_nested_unions_for_args(&mut self, field: &'cfg Field) {
        field
            .args
            .values()
            .for_each(|arg| self.collect_nested_unions_for_type(arg.type_of.name()))
    }

    /// Recursively walks over nested types and fills union_presence info
    fn collect_nested_unions_for_type(&mut self, type_name: &'cfg String) {
        if self.union_presence.contains_key(type_name) || self.visited_types.contains(&type_name) {
            return;
        }
        // avoid endless recursion
        self.visited_types.insert(type_name);

        if let Some(union_) = self.config.unions.get(type_name) {
            // if the type is union process the nested types recursively
            for type_name in &union_.types {
                self.collect_nested_unions_for_type(type_name);
            }

            let mut types = BTreeSet::new();

            for type_name in &union_.types {
                if let Some(UnionPresence::Union(union_types)) = self.union_presence.get(type_name)
                {
                    // union type members could be the union itself or could be the type
                    // that has nested unions
                    types.extend(union_types.clone());
                } else {
                    types.insert(type_name.clone());
                }
            }

            self.union_presence
                .insert(type_name, UnionPresence::Union(types.into_iter().collect()));
        } else if let Some(type_) = self.config.find_type(type_name) {
            // first, recursively walk over nested fields to see if there any nested unions
            for field in type_.fields.values() {
                self.collect_nested_unions_for_type(field.type_of.name());
            }

            // store any fields that contain union
            let mut union_fields = Vec::new();

            // then again loop over fields and check if there any fields that are resolved
            // to multiple types. As separate loop to bypass borrow checker
            for (field_name, field) in &type_.fields {
                if let Some(UnionPresence::Union(union_types)) =
                    self.union_presence.get(field.type_of.name())
                {
                    union_fields.push((field_name, union_types));
                }
            }

            if union_fields.is_empty() {
                // if there are no union nested types just mark it as NoUnion
                self.union_presence
                    .insert(type_name, UnionPresence::NoUnion);
            } else {
                // if there are union types we need to create new types
                // without unions and add to list of result types
                // and union_presence info
                let union_types = self.create_types_from_union(type_name, type_, union_fields);

                self.union_presence.insert(
                    type_name,
                    UnionPresence::Union(
                        union_types.iter().map(|type_| type_.name.clone()).collect(),
                    ),
                );

                self.new_types.extend(union_types);
            }
        }
    }

    /// Converts single field with arguments to possibly multiple fields with
    /// arguments based on Union type members.
    /// If there is no Union arguments then it will return just the field itself
    fn map_args_to_fields(&self, name: &str, field: &Field) -> Vec<(String, Field)> {
        let mut output = Vec::with_capacity(field.args.len());
        let args: Vec<_> = field.args.iter().collect();

        self.walk_arguments(&args, (name.into(), &mut field.clone()), &mut output);

        output
    }

    /// Recursively walks over all arguments and creates
    /// new fields with the single argument replaced with
    /// one of the union type member
    fn walk_arguments(
        &self,
        args: &[(&String, &Arg)], // arguments of currently processed field
        (field_name, current_field): (Cow<'_, str>, &mut Field), // new field info
        output: &mut Vec<(String, Field)>, // the result set of fields with their names
    ) {
        let Some(&(arg_name, arg)) = args.first() else {
            output.push((field_name.into_owned(), current_field.clone()));
            return;
        };

        let args = &args[1..];

        if let Some(UnionPresence::Union(union_types)) = self.union_presence.get(arg.type_of.name())
        {
            // if the type is union walk over all type members and generate new separate
            // field for this variant
            for (i, type_) in union_types.iter().enumerate() {
                let new_arg = Arg {
                    type_of: arg.type_of.clone().with_name(type_.to_owned()),
                    ..arg.clone()
                };

                current_field.args.insert(arg_name.to_string(), new_arg);
                self.walk_arguments(
                    args,
                    (format!("{field_name}Var{i}").into(), current_field),
                    output,
                );
            }
        } else {
            self.walk_arguments(args, (field_name, current_field), output);
        }
    }

    /// Creates new mirror types for the original type that contained unions.
    /// All the fields that resolved to union type are replaced with specific
    /// union type member one at a time.
    fn create_types_from_union(
        &self,
        type_name: &str,
        type_: &Type,
        union_fields: Vec<(&String, &Vec<String>)>,
    ) -> Vec<Type> {
        fn inner_create(
            type_name: String,                        // name of the new type to set
            base_type: Type,                          // current representation of the type
            union_fields: &[(&String, &Vec<String>)], // list of fields that are union
            result: &mut Vec<Type>,                   /* the result list of new types with their
                                                       * names */
        ) {
            let Some((field_name, union_types)) = union_fields.first().as_ref() else {
                result.push(base_type.name(type_name));

                return;
            };

            let union_fields = &union_fields[1..];

            for (i, union_type) in union_types.iter().enumerate() {
                let type_name = format!("{type_name}__{field_name}{i}");
                let mut new_type = base_type.clone();

                let field = new_type
                    .fields
                    .get_mut(*field_name)
                    .expect("Only available fields could be in list of union_fields");

                field.type_of = field.type_of.clone().with_name(union_type.to_owned());

                inner_create(type_name, new_type, union_fields, result);
            }
        }

        let mut new_types = Vec::new();

        inner_create(
            type_name.to_owned(),
            type_.clone(),
            &union_fields,
            &mut new_types,
        );

        new_types
    }
}

#[cfg(test)]
mod tests {
    use insta::assert_snapshot;
    use tailcall_valid::Validator;

    use super::UnionInputType;
    use crate::core::transform::Transform;
    use crate::include_config;

    // TODO: maybe introduce a macro to reduce duplication?

    #[test]
    fn test_union() {
<<<<<<< HEAD
        let config = std::fs::read_to_string(tailcall_fixtures::configs::YAML_UNION).unwrap();
        let config = Config::from_yaml(&config).unwrap();
        let config = UnionInputType
            .transform(config)
            .to_result()
            .unwrap()
            .sort_types();
=======
        let config = include_config!("./fixtures/union.graphql").unwrap();
        let config = UnionInputType.transform(config).to_result().unwrap();
>>>>>>> 01ebf87f

        assert_snapshot!(config.to_sdl());
    }

    #[test]
    fn test_union_in_type() {
<<<<<<< HEAD
        let config =
            std::fs::read_to_string(tailcall_fixtures::configs::YAML_UNION_IN_TYPE).unwrap();
        let config = Config::from_yaml(&config).unwrap();
        let config = UnionInputType
            .transform(config)
            .to_result()
            .unwrap()
            .sort_types();
=======
        let config = include_config!("./fixtures/union-in-type.graphql").unwrap();
        let config = UnionInputType.transform(config).to_result().unwrap();
>>>>>>> 01ebf87f

        assert_snapshot!(config.to_sdl());
    }

    #[test]
    fn test_nested_unions() {
<<<<<<< HEAD
        let config =
            std::fs::read_to_string(tailcall_fixtures::configs::YAML_NESTED_UNIONS).unwrap();
        let config = Config::from_yaml(&config).unwrap();
        let config = UnionInputType
            .transform(config)
            .to_result()
            .unwrap()
            .sort_types();
=======
        let config = include_config!("./fixtures/nested-unions.graphql").unwrap();
        let config = UnionInputType.transform(config).to_result().unwrap();
>>>>>>> 01ebf87f

        assert_snapshot!(config.to_sdl());
    }
    #[test]
    fn test_recursive_input() {
<<<<<<< HEAD
        let config =
            std::fs::read_to_string(tailcall_fixtures::configs::YAML_RECURSIVE_INPUT).unwrap();
        let config = Config::from_yaml(&config).unwrap();
        let config = UnionInputType
            .transform(config)
            .to_result()
            .unwrap()
            .sort_types();
=======
        let config = include_config!("./fixtures/recursive-input.graphql").unwrap();
        let config = UnionInputType.transform(config).to_result().unwrap();
>>>>>>> 01ebf87f

        assert_snapshot!(config.to_sdl());
    }
}<|MERGE_RESOLUTION|>--- conflicted
+++ resolved
@@ -290,74 +290,47 @@
 
     #[test]
     fn test_union() {
-<<<<<<< HEAD
-        let config = std::fs::read_to_string(tailcall_fixtures::configs::YAML_UNION).unwrap();
-        let config = Config::from_yaml(&config).unwrap();
+        let config = include_config!("./fixtures/union.graphql").unwrap();
         let config = UnionInputType
             .transform(config)
             .to_result()
             .unwrap()
             .sort_types();
-=======
-        let config = include_config!("./fixtures/union.graphql").unwrap();
-        let config = UnionInputType.transform(config).to_result().unwrap();
->>>>>>> 01ebf87f
 
         assert_snapshot!(config.to_sdl());
     }
 
     #[test]
     fn test_union_in_type() {
-<<<<<<< HEAD
-        let config =
-            std::fs::read_to_string(tailcall_fixtures::configs::YAML_UNION_IN_TYPE).unwrap();
-        let config = Config::from_yaml(&config).unwrap();
+        let config = include_config!("./fixtures/union-in-type.graphql").unwrap();
         let config = UnionInputType
             .transform(config)
             .to_result()
             .unwrap()
             .sort_types();
-=======
-        let config = include_config!("./fixtures/union-in-type.graphql").unwrap();
-        let config = UnionInputType.transform(config).to_result().unwrap();
->>>>>>> 01ebf87f
 
         assert_snapshot!(config.to_sdl());
     }
 
     #[test]
     fn test_nested_unions() {
-<<<<<<< HEAD
-        let config =
-            std::fs::read_to_string(tailcall_fixtures::configs::YAML_NESTED_UNIONS).unwrap();
-        let config = Config::from_yaml(&config).unwrap();
+        let config = include_config!("./fixtures/nested-unions.graphql").unwrap();
         let config = UnionInputType
             .transform(config)
             .to_result()
             .unwrap()
             .sort_types();
-=======
-        let config = include_config!("./fixtures/nested-unions.graphql").unwrap();
-        let config = UnionInputType.transform(config).to_result().unwrap();
->>>>>>> 01ebf87f
 
         assert_snapshot!(config.to_sdl());
     }
     #[test]
     fn test_recursive_input() {
-<<<<<<< HEAD
-        let config =
-            std::fs::read_to_string(tailcall_fixtures::configs::YAML_RECURSIVE_INPUT).unwrap();
-        let config = Config::from_yaml(&config).unwrap();
+        let config = include_config!("./fixtures/recursive-input.graphql").unwrap();
         let config = UnionInputType
             .transform(config)
             .to_result()
             .unwrap()
             .sort_types();
-=======
-        let config = include_config!("./fixtures/recursive-input.graphql").unwrap();
-        let config = UnionInputType.transform(config).to_result().unwrap();
->>>>>>> 01ebf87f
 
         assert_snapshot!(config.to_sdl());
     }
