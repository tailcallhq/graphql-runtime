--- conflicted
+++ resolved
@@ -37,10 +37,6 @@
         transform::default()
             .pipe(super::Required)
             .pipe(super::TreeShake.when(self.tree_shake))
-<<<<<<< HEAD
-            .pipe(super::TypeMerger::new(self.merge_type))
-            .pipe(super::ConsolidateURL::new(self.consolidate_url))
-=======
             .pipe(
                 super::TypeMerger::new(self.merge_type)
                     .when(super::TypeMerger::is_enabled(self.merge_type)),
@@ -51,7 +47,6 @@
                 super::ConsolidateURL::new(self.consolidate_url)
                     .when(super::ConsolidateURL::is_enabled(self.consolidate_url)),
             )
->>>>>>> 56c2e2ba
             .transform(config)
     }
 }
