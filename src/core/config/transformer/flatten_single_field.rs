--- conflicted
+++ resolved
@@ -58,16 +58,13 @@
     fn transform(&self, mut config: Self::Value) -> Valid<Self::Value, Self::Error> {
         let origin_config = config.clone();
 
-<<<<<<< HEAD
-        for ty in config.types.iter_mut() {
-=======
         let input_types = config.input_types();
 
-        for (ty_name, ty) in config.types.iter_mut() {
+        for ty in config.types.iter_mut() {
+            let ty_name = &ty.name;
             if input_types.contains(ty_name) {
                 continue;
             }
->>>>>>> 6ca57881
             for (field_name, field) in ty.fields.iter_mut() {
                 let mut visited_types = HashSet::<String>::new();
                 if let Some(path) = get_single_field_path(
