use std::collections::HashMap;
use std::fmt::{Display, Formatter};

use tailcall_chunk::Chunk;

use crate::core::config::Config;

///
/// Represents a list of query paths that can issue a N + 1 query
#[derive(Default, Debug, PartialEq)]
pub struct QueryPath(Vec<Vec<String>>);

impl QueryPath {
    pub fn size(&self) -> usize {
        self.0.len()
    }
}

impl<'a> From<Chunk<Chunk<Name<'a>>>> for QueryPath {
    fn from(chunk: Chunk<Chunk<Name<'a>>>) -> Self {
        QueryPath(
            chunk
                .as_vec()
                .iter()
                .map(|chunk| {
                    chunk
                        .as_vec()
                        .iter()
                        .map(|chunk_name| chunk_name.to_string())
                        .collect()
                })
                .collect(),
        )
    }
}

impl Display for QueryPath {
    fn fmt(&self, f: &mut Formatter<'_>) -> std::fmt::Result {
        let query_data: Vec<String> = self
            .0
            .iter()
            .map(|query_path| {
                let mut path = "query { ".to_string();
                path.push_str(
                    query_path
                        .iter()
                        .fold("".to_string(), |s, field_name| {
                            if s.is_empty() {
                                field_name.to_string()
                            } else {
                                format!("{} {{ {} }}", field_name, s)
                            }
                        })
                        .as_str(),
                );
                path.push_str(" }");
                path
            })
            .collect();

        let val = query_data.iter().fold("".to_string(), |s, query| {
            if s.is_empty() {
                query.to_string()
            } else {
                format!("{}\n{}", query, s)
            }
        });

        f.write_str(&val)
    }
}

#[derive(Clone, Copy, Debug, Hash, PartialEq, Eq)]
struct TypeName<'a>(&'a str);
impl<'a> TypeName<'a> {
    fn new(name: &'a str) -> Self {
        Self(name)
    }
    fn as_str(self) -> &'a str {
        self.0
    }
}
impl Display for TypeName<'_> {
    fn fmt(&self, f: &mut std::fmt::Formatter<'_>) -> std::fmt::Result {
        write!(f, "{}", self.0)
    }
}

#[derive(Clone, Copy, Debug, Hash, PartialEq, Eq)]
struct FieldName<'a>(&'a str);
impl<'a> FieldName<'a> {
    fn new(name: &'a str) -> Self {
        Self(name)
    }
}
impl Display for FieldName<'_> {
    fn fmt(&self, f: &mut std::fmt::Formatter<'_>) -> std::fmt::Result {
        write!(f, "{}", self.0)
    }
}

#[derive(Clone, Copy, Debug, Hash, PartialEq, Eq)]
enum Name<'a> {
    Field(FieldName<'a>),
    Entity(TypeName<'a>),
}

impl Display for Name<'_> {
    fn fmt(&self, f: &mut std::fmt::Formatter<'_>) -> std::fmt::Result {
        match self {
            Name::Field(field_name) => write!(f, "{}", field_name),
            Name::Entity(type_name) => write!(
                f,
                "__entities(representations: [{{ __typename: \"{}\"}}])",
                type_name
            ),
        }
    }
}

/// A module that tracks the query paths that can issue a N + 1 calls to
/// upstream.
pub struct PathTracker<'a> {
    config: &'a Config,
    // Caches resolved chunks for the specific type
    // with is_list info since the result is different depending on this flag
    cache: HashMap<(TypeName<'a>, bool), Chunk<Chunk<Name<'a>>>>,
}

impl<'a> PathTracker<'a> {
    pub fn new(config: &'a Config) -> PathTracker<'a> {
        PathTracker { config, cache: Default::default() }
    }

    fn iter(
        &mut self,
        parent_name: Option<Name<'a>>,
        type_name: TypeName<'a>,
        is_list: bool,
    ) -> Chunk<Chunk<Name<'a>>> {
        let chunks = if let Some(chunks) = self.cache.get(&(type_name, is_list)) {
            chunks.clone()
        } else {
            // set empty value in the cache to prevent infinity recursion
            self.cache.insert((type_name, is_list), Chunk::new());

            let mut chunks = Chunk::new();
            if let Some(type_of) = self.config.find_type(type_name.as_str()) {
                for (name, field) in type_of.fields.iter() {
                    let field_name = Name::Field(FieldName::new(name));

<<<<<<< HEAD
=======
        let mut chunks = Chunk::default();
        if let Some(type_of) = self.config.find_type(type_name.as_str()) {
            for (name, field) in type_of.fields.iter() {
                let field_name = FieldName::new(name);
                let path = path.clone().append(field_name);
                if !visited.contains(&(type_name, field_name)) {
>>>>>>> 8ee20466
                    if is_list && field.has_resolver() && !field.has_batched_resolver() {
                        chunks = chunks.append(Chunk::new().append(field_name));
                    } else {
                        let is_list = is_list | field.type_of.is_list();
                        chunks = chunks.concat(self.iter(
                            Some(field_name),
                            TypeName::new(field.type_of.name()),
                            is_list,
                        ))
                    }
                }
            }

            self.cache.insert((type_name, is_list), chunks.clone());

            chunks
        };

        // chunks contains only paths from the current type.
        // Prepend every subpath with parent path
        if let Some(path) = parent_name {
            chunks.map(&mut |chunk| Chunk::new().append(path).concat(chunk.clone()))
        } else {
            chunks
        }
    }

<<<<<<< HEAD
    fn find_chunks(&mut self) -> Chunk<Chunk<Name<'a>>> {
        let mut chunks = match &self.config.schema.query {
            None => Chunk::new(),
            Some(query) => self.iter(None, TypeName::new(query.as_str()), false),
        };

        for (type_name, type_of) in &self.config.types {
            if type_of.has_resolver() {
                let parent_path = Name::Entity(TypeName(type_name.as_str()));
                // entity resolver are used to fetch multiple instances at once
                // and therefore the resolver itself should be batched to avoid n + 1
                if type_of.has_batched_resolver() {
                    // if batched resolver is present traverse inner fields
                    chunks = chunks.concat(self.iter(
                        Some(parent_path),
                        TypeName::new(type_name.as_str()),
                        // entities are basically returning list of data
                        true,
                    ));
                } else {
                    chunks = chunks.append(Chunk::new().append(parent_path));
                }
            }
=======
    fn find_chunks(&mut self) -> Chunk<Chunk<FieldName<'a>>> {
        match &self.config.schema.query {
            None => Chunk::default(),
            Some(query) => self.iter(
                Chunk::default(),
                TypeName::new(query.as_str()),
                false,
                HashSet::new(),
            ),
>>>>>>> 8ee20466
        }

        chunks
    }

    pub fn find(mut self) -> QueryPath {
        QueryPath::from(self.find_chunks())
    }
}

#[cfg(test)]
mod tests {
    use crate::include_config;

    #[macro_export]
    macro_rules! assert_n_plus_one {
        ($cfg:expr) => {{
            let actual = $cfg.n_plus_one();
            insta::assert_snapshot!(actual);
        }};
    }

    #[test]
    fn test_resolvers() {
        let config = include_config!("fixtures/simple-resolvers.graphql").unwrap();
        assert_n_plus_one!(config);
    }

    #[test]
    fn test_batched_resolvers() {
        let config = include_config!("fixtures/simple-batch-resolver.graphql").unwrap();
        assert_n_plus_one!(config);
    }

    #[test]
    fn test_nested_resolvers() {
        let config = include_config!("fixtures/nested-resolvers.graphql").unwrap();
        assert_n_plus_one!(config);
    }

    #[test]
    fn test_nested_resolvers_non_list_resolvers() {
        let config = include_config!("fixtures/non-list-resolvers.graphql").unwrap();
        assert_n_plus_one!(config);
    }

    #[test]
    fn test_nested_resolvers_without_resolvers() {
        let config = include_config!("fixtures/nested-without-resolvers.graphql").unwrap();
        assert_n_plus_one!(config);
    }

    #[test]
    fn test_cycles() {
        let config = include_config!("fixtures/cycles.graphql").unwrap();
        assert_n_plus_one!(config);
    }

    #[test]
    fn test_cycles_with_resolvers() {
        let config = include_config!("fixtures/cyclic-resolvers.graphql").unwrap();
        assert_n_plus_one!(config);
    }

    #[test]
    fn test_cycles_with_resolver() {
        let config = include_config!("fixtures/cyclic-resolver.graphql").unwrap();
        let actual = config.n_plus_one();

        insta::assert_snapshot!(actual);
    }

    #[test]
    fn test_nested_non_list() {
        let config = include_config!("fixtures/nested-non-list.graphql").unwrap();
        assert_n_plus_one!(config);
    }

    #[test]
    fn test_multiple_keys() {
        let config = include_config!("fixtures/multiple-keys.graphql").unwrap();

        assert_n_plus_one!(config);
    }

    #[test]
    fn test_multiple_type_usage() {
        let config = include_config!("fixtures/multiple-type-usage.graphql").unwrap();

        assert_n_plus_one!(config);
    }

    #[test]
    fn test_entity_resolver() {
        let config = include_config!("fixtures/entity-resolver.graphql").unwrap();

        assert_n_plus_one!(config);
    }

    #[test]
    fn test_nested_config() {
        let config = include_config!("fixtures/nested.graphql").unwrap();

        assert_n_plus_one!(config);
    }

    #[test]
    fn test_multiple_deeply_nested() {
        let config = include_config!("fixtures/multiple-deeply-nested.graphql").unwrap();

        assert_n_plus_one!(config);
    }
}<|MERGE_RESOLUTION|>--- conflicted
+++ resolved
@@ -142,24 +142,15 @@
             chunks.clone()
         } else {
             // set empty value in the cache to prevent infinity recursion
-            self.cache.insert((type_name, is_list), Chunk::new());
-
-            let mut chunks = Chunk::new();
+            self.cache.insert((type_name, is_list), Chunk::default());
+
+            let mut chunks = Chunk::default();
             if let Some(type_of) = self.config.find_type(type_name.as_str()) {
                 for (name, field) in type_of.fields.iter() {
                     let field_name = Name::Field(FieldName::new(name));
 
-<<<<<<< HEAD
-=======
-        let mut chunks = Chunk::default();
-        if let Some(type_of) = self.config.find_type(type_name.as_str()) {
-            for (name, field) in type_of.fields.iter() {
-                let field_name = FieldName::new(name);
-                let path = path.clone().append(field_name);
-                if !visited.contains(&(type_name, field_name)) {
->>>>>>> 8ee20466
                     if is_list && field.has_resolver() && !field.has_batched_resolver() {
-                        chunks = chunks.append(Chunk::new().append(field_name));
+                        chunks = chunks.append(Chunk::new(field_name));
                     } else {
                         let is_list = is_list | field.type_of.is_list();
                         chunks = chunks.concat(self.iter(
@@ -179,16 +170,15 @@
         // chunks contains only paths from the current type.
         // Prepend every subpath with parent path
         if let Some(path) = parent_name {
-            chunks.map(&mut |chunk| Chunk::new().append(path).concat(chunk.clone()))
+            chunks.transform(move |chunk| Chunk::new(path).concat(chunk))
         } else {
             chunks
         }
     }
 
-<<<<<<< HEAD
     fn find_chunks(&mut self) -> Chunk<Chunk<Name<'a>>> {
         let mut chunks = match &self.config.schema.query {
-            None => Chunk::new(),
+            None => Chunk::default(),
             Some(query) => self.iter(None, TypeName::new(query.as_str()), false),
         };
 
@@ -206,20 +196,9 @@
                         true,
                     ));
                 } else {
-                    chunks = chunks.append(Chunk::new().append(parent_path));
+                    chunks = chunks.append(Chunk::new(parent_path));
                 }
             }
-=======
-    fn find_chunks(&mut self) -> Chunk<Chunk<FieldName<'a>>> {
-        match &self.config.schema.query {
-            None => Chunk::default(),
-            Some(query) => self.iter(
-                Chunk::default(),
-                TypeName::new(query.as_str()),
-                false,
-                HashSet::new(),
-            ),
->>>>>>> 8ee20466
         }
 
         chunks
