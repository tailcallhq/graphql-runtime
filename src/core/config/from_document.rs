--- conflicted
+++ resolved
@@ -246,13 +246,9 @@
         .fuse(Cache::from_directives(directives.iter()))
         .fuse(to_fields(fields))
         .fuse(Protected::from_directives(directives.iter()))
-<<<<<<< HEAD
+        .fuse(to_add_fields_from_directives(directives))
         .fuse(to_unknown_directives(directives))
-        .map(|(resolver, cache, fields, protected, unknown_directives)| {
-=======
-        .fuse(to_add_fields_from_directives(directives))
-        .map(|(resolver, cache, fields, protected, added_fields)| {
->>>>>>> 04e7a6ad
+        .map(|(resolver, cache, fields, protected, added_fields, unknown_directives)| {
             let doc = description.to_owned().map(|pos| pos.node);
             let implements = implements.iter().map(|pos| pos.node.to_string()).collect();
             config::Type {
