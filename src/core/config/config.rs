--- conflicted
+++ resolved
@@ -115,7 +115,6 @@
     /// Marks field as protected by auth providers
     #[serde(default)]
     pub protected: Option<Protected>,
-
     ///
     /// Apollo federation entity resolver.
     #[serde(flatten, default, skip_serializing_if = "is_default")]
@@ -215,96 +214,30 @@
 /// Used to omit a field from public consumption.
 pub struct Omit {}
 
-<<<<<<< HEAD
-// generate Resolver with macro in order to autogenerate conversion code
-// from the underlying directives.
-// TODO: replace with derive macro
-macro_rules! create_resolver {
-    ($($var:ident($ty:ty)),+$(,)?) => {
-        #[derive(Serialize, Deserialize, Clone, Debug, PartialEq, Eq, schemars::JsonSchema, MergeRight)]
-        #[serde(rename_all = "camelCase")]
-        pub enum Resolver {
-            // just specify the same variants
-            $($var($ty),)+
-        }
-
-        impl Resolver {
-            pub fn from_directives(
-                directives: &[Positioned<ConstDirective>],
-            ) -> Valid<Option<Self>, String> {
-                let mut result = None;
-                let mut resolvable_directives = Vec::new();
-                let mut valid = Valid::succeed(());
-
-                $(
-                    // try to parse directive from the Resolver variant
-                    valid = valid.and(<$ty>::from_directives(directives.iter()).map(|resolver| {
-                        if let Some(resolver) = resolver {
-                            // on success store it as a result and remember parsed directives
-                            result = Some(Self::$var(resolver));
-                            resolvable_directives.push(<$ty>::trace_name());
-                        }
-                    }));
-                )+
-
-                valid.and_then(|_| {
-                    if resolvable_directives.len() > 1 {
-                        Valid::fail(format!(
-                            "Multiple resolvers detected [{}]",
-                            resolvable_directives.join(", ")
-                        ))
-                    } else {
-                        Valid::succeed(result)
-                    }
-                })
-            }
-        }
-    };
-}
-
-create_resolver! {
-=======
-#[derive(
-    Serialize, Deserialize, Clone, Debug, PartialEq, Eq, schemars::JsonSchema, CustomResolver,
+#[derive(
+    Serialize,
+    Deserialize,
+    Clone,
+    Debug,
+    PartialEq,
+    Eq,
+    schemars::JsonSchema,
+    MergeRight,
+    CustomResolver,
 )]
 #[serde(rename_all = "camelCase")]
 pub enum Resolver {
->>>>>>> 2e593036
     Http(Http),
     Grpc(Grpc),
     Graphql(GraphQL),
     Call(Call),
     Js(JS),
     Expr(Expr),
+    #[resolver(skip_to_directive)]
     EntityResolver(EntityResolver),
 }
 
-<<<<<<< HEAD
 impl Resolver {
-    pub fn to_directive(&self) -> Option<ConstDirective> {
-        Some(match self {
-            Resolver::Http(d) => d.to_directive(),
-            Resolver::Grpc(d) => d.to_directive(),
-            Resolver::Graphql(d) => d.to_directive(),
-            Resolver::Call(d) => d.to_directive(),
-            Resolver::Js(d) => d.to_directive(),
-            Resolver::Expr(d) => d.to_directive(),
-            Resolver::EntityResolver(_) => return None,
-        })
-    }
-
-    pub fn directive_name(&self) -> String {
-        match self {
-            Resolver::Http(_) => Http::directive_name(),
-            Resolver::Grpc(_) => Grpc::directive_name(),
-            Resolver::Graphql(_) => GraphQL::directive_name(),
-            Resolver::Call(_) => Call::directive_name(),
-            Resolver::Js(_) => JS::directive_name(),
-            Resolver::Expr(_) => Expr::directive_name(),
-            Resolver::EntityResolver(_) => EntityResolver::directive_name(),
-        }
-    }
-
     pub fn is_batched(&self) -> bool {
         match self {
             Resolver::Http(http) => !http.batch_key.is_empty(),
@@ -320,9 +253,6 @@
         }
     }
 }
-
-=======
->>>>>>> 2e593036
 ///
 /// A field definition containing all the metadata information about resolving a
 /// field.
