use std::collections::{BTreeMap, BTreeSet, HashMap, HashSet};
use std::fmt::{self, Display};

use anyhow::Result;
use async_graphql::parser::types::ServiceDocument;
use derive_setters::Setters;
use indexmap::IndexMap;
use serde::{Deserialize, Serialize};
use serde_json::Value;
use tailcall_typedefs_common::directive_definition::DirectiveDefinition;
use tailcall_typedefs_common::input_definition::InputDefinition;
use tailcall_typedefs_common::ServiceDocumentBuilder;

use super::directive::Directive;
use super::from_document::from_document;
use super::{
    AddField, Alias, Cache, Call, Expr, GraphQL, Grpc, Http, Key, Link, Modify, Omit, Protected,
    Resolver, Server, Telemetry, Upstream, JS,
};
use crate::core::config::npo::QueryPath;
use crate::core::config::source::Source;
use crate::core::is_default;
use crate::core::macros::MergeRight;
use crate::core::merge_right::MergeRight;
use crate::core::scalar::Scalar;
use crate::core::valid::{Valid, Validator};

#[derive(
    Serialize,
    Deserialize,
    Clone,
    Debug,
    Default,
    Setters,
    PartialEq,
    Eq,
    schemars::JsonSchema,
    MergeRight,
)]
#[serde(rename_all = "camelCase")]
pub struct Config {
    ///
    /// Dictates how the server behaves and helps tune tailcall for all ingress
    /// requests. Features such as request batching, SSL, HTTP2 etc. can be
    /// configured here.
    #[serde(default)]
    pub server: Server,

    ///
    /// Dictates how tailcall should handle upstream requests/responses.
    /// Tuning upstream can improve performance and reliability for connections.
    #[serde(default)]
    pub upstream: Upstream,

    ///
    /// Specifies the entry points for query and mutation in the generated
    /// GraphQL schema.
    pub schema: RootSchema,

    ///
    /// A map of all the types in the schema.
    #[serde(default)]
    #[setters(skip)]
    pub types: BTreeMap<String, Type>,

    ///
    /// A map of all the union types in the schema.
    #[serde(default, skip_serializing_if = "is_default")]
    pub unions: BTreeMap<String, Union>,

    ///
    /// A map of all the enum types in the schema
    #[serde(default, skip_serializing_if = "is_default")]
    pub enums: BTreeMap<String, Enum>,

    ///
    /// A list of all links in the schema.
    #[serde(default, skip_serializing_if = "is_default")]
    pub links: Vec<Link>,

    /// Enable [opentelemetry](https://opentelemetry.io) support
    #[serde(default, skip_serializing_if = "is_default")]
    pub telemetry: Telemetry,
}

///
/// Represents a GraphQL type.
/// A type can be an object, interface, enum or scalar.
#[derive(
    Serialize, Deserialize, Clone, Debug, Default, PartialEq, Eq, schemars::JsonSchema, MergeRight,
)]
pub struct Type {
    ///
    /// A map of field name and its definition.
    pub fields: BTreeMap<String, Field>,
    #[serde(default, skip_serializing_if = "is_default")]
    ///
    /// Additional fields to be added to the type
    pub added_fields: Vec<AddField>,
    #[serde(default, skip_serializing_if = "is_default")]
    ///
    /// Documentation for the type that is publicly visible.
    pub doc: Option<String>,
    #[serde(default, skip_serializing_if = "is_default")]
    ///
    /// Interfaces that the type implements.
    pub implements: BTreeSet<String>,
    #[serde(default, skip_serializing_if = "is_default")]
    ///
    /// Setting to indicate if the type can be cached.
    pub cache: Option<Cache>,
    ///
    /// Marks field as protected by auth providers
    #[serde(default)]
    pub protected: Option<Protected>,

    ///
    /// Apollo federation entity resolver.
    #[serde(flatten, default, skip_serializing_if = "is_default")]
    pub resolver: Option<Resolver>,

    ///
    /// Apollo federation key directive.
    /// skip since it's set automatically by config transformer
    #[serde(skip_serializing)]
    pub key: Option<Key>,

    ///
    /// Any additional directives
    #[serde(default, skip_serializing_if = "is_default")]
    pub directives: Vec<Directive>,
}

impl Display for Type {
    fn fmt(&self, f: &mut fmt::Formatter<'_>) -> fmt::Result {
        writeln!(f, "{{")?;

        for (field_name, field) in &self.fields {
            writeln!(f, "  {}: {:?},", field_name, field.type_of)?;
        }
        writeln!(f, "}}")
    }
}

impl Type {
    pub fn fields(mut self, fields: Vec<(&str, Field)>) -> Self {
        let mut graphql_fields = BTreeMap::new();
        for (name, field) in fields {
            graphql_fields.insert(name.to_string(), field);
        }
        self.fields = graphql_fields;
        self
    }

    pub fn scalar(&self) -> bool {
        self.fields.is_empty()
    }
}

#[derive(
    Serialize,
    Deserialize,
    Clone,
    Debug,
    Default,
    Setters,
    PartialEq,
    Eq,
    schemars::JsonSchema,
    MergeRight,
)]
#[setters(strip_option)]
pub struct RootSchema {
    pub query: Option<String>,
    #[serde(default, skip_serializing_if = "is_default")]
    pub mutation: Option<String>,
    #[serde(default, skip_serializing_if = "is_default")]
    pub subscription: Option<String>,
}

///
/// A field definition containing all the metadata information about resolving a
/// field.
#[derive(
    Serialize, Deserialize, Clone, Debug, Default, Setters, PartialEq, Eq, schemars::JsonSchema,
)]
#[setters(strip_option)]
pub struct Field {
    ///
    /// Refers to the type of the value the field can be resolved to.
    #[serde(rename = "type", default, skip_serializing_if = "is_default")]
    pub type_of: crate::core::Type,

    ///
    /// Map of argument name and its definition.
    #[serde(default, skip_serializing_if = "is_default")]
    #[schemars(with = "HashMap::<String, Arg>")]
    pub args: IndexMap<String, Arg>,

    ///
    /// Publicly visible documentation for the field.
    #[serde(default, skip_serializing_if = "is_default")]
    pub doc: Option<String>,

    ///
    /// Allows modifying existing fields.
    #[serde(default, skip_serializing_if = "is_default")]
    pub modify: Option<Modify>,

    ///
    /// Omits a field from public consumption.
    #[serde(default, skip_serializing_if = "is_default")]
    pub omit: Option<Omit>,

    ///
    /// Sets the cache configuration for a field
    pub cache: Option<Cache>,

    ///
    /// Stores the default value for the field
    #[serde(default, skip_serializing_if = "is_default")]
    pub default_value: Option<Value>,

    ///
    /// Marks field as protected by auth provider
    #[serde(default)]
    pub protected: Option<Protected>,

    ///
    /// Resolver for the field
    #[serde(flatten, default, skip_serializing_if = "is_default")]
    pub resolver: Option<Resolver>,

    ///
    /// Any additional directives
    #[serde(default, skip_serializing_if = "is_default")]
    pub directives: Vec<Directive>,
}

// It's a terminal implementation of MergeRight
impl MergeRight for Field {
    fn merge_right(self, other: Self) -> Self {
        other
    }
}

impl Field {
    pub fn has_resolver(&self) -> bool {
        self.resolver.is_some()
    }

    pub fn has_batched_resolver(&self) -> bool {
        self.resolver
            .as_ref()
            .map(Resolver::is_batched)
            .unwrap_or(false)
    }

    pub fn int() -> Self {
        Self { type_of: "Int".to_string().into(), ..Default::default() }
    }

    pub fn string() -> Self {
        Self { type_of: "String".to_string().into(), ..Default::default() }
    }

    pub fn float() -> Self {
        Self { type_of: "Float".to_string().into(), ..Default::default() }
    }

    pub fn boolean() -> Self {
        Self { type_of: "Boolean".to_string().into(), ..Default::default() }
    }

    pub fn id() -> Self {
        Self { type_of: "ID".to_string().into(), ..Default::default() }
    }

    pub fn is_omitted(&self) -> bool {
        self.omit.is_some()
            || self
                .modify
                .as_ref()
                .and_then(|m| m.omit)
                .unwrap_or_default()
    }
}

#[derive(Serialize, Deserialize, Clone, Debug, PartialEq, Eq)]
pub struct Inline {
    pub path: Vec<String>,
}

#[derive(Default, Serialize, Deserialize, Clone, Debug, PartialEq, Eq, schemars::JsonSchema)]
pub struct Arg {
    #[serde(rename = "type")]
    pub type_of: crate::core::Type,
    #[serde(default, skip_serializing_if = "is_default")]
    pub doc: Option<String>,
    #[serde(default, skip_serializing_if = "is_default")]
    pub modify: Option<Modify>,
    #[serde(default, skip_serializing_if = "is_default")]
    pub default_value: Option<Value>,
}

#[derive(
    Serialize, Deserialize, Clone, Debug, Default, PartialEq, Eq, schemars::JsonSchema, MergeRight,
)]
pub struct Union {
    pub types: BTreeSet<String>,
    pub doc: Option<String>,
}

#[derive(Serialize, Deserialize, Clone, Debug, PartialEq, Eq, schemars::JsonSchema, MergeRight)]
/// Definition of GraphQL enum type
pub struct Enum {
    pub variants: BTreeSet<Variant>,
    pub doc: Option<String>,
}

/// Definition of GraphQL value
#[derive(
    Serialize,
    Deserialize,
    Clone,
    Debug,
    PartialEq,
    Eq,
    PartialOrd,
    Ord,
    schemars::JsonSchema,
    MergeRight,
)]
pub struct Variant {
    pub name: String,
    // directive: alias
    pub alias: Option<Alias>,
}

<<<<<<< HEAD
/// The @alias directive indicates that aliases of one enum value.
#[derive(
    Default,
    Serialize,
    Deserialize,
    Clone,
    Debug,
    PartialEq,
    Eq,
    PartialOrd,
    Ord,
    schemars::JsonSchema,
    MergeRight,
    DirectiveDefinition,
)]
#[directive_definition(locations = "EnumValue")]
pub struct Alias {
    pub options: BTreeSet<String>,
}

=======
>>>>>>> 1511db7f
#[derive(Default, Debug, Clone, Serialize, Deserialize, PartialEq, Eq)]
#[serde(rename_all = "lowercase")]
pub enum GraphQLOperationType {
    #[default]
    Query,
    Mutation,
}

impl Display for GraphQLOperationType {
    fn fmt(&self, f: &mut fmt::Formatter) -> fmt::Result {
        f.write_str(match self {
            Self::Query => "query",
            Self::Mutation => "mutation",
        })
    }
}

impl Config {
    pub fn is_root_operation_type(&self, type_name: &str) -> bool {
        let type_name = type_name.to_lowercase();

        [
            &self.schema.query,
            &self.schema.mutation,
            &self.schema.subscription,
        ]
        .iter()
        .filter_map(|&root_name| root_name.as_ref())
        .any(|root_name| root_name.to_lowercase() == type_name)
    }

    pub fn port(&self) -> u16 {
        self.server.port.unwrap_or(8000)
    }

    pub fn find_type(&self, name: &str) -> Option<&Type> {
        self.types.get(name)
    }

    pub fn find_union(&self, name: &str) -> Option<&Union> {
        self.unions.get(name)
    }

    pub fn find_enum(&self, name: &str) -> Option<&Enum> {
        self.enums.get(name)
    }

    pub fn to_yaml(&self) -> Result<String> {
        Ok(serde_yaml::to_string(self)?)
    }

    pub fn to_json(&self, pretty: bool) -> Result<String> {
        if pretty {
            Ok(serde_json::to_string_pretty(self)?)
        } else {
            Ok(serde_json::to_string(self)?)
        }
    }

    /// Renders current config to graphQL string
    pub fn to_sdl(&self) -> String {
        crate::core::document::print(self.into())
    }

    pub fn query(mut self, query: &str) -> Self {
        self.schema.query = Some(query.to_string());
        self
    }

    pub fn types(mut self, types: Vec<(&str, Type)>) -> Self {
        let mut graphql_types = BTreeMap::new();
        for (name, type_) in types {
            graphql_types.insert(name.to_string(), type_);
        }
        self.types = graphql_types;
        self
    }

    pub fn contains(&self, name: &str) -> bool {
        self.types.contains_key(name)
            || self.unions.contains_key(name)
            || self.enums.contains_key(name)
    }

    pub fn from_json(json: &str) -> Result<Self> {
        Ok(serde_json::from_str(json)?)
    }

    pub fn from_yaml(yaml: &str) -> Result<Self> {
        Ok(serde_yaml::from_str(yaml)?)
    }

    pub fn from_sdl(sdl: &str) -> Valid<Self, String> {
        let doc = async_graphql::parser::parse_schema(sdl);
        match doc {
            Ok(doc) => from_document(doc),
            Err(e) => Valid::fail(e.to_string()),
        }
    }

    pub fn from_source(source: Source, schema: &str) -> Result<Self> {
        match source {
            Source::GraphQL => Ok(Config::from_sdl(schema).to_result()?),
            Source::Json => Ok(Config::from_json(schema)?),
            Source::Yml => Ok(Config::from_yaml(schema)?),
        }
    }

    pub fn n_plus_one(&self) -> QueryPath {
        super::npo::PathTracker::new(self).find()
    }

    ///
    /// Given a starting type, this function searches for all the unique types
    /// that this type can be connected to via it's fields
    fn find_connections(&self, type_of: &str, mut types: HashSet<String>) -> HashSet<String> {
        if let Some(union_) = self.find_union(type_of) {
            types.insert(type_of.into());

            for type_ in union_.types.iter() {
                types = self.find_connections(type_, types);
            }
        } else if let Some(type_) = self.find_type(type_of) {
            types.insert(type_of.into());
            for (_, field) in type_.fields.iter() {
                if !types.contains(field.type_of.name()) && !self.is_scalar(field.type_of.name()) {
                    types = self.find_connections(field.type_of.name(), types);
                }
            }
        } else if self.find_enum(type_of).is_some() {
            types.insert(type_of.into());
        }
        types
    }

    ///
    /// Checks if a type is a scalar or not.
    pub fn is_scalar(&self, type_name: &str) -> bool {
        self.types
            .get(type_name)
            .map_or(Scalar::is_predefined(type_name), |ty| ty.scalar())
    }

    ///
    /// Goes through the complete config and finds all the types that are used
    /// as inputs directly ot indirectly.
    pub fn input_types(&self) -> HashSet<String> {
        self.arguments()
            .iter()
            .filter(|(_, arg)| !self.is_scalar(arg.type_of.name()))
            .map(|(_, arg)| arg.type_of.name())
            .fold(HashSet::new(), |types, type_of| {
                self.find_connections(type_of, types)
            })
    }

    /// finds the all types which are present in union.
    pub fn union_types(&self) -> HashSet<String> {
        self.unions
            .values()
            .flat_map(|union| union.types.iter().cloned())
            .collect()
    }

    /// Returns a list of all the types that are used as output types
    pub fn output_types(&self) -> HashSet<String> {
        let mut types = HashSet::new();

        if let Some(ref query) = &self.schema.query {
            types = self.find_connections(query, types);
        }

        if let Some(ref mutation) = &self.schema.mutation {
            types = self.find_connections(mutation, types);
        }

        types
    }

    /// Returns a list of all the types that are used as interface
    pub fn interface_types(&self) -> HashSet<String> {
        let mut types = HashSet::new();

        for ty in self.types.values() {
            for interface in ty.implements.iter() {
                types.insert(interface.clone());
            }
        }

        types
    }

    /// Returns a list of all the arguments in the configuration
    fn arguments(&self) -> Vec<(&String, &Arg)> {
        self.types
            .iter()
            .flat_map(|(_, type_of)| type_of.fields.iter())
            .flat_map(|(_, field)| field.args.iter())
            .collect::<Vec<_>>()
    }
    /// Removes all types that are passed in the set
    pub fn remove_types(mut self, types: HashSet<String>) -> Self {
        for unused_type in types {
            self.types.remove(&unused_type);
            self.unions.remove(&unused_type);
        }

        self
    }

    pub fn unused_types(&self) -> HashSet<String> {
        let used_types = self.get_all_used_type_names();
        let all_types: HashSet<String> = self
            .types
            .keys()
            .chain(self.unions.keys())
            .cloned()
            .collect();
        all_types.difference(&used_types).cloned().collect()
    }

    /// Gets all the type names used in the schema.
    pub fn get_all_used_type_names(&self) -> HashSet<String> {
        let mut set = HashSet::new();
        let mut stack = Vec::new();
        if let Some(query) = &self.schema.query {
            stack.push(query.clone());
        }
        if let Some(mutation) = &self.schema.mutation {
            stack.push(mutation.clone());
        }
        while let Some(type_name) = stack.pop() {
            if set.contains(&type_name) {
                continue;
            }
            if let Some(union_) = self.unions.get(&type_name) {
                set.insert(type_name);
                for type_ in &union_.types {
                    stack.push(type_.clone());
                }
            } else if let Some(typ) = self.types.get(&type_name) {
                set.insert(type_name);
                for field in typ.fields.values() {
                    stack.extend(field.args.values().map(|arg| arg.type_of.name().to_owned()));
                    stack.push(field.type_of.name().clone());
                }
                for interface in typ.implements.iter() {
                    stack.push(interface.clone())
                }
            }
        }

        set
    }

    pub fn graphql_schema() -> ServiceDocument {
        // Multiple structs may contain a field of the same type when creating directive
        // definitions. To avoid generating the same GraphQL type multiple times,
        // this hash set is used to track visited types and ensure no duplicates are
        // generated.
        let mut generated_types: HashSet<String> = HashSet::new();
        let generated_types = &mut generated_types;

        let builder = ServiceDocumentBuilder::new();
        builder
            .add_directive(AddField::directive_definition(generated_types))
            .add_directive(Alias::directive_definition(generated_types))
            .add_directive(Cache::directive_definition(generated_types))
            .add_directive(Call::directive_definition(generated_types))
            .add_directive(Expr::directive_definition(generated_types))
            .add_directive(GraphQL::directive_definition(generated_types))
            .add_directive(Grpc::directive_definition(generated_types))
            .add_directive(Http::directive_definition(generated_types))
            .add_directive(JS::directive_definition(generated_types))
            .add_directive(Link::directive_definition(generated_types))
            .add_directive(Modify::directive_definition(generated_types))
            .add_directive(Omit::directive_definition(generated_types))
            .add_directive(Protected::directive_definition(generated_types))
            .add_directive(Server::directive_definition(generated_types))
            .add_directive(Telemetry::directive_definition(generated_types))
            .add_directive(Upstream::directive_definition(generated_types))
            .add_input(GraphQL::input_definition())
            .add_input(Grpc::input_definition())
            .add_input(Http::input_definition())
            .add_input(Expr::input_definition())
            .add_input(JS::input_definition())
            .add_input(Modify::input_definition())
            .add_input(Cache::input_definition())
            .add_input(Telemetry::input_definition())
            .add_scalar(Scalar::Bytes.scalar_definition())
            .add_scalar(Scalar::Date.scalar_definition())
            .add_scalar(Scalar::Email.scalar_definition())
            .add_scalar(Scalar::Empty.scalar_definition())
            .add_scalar(Scalar::Int128.scalar_definition())
            .add_scalar(Scalar::Int16.scalar_definition())
            .add_scalar(Scalar::Int32.scalar_definition())
            .add_scalar(Scalar::Int64.scalar_definition())
            .add_scalar(Scalar::Int8.scalar_definition())
            .add_scalar(Scalar::JSON.scalar_definition())
            .add_scalar(Scalar::PhoneNumber.scalar_definition())
            .add_scalar(Scalar::UInt128.scalar_definition())
            .add_scalar(Scalar::UInt16.scalar_definition())
            .add_scalar(Scalar::UInt32.scalar_definition())
            .add_scalar(Scalar::UInt64.scalar_definition())
            .add_scalar(Scalar::UInt8.scalar_definition())
            .add_scalar(Scalar::Url.scalar_definition())
            .build()
    }
}

#[derive(
    Clone, Debug, Serialize, Deserialize, PartialEq, Eq, Hash, Default, schemars::JsonSchema,
)]
pub enum Encoding {
    #[default]
    ApplicationJson,
    ApplicationXWwwFormUrlencoded,
}

#[cfg(test)]
mod tests {
    use pretty_assertions::assert_eq;

    use super::*;
    use crate::core::directive::DirectiveCodec;

    #[test]
    fn test_field_has_or_not_batch_resolver() {
        let f1 = Field { ..Default::default() };

        let f2 = Field {
            resolver: Some(Resolver::Http(Http {
                batch_key: vec!["id".to_string()],
                ..Default::default()
            })),
            ..Default::default()
        };

        let f3 = Field {
            resolver: Some(Resolver::Http(Http {
                batch_key: vec![],
                ..Default::default()
            })),
            ..Default::default()
        };

        assert!(!f1.has_batched_resolver());
        assert!(f2.has_batched_resolver());
        assert!(!f3.has_batched_resolver());
    }

    #[test]
    fn test_graphql_directive_name() {
        let name = GraphQL::directive_name();
        assert_eq!(name, "graphQL");
    }

    #[test]
    fn test_from_sdl_empty() {
        let actual = Config::from_sdl("type Foo {a: Int}").to_result().unwrap();
        let expected = Config::default().types(vec![(
            "Foo",
            Type::default().fields(vec![("a", Field::int())]),
        )]);
        assert_eq!(actual, expected);
    }

    #[test]
    fn test_unused_types_with_cyclic_types() {
        let config = Config::from_sdl(
            "
            type Bar {a: Int}
            type Foo {a: [Foo]}

            type Query {
                foos: [Foo]
            }

            schema {
                query: Query
            }
            ",
        )
        .to_result()
        .unwrap();

        let actual = config.unused_types();
        let mut expected = HashSet::new();
        expected.insert("Bar".to_string());

        assert_eq!(actual, expected);
    }

    #[test]
    fn test_is_root_operation_type_with_query() {
        let mut config = Config::default();
        config.schema.query = Some("Query".to_string());

        assert!(config.is_root_operation_type("Query"));
        assert!(!config.is_root_operation_type("Mutation"));
        assert!(!config.is_root_operation_type("Subscription"));
    }

    #[test]
    fn test_is_root_operation_type_with_mutation() {
        let mut config = Config::default();
        config.schema.mutation = Some("Mutation".to_string());

        assert!(!config.is_root_operation_type("Query"));
        assert!(config.is_root_operation_type("Mutation"));
        assert!(!config.is_root_operation_type("Subscription"));
    }

    #[test]
    fn test_is_root_operation_type_with_subscription() {
        let mut config = Config::default();
        config.schema.subscription = Some("Subscription".to_string());

        assert!(!config.is_root_operation_type("Query"));
        assert!(!config.is_root_operation_type("Mutation"));
        assert!(config.is_root_operation_type("Subscription"));
    }

    #[test]
    fn test_is_root_operation_type_with_no_root_operation() {
        let config = Config::default();

        assert!(!config.is_root_operation_type("Query"));
        assert!(!config.is_root_operation_type("Mutation"));
        assert!(!config.is_root_operation_type("Subscription"));
    }

    #[test]
    fn test_union_types() {
        let sdl = std::fs::read_to_string(tailcall_fixtures::configs::UNION_CONFIG).unwrap();
        let config = Config::from_sdl(&sdl).to_result().unwrap();
        let union_types = config.union_types();
        let expected_union_types: HashSet<String> = ["Bar", "Baz", "Foo"]
            .iter()
            .cloned()
            .map(String::from)
            .collect();
        assert_eq!(union_types, expected_union_types);
    }
}<|MERGE_RESOLUTION|>--- conflicted
+++ resolved
@@ -337,29 +337,6 @@
     pub alias: Option<Alias>,
 }
 
-<<<<<<< HEAD
-/// The @alias directive indicates that aliases of one enum value.
-#[derive(
-    Default,
-    Serialize,
-    Deserialize,
-    Clone,
-    Debug,
-    PartialEq,
-    Eq,
-    PartialOrd,
-    Ord,
-    schemars::JsonSchema,
-    MergeRight,
-    DirectiveDefinition,
-)]
-#[directive_definition(locations = "EnumValue")]
-pub struct Alias {
-    pub options: BTreeSet<String>,
-}
-
-=======
->>>>>>> 1511db7f
 #[derive(Default, Debug, Clone, Serialize, Deserialize, PartialEq, Eq)]
 #[serde(rename_all = "lowercase")]
 pub enum GraphQLOperationType {
