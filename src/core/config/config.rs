use std::collections::{BTreeMap, BTreeSet, HashSet};
use std::fmt::{self, Display};
use std::num::NonZeroU64;

use anyhow::Result;
use async_graphql::parser::types::ServiceDocument;
use derive_setters::Setters;
use serde::{Deserialize, Serialize};
use serde_json::Value;

use super::position::Pos;
use super::telemetry::Telemetry;
use super::{KeyValue, Link, Server, SourceType, Upstream};
use crate::core::config::from_document::from_document;
use crate::core::config::positioned_config::PositionedConfig;
use crate::core::config::source::Source;
use crate::core::directive::DirectiveCodec;
use crate::core::http::Method;
use crate::core::json::JsonSchema;
use crate::core::macros::{MergeRight, PositionedConfig};
use crate::core::merge_right::MergeRight;
use crate::core::valid::{Valid, Validator};
use crate::core::{is_default, scalar};

#[derive(
    Serialize,
    Deserialize,
    Clone,
    Debug,
    Default,
    Setters,
    PartialEq,
    Eq,
    schemars::JsonSchema,
    MergeRight,
)]
#[serde(rename_all = "camelCase")]
pub struct Config {
    ///
    /// Dictates how the server behaves and helps tune tailcall for all ingress
    /// requests. Features such as request batching, SSL, HTTP2 etc. can be
    /// configured here.
    #[serde(default)]
    pub server: Pos<Server>,

    ///
    /// Dictates how tailcall should handle upstream requests/responses.
    /// Tuning upstream can improve performance and reliability for connections.
    #[serde(default)]
    pub upstream: Pos<Upstream>,

    ///
    /// Specifies the entry points for query and mutation in the generated
    /// GraphQL schema.
    pub schema: RootSchema,

    ///
    /// A map of all the types in the schema.
    #[serde(default)]
    #[setters(skip)]
    pub types: BTreeMap<String, Pos<Type>>,

    ///
    /// A map of all the union types in the schema.
    #[serde(default, skip_serializing_if = "is_default")]
    pub unions: BTreeMap<String, Pos<Union>>,

    ///
    /// A map of all the enum types in the schema
    #[serde(default, skip_serializing_if = "is_default")]
    pub enums: BTreeMap<String, Pos<Enum>>,

    ///
    /// A list of all links in the schema.
    #[serde(default, skip_serializing_if = "is_default")]
    pub links: Vec<Pos<Link>>,
    #[serde(default, skip_serializing_if = "is_default")]
    /// Enable [opentelemetry](https://opentelemetry.io) support
    pub telemetry: Pos<Telemetry>,
}

///
/// Represents a GraphQL type.
/// A type can be an object, interface, enum or scalar.
#[derive(
    Serialize, Deserialize, Clone, Debug, Default, PartialEq, Eq, schemars::JsonSchema, MergeRight,
)]
pub struct Type {
    ///
    /// A map of field name and its definition.
    pub fields: BTreeMap<String, Pos<Field>>,
    #[serde(default, skip_serializing_if = "is_default")]
    ///
    /// Additional fields to be added to the type
    pub added_fields: Vec<Pos<AddField>>,
    #[serde(default, skip_serializing_if = "is_default")]
    ///
    /// Documentation for the type that is publicly visible.
    pub doc: Option<String>,
    #[serde(default, skip_serializing_if = "is_default")]
    ///
    /// Interfaces that the type implements.
    pub implements: BTreeSet<String>,
    #[serde(default, skip_serializing_if = "is_default")]
    ///
    /// Setting to indicate if the type can be cached.
    pub cache: Option<Pos<Cache>>,
    ///
    /// Marks field as protected by auth providers
    #[serde(default)]
    pub protected: Option<Pos<Protected>>,
    #[serde(default, skip_serializing_if = "is_default")]
    ///
    /// Contains source information for the type.
    pub tag: Option<Pos<Tag>>,
}

impl Type {
    pub fn fields(mut self, fields: Vec<(&str, Pos<Field>)>) -> Self {
        let mut graphql_fields = BTreeMap::new();
        for (name, field) in fields {
            graphql_fields.insert(name.to_string(), field);
        }
        self.fields = graphql_fields;
        self
    }

    pub fn scalar(&self) -> bool {
        self.fields.is_empty()
    }
}

#[derive(
    Clone,
    Debug,
    Default,
    PartialEq,
    Deserialize,
    Serialize,
    Eq,
    schemars::JsonSchema,
    MergeRight,
    PositionedConfig,
)]
#[serde(deny_unknown_fields)]
/// Used to represent an identifier for a type. Typically used via only by the
/// configuration generators to provide additional information about the type.
pub struct Tag {
    /// A unique identifier for the type.
    pub id: String,
}

#[derive(
    Clone,
    Debug,
    PartialEq,
    Deserialize,
    Serialize,
    Eq,
    schemars::JsonSchema,
    MergeRight,
    PositionedConfig,
)]
/// The @cache operator enables caching for the query, field or type it is
/// applied to.
#[serde(rename_all = "camelCase")]
#[serde(deny_unknown_fields)]
pub struct Cache {
    /// Specifies the duration, in milliseconds, of how long the value has to be
    /// stored in the cache.
    #[positioned_field(field)]
    pub max_age: Pos<NonZeroU64>,
}

#[derive(
    Clone,
    Debug,
    Deserialize,
    Serialize,
    PartialEq,
    Eq,
    Default,
    schemars::JsonSchema,
    MergeRight,
    PositionedConfig,
)]
pub struct Protected {}

#[derive(
    Serialize,
    Deserialize,
    Clone,
    Debug,
    Default,
    Setters,
    PartialEq,
    Eq,
    schemars::JsonSchema,
    MergeRight,
)]
#[setters(strip_option)]
pub struct RootSchema {
    pub query: Option<Pos<String>>,
    #[serde(default, skip_serializing_if = "is_default")]
    pub mutation: Option<Pos<String>>,
    #[serde(default, skip_serializing_if = "is_default")]
    pub subscription: Option<Pos<String>>,
}

#[derive(
    Serialize, Deserialize, Clone, Debug, PartialEq, Eq, schemars::JsonSchema, PositionedConfig,
)]
#[serde(deny_unknown_fields)]
/// Used to omit a field from public consumption.
pub struct Omit {}

///
/// A field definition containing all the metadata information about resolving a
/// field.
#[derive(
    Serialize,
    Deserialize,
    Clone,
    Debug,
    Default,
    Setters,
    PartialEq,
    Eq,
    schemars::JsonSchema,
    PositionedConfig,
)]
#[setters(strip_option)]
pub struct Field {
    ///
    /// Refers to the type of the value the field can be resolved to.
    #[serde(rename = "type", default, skip_serializing_if = "is_default")]
    pub type_of: String,

    ///
    /// Flag to indicate the type is a list.
    #[serde(default, skip_serializing_if = "is_default")]
    pub list: bool,

    ///
    /// Flag to indicate the type is required.
    #[serde(default, skip_serializing_if = "is_default")]
    pub required: bool,

    ///
    /// Flag to indicate if the type inside the list is required.
    #[serde(default, skip_serializing_if = "is_default")]
    pub list_type_required: bool,

    ///
    /// Map of argument name and its definition.
    #[serde(default, skip_serializing_if = "is_default")]
    pub args: BTreeMap<String, Arg>,

    ///
    /// Publicly visible documentation for the field.
    #[serde(default, skip_serializing_if = "is_default")]
    pub doc: Option<String>,

    ///
    /// Allows modifying existing fields.
    #[serde(default, skip_serializing_if = "is_default")]
    pub modify: Option<Pos<Modify>>,

    ///
    /// Omits a field from public consumption.
    #[serde(default, skip_serializing_if = "is_default")]
    pub omit: Option<Pos<Omit>>,

    ///
    /// Inserts an HTTP resolver for the field.
    #[serde(default, skip_serializing_if = "is_default")]
    pub http: Option<Pos<Http>>,

    ///
    /// Inserts a call resolver for the field.
    #[serde(default, skip_serializing_if = "is_default")]
    pub call: Option<Pos<Call>>,

    ///
    /// Inserts a GRPC resolver for the field.
    #[serde(default, skip_serializing_if = "is_default")]
    pub grpc: Option<Pos<Grpc>>,

    ///
    /// Inserts a Javascript resolver for the field.
    #[serde(default, skip_serializing_if = "is_default")]
    pub script: Option<Pos<JS>>,

    ///
    /// Inserts a constant resolver for the field.
    #[serde(rename = "expr", default, skip_serializing_if = "is_default")]
    pub const_field: Option<Pos<Expr>>,

    ///
    /// Inserts a GraphQL resolver for the field.
    #[serde(default, skip_serializing_if = "is_default")]
    pub graphql: Option<Pos<GraphQL>>,

    ///
    /// Sets the cache configuration for a field
<<<<<<< HEAD
    pub cache: Option<Pos<Cache>>,
    ///
    /// Marks field as protected by auth provider
    #[serde(default)]
    pub protected: Option<Pos<Protected>>,
=======
    pub cache: Option<Cache>,

    ///
    /// Marks field as protected by auth provider
    #[serde(default)]
    pub protected: Option<Protected>,

    ///
    /// Stores the default value for the field
    #[serde(default, skip_serializing_if = "is_default")]
    pub default_value: Option<Value>,
>>>>>>> 60e257d6
}

// It's a terminal implementation of MergeRight
impl MergeRight for Field {
    fn merge_right(self, other: Self) -> Self {
        other
    }
}

impl Field {
    pub fn has_resolver(&self) -> bool {
        self.http.is_some()
            || self.script.is_some()
            || self.const_field.is_some()
            || self.graphql.is_some()
            || self.grpc.is_some()
            || self.call.is_some()
    }

    /// Returns a list of resolvable directives for the field.
    pub fn resolvable_directives(&self) -> Vec<String> {
        let mut directives = Vec::new();
        if self.http.is_some() {
            directives.push(Http::trace_name());
        }
        if self.graphql.is_some() {
            directives.push(GraphQL::trace_name());
        }
        if self.script.is_some() {
            directives.push(JS::trace_name());
        }
        if self.const_field.is_some() {
            directives.push(Expr::trace_name());
        }
        if self.grpc.is_some() {
            directives.push(Grpc::trace_name());
        }
        if self.call.is_some() {
            directives.push(Call::trace_name());
        }
        directives
    }
    pub fn has_batched_resolver(&self) -> bool {
        self.http
            .as_ref()
            .is_some_and(|http| !http.group_by.is_empty())
            || self
                .graphql
                .as_ref()
                .is_some_and(|graphql| graphql.batch.inner)
            || self
                .grpc
                .as_ref()
                .is_some_and(|grpc| !grpc.group_by.is_empty())
    }
    pub fn into_list(mut self) -> Self {
        self.list = true;
        self
    }

    pub fn int() -> Self {
        Self { type_of: "Int".to_string(), ..Default::default() }
    }

    pub fn string() -> Self {
        Self { type_of: "String".to_string(), ..Default::default() }
    }

    pub fn float() -> Self {
        Self { type_of: "Float".to_string(), ..Default::default() }
    }

    pub fn boolean() -> Self {
        Self { type_of: "Boolean".to_string(), ..Default::default() }
    }

    pub fn id() -> Self {
        Self { type_of: "ID".to_string(), ..Default::default() }
    }

    pub fn is_omitted(&self) -> bool {
        self.omit.is_some()
            || self
                .modify
                .as_ref()
                .and_then(|m| m.omit)
                .unwrap_or_default()
    }
}

#[derive(
    Serialize, Deserialize, Clone, Debug, PartialEq, Eq, schemars::JsonSchema, PositionedConfig,
)]
pub struct JS {
    pub name: String,
}

#[derive(
    Serialize, Deserialize, Clone, Debug, PartialEq, Eq, schemars::JsonSchema, PositionedConfig,
)]
#[serde(deny_unknown_fields)]
pub struct Modify {
    #[serde(default, skip_serializing_if = "is_default")]
    pub name: Option<String>,
    #[serde(default, skip_serializing_if = "is_default")]
    pub omit: Option<bool>,
}

#[derive(Serialize, Deserialize, Clone, Debug, PartialEq, Eq, PositionedConfig)]
pub struct Inline {
    pub path: Vec<String>,
}

#[derive(
    Default,
    Serialize,
    Deserialize,
    Clone,
    Debug,
    PartialEq,
    Eq,
    schemars::JsonSchema,
    PositionedConfig,
)]
pub struct Arg {
    #[serde(rename = "type")]
    pub type_of: String,
    #[serde(default, skip_serializing_if = "is_default")]
    pub list: bool,
    #[serde(default, skip_serializing_if = "is_default")]
    pub required: bool,
    #[serde(default, skip_serializing_if = "is_default")]
    pub doc: Option<String>,
    #[serde(default, skip_serializing_if = "is_default")]
    pub modify: Option<Pos<Modify>>,
    #[serde(default, skip_serializing_if = "is_default")]
    pub default_value: Option<Value>,
}

#[derive(Serialize, Deserialize, Clone, Debug, PartialEq, Eq, schemars::JsonSchema, MergeRight)]
pub struct Union {
    pub types: BTreeSet<String>,
    pub doc: Option<String>,
}

#[derive(Serialize, Deserialize, Clone, Debug, PartialEq, Eq, schemars::JsonSchema, MergeRight)]
/// Definition of GraphQL enum type
pub struct Enum {
    pub variants: BTreeSet<String>,
    pub doc: Option<String>,
}

#[derive(
    Serialize,
    Deserialize,
    Clone,
    Debug,
    Default,
    PartialEq,
    Eq,
    schemars::JsonSchema,
    PositionedConfig,
)]
#[serde(deny_unknown_fields)]
/// The @http operator indicates that a field or node is backed by a REST API.
///
/// For instance, if you add the @http operator to the `users` field of the
/// Query type with a path argument of `"/users"`, it signifies that the `users`
/// field is backed by a REST API. The path argument specifies the path of the
/// REST API. In this scenario, the GraphQL server will make a GET request to
/// the API endpoint specified when the `users` field is queried.
pub struct Http {
    #[serde(rename = "onRequest", default, skip_serializing_if = "is_default")]
    #[positioned_field(option_field, input_source_name = "onRequest")]
    /// onRequest field in @http directive gives the ability to specify the
    /// request interception handler.
    pub on_request: Option<Pos<String>>,

    #[serde(rename = "baseURL", default, skip_serializing_if = "is_default")]
    #[positioned_field(option_field, input_source_name = "baseURL")]
    /// This refers to the base URL of the API. If not specified, the default
    /// base URL is the one specified in the `@upstream` operator.
    pub base_url: Option<Pos<String>>,

    #[serde(default, skip_serializing_if = "is_default")]
    #[positioned_field(option_field)]
    /// The body of the API call. It's used for methods like POST or PUT that
    /// send data to the server. You can pass it as a static object or use a
    /// Mustache template to substitute variables from the GraphQL variables.
    pub body: Option<Pos<String>>,

    #[serde(default, skip_serializing_if = "is_default")]
    #[positioned_field(field)]
    /// The `encoding` parameter specifies the encoding of the request body. It
    /// can be `ApplicationJson` or `ApplicationXWwwFormUrlEncoded`. @default
    /// `ApplicationJson`.
    pub encoding: Pos<Encoding>,

    #[serde(rename = "batchKey", default, skip_serializing_if = "is_default")]
    #[positioned_field(field, input_source_name = "batchKey")]
    /// The `batchKey` parameter groups multiple data requests into a single call. For more details please refer out [n + 1 guide](https://tailcall.run/docs/guides/n+1#solving-using-batching).
    pub group_by: Pos<Vec<String>>,

    #[serde(default, skip_serializing_if = "is_default")]
    #[positioned_field(list_field)]
    /// The `headers` parameter allows you to customize the headers of the HTTP
    /// request made by the `@http` operator. It is used by specifying a
    /// key-value map of header names and their values.
    pub headers: Vec<Pos<KeyValue>>,

    #[serde(default, skip_serializing_if = "is_default")]
    /// Schema of the input of the API call. It is automatically inferred in
    /// most cases.
    pub input: Option<JsonSchema>,

    #[serde(default, skip_serializing_if = "is_default")]
    /// This refers to the HTTP method of the API call. Commonly used methods
    /// include `GET`, `POST`, `PUT`, `DELETE` etc. @default `GET`.
    pub method: Pos<Method>,

    /// This refers to the API endpoint you're going to call. For instance `https://jsonplaceholder.typicode.com/users`.
    ///
    /// For dynamic segments in your API endpoint, use Mustache templates for
    /// variable substitution. For instance, to fetch a specific user, use
    /// `/users/{{args.id}}`.
    #[positioned_field(field)]
    pub path: Pos<String>,

    #[serde(default, skip_serializing_if = "is_default")]
    /// Schema of the output of the API call. It is automatically inferred in
    /// most cases.
    pub output: Option<JsonSchema>,

    #[positioned_field(list_field)]
    #[serde(default, skip_serializing_if = "is_default")]
    /// This represents the query parameters of your API call. You can pass it
    /// as a static object or use Mustache template for dynamic parameters.
    /// These parameters will be added to the URL.
    pub query: Vec<Pos<KeyValue>>,
}

///
/// Provides the ability to refer to multiple fields in the Query or
/// Mutation root.
#[derive(
    Serialize,
    Deserialize,
    Clone,
    Debug,
    Default,
    PartialEq,
    Eq,
    schemars::JsonSchema,
    PositionedConfig,
)]
pub struct Call {
    /// Steps are composed together to form a call.
    /// If you have multiple steps, the output of the previous step is passed as
    /// input to the next step.
    #[positioned_field(list_field)]
    pub steps: Vec<Pos<Step>>,
}

///
/// Provides the ability to refer to a field defined in the root Query or
/// Mutation.
#[derive(
    Serialize,
    Deserialize,
    Clone,
    Debug,
    Default,
    PartialEq,
    Eq,
    schemars::JsonSchema,
    PositionedConfig,
)]
pub struct Step {
    #[serde(default, skip_serializing_if = "is_default")]
    /// The name of the field on the `Query` type that you want to call.
    pub query: Option<String>,

    #[serde(default, skip_serializing_if = "is_default")]
    /// The name of the field on the `Mutation` type that you want to call.
    pub mutation: Option<String>,

    /// The arguments that will override the actual arguments of the field.
    #[serde(default, skip_serializing_if = "is_default")]
    pub args: BTreeMap<String, Value>,
}

#[derive(
    Serialize,
    Deserialize,
    Clone,
    Debug,
    Default,
    PartialEq,
    Eq,
    schemars::JsonSchema,
    PositionedConfig,
)]
#[serde(rename_all = "camelCase")]
#[serde(deny_unknown_fields)]
/// The @grpc operator indicates that a field or node is backed by a gRPC API.
///
/// For instance, if you add the @grpc operator to the `users` field of the
/// Query type with a service argument of `NewsService` and method argument of
/// `GetAllNews`, it signifies that the `users` field is backed by a gRPC API.
/// The `service` argument specifies the name of the gRPC service.
/// The `method` argument specifies the name of the gRPC method.
/// In this scenario, the GraphQL server will make a gRPC request to the gRPC
/// endpoint specified when the `users` field is queried.
pub struct Grpc {
    #[serde(rename = "baseURL", default, skip_serializing_if = "is_default")]
    #[positioned_field(option_field, input_source_name = "baseURL")]
    /// This refers to the base URL of the API. If not specified, the default
    /// base URL is the one specified in the `@upstream` operator.
    pub base_url: Option<Pos<String>>,

    #[serde(default, skip_serializing_if = "is_default")]
    #[positioned_field(option_field)]
    /// This refers to the arguments of your gRPC call. You can pass it as a
    /// static object or use Mustache template for dynamic parameters. These
    /// parameters will be added in the body in `protobuf` format.
    pub body: Option<Pos<String>>,

    #[serde(rename = "batchKey", default, skip_serializing_if = "is_default")]
    /// The key path in the response which should be used to group multiple requests. For instance `["news","id"]`. For more details please refer out [n + 1 guide](https://tailcall.run/docs/guides/n+1#solving-using-batching).
    pub group_by: Pos<Vec<String>>,

    #[serde(default, skip_serializing_if = "is_default")]
    #[positioned_field(list_field)]
    /// The `headers` parameter allows you to customize the headers of the HTTP
    /// request made by the `@grpc` operator. It is used by specifying a
    /// key-value map of header names and their values. Note: content-type is
    /// automatically set to application/grpc
    pub headers: Vec<Pos<KeyValue>>,

    #[positioned_field(field)]
    /// This refers to the gRPC method you're going to call. For instance
    /// `GetAllNews`.
    pub method: Pos<String>,
}

#[derive(
    Serialize,
    Deserialize,
    Clone,
    Debug,
    Default,
    PartialEq,
    Eq,
    schemars::JsonSchema,
    PositionedConfig,
)]
#[serde(deny_unknown_fields)]
/// The @graphQL operator allows to specify GraphQL API server request to fetch
/// data from.
pub struct GraphQL {
    #[serde(default, skip_serializing_if = "is_default")]
    /// Named arguments for the requested field. More info [here](https://tailcall.run/docs/guides/operators/#args)
    pub args: Option<Vec<KeyValue>>,

    #[serde(rename = "baseURL", default, skip_serializing_if = "is_default")]
    #[positioned_field(option_field, input_source_name = "baseURL")]
    /// This refers to the base URL of the API. If not specified, the default
    /// base URL is the one specified in the `@upstream` operator.
    pub base_url: Option<Pos<String>>,

    #[serde(default, skip_serializing_if = "is_default")]
    #[positioned_field(field)]
    /// If the upstream GraphQL server supports request batching, you can
    /// specify the 'batch' argument to batch several requests into a single
    /// batch request.
    ///
    /// Make sure you have also specified batch settings to the `@upstream` and
    /// to the `@graphQL` operator.
    pub batch: Pos<bool>,

    #[serde(default, skip_serializing_if = "is_default")]
    #[positioned_field(list_field)]
    /// The headers parameter allows you to customize the headers of the GraphQL
    /// request made by the `@graphQL` operator. It is used by specifying a
    /// key-value map of header names and their values.
    pub headers: Vec<Pos<KeyValue>>,

    #[positioned_field(field)]
    /// Specifies the root field on the upstream to request data from. This maps
    /// a field in your schema to a field in the upstream schema. When a query
    /// is received for this field, Tailcall requests data from the
    /// corresponding upstream field.
    pub name: Pos<String>,
}

#[derive(Default, Debug, Clone, Serialize, Deserialize, PartialEq, Eq)]
#[serde(rename_all = "lowercase")]
pub enum GraphQLOperationType {
    #[default]
    Query,
    Mutation,
}

impl Display for GraphQLOperationType {
    fn fmt(&self, f: &mut fmt::Formatter) -> fmt::Result {
        f.write_str(match self {
            Self::Query => "query",
            Self::Mutation => "mutation",
        })
    }
}

#[derive(Serialize, Deserialize, Clone, Debug, PartialEq, Eq, schemars::JsonSchema)]
#[serde(deny_unknown_fields)]
/// The `@expr` operators allows you to specify an expression that can evaluate
/// to a value. The expression can be a static value or built form a Mustache
/// template. schema.
pub struct Expr {
    pub body: Value,
}

#[derive(
    Serialize, Deserialize, Clone, Debug, PartialEq, Eq, schemars::JsonSchema, PositionedConfig,
)]
#[serde(deny_unknown_fields)]
/// The @addField operator simplifies data structures and queries by adding a field that inlines or flattens a nested field or node within your schema. more info [here](https://tailcall.run/docs/guides/operators/#addfield)
pub struct AddField {
    /// Name of the new field to be added
    #[positioned_field(field)]
    pub name: Pos<String>,
    /// Path of the data where the field should point to
    #[positioned_field(field)]
    pub path: Pos<Vec<String>>,
}

impl Config {
    pub fn is_root_operation_type(&self, type_name: &str) -> bool {
        let type_name = type_name.to_lowercase();

        [
            &self.schema.query,
            &self.schema.mutation,
            &self.schema.subscription,
        ]
        .iter()
        .filter_map(|&root_name| root_name.as_ref())
        .any(|root_name| root_name.to_lowercase() == type_name)
    }

    pub fn port(&self) -> u16 {
        self.server.get_port()
    }

    pub fn find_type(&self, name: &str) -> Option<&Pos<Type>> {
        self.types.get(name)
    }

    pub fn find_union(&self, name: &str) -> Option<&Pos<Union>> {
        self.unions.get(name)
    }

    pub fn find_enum(&self, name: &str) -> Option<&Pos<Enum>> {
        self.enums.get(name)
    }

    pub fn to_yaml(&self) -> Result<String> {
        Ok(serde_yaml::to_string(self)?)
    }

    pub fn to_json(&self, pretty: bool) -> Result<String> {
        if pretty {
            Ok(serde_json::to_string_pretty(self)?)
        } else {
            Ok(serde_json::to_string(self)?)
        }
    }

    pub fn to_document(&self) -> ServiceDocument {
        self.clone().into()
    }

    pub fn to_sdl(&self) -> String {
        let doc = self.to_document();
        crate::core::document::print(doc)
    }

    pub fn query(mut self, query: &str) -> Self {
        self.schema.query = Some(Pos::new(0, 0, None, query.to_string()));
        self
    }

    pub fn types(mut self, types: Vec<(&str, Pos<Type>)>) -> Self {
        let mut graphql_types = BTreeMap::new();
        for (name, type_) in types {
            graphql_types.insert(name.to_string(), type_);
        }
        self.types = graphql_types;
        self
    }

    pub fn contains(&self, name: &str) -> bool {
        self.types.contains_key(name)
            || self.unions.contains_key(name)
            || self.enums.contains_key(name)
    }

    pub fn from_json(json: &str) -> Result<Self> {
        Ok(serde_json::from_str(json)?)
    }

    pub fn from_yaml(yaml: &str) -> Result<Self> {
        Ok(serde_yaml::from_str(yaml)?)
    }

    pub fn from_sdl(input_path: &str, sdl: &str) -> Valid<Self, String> {
        let doc = async_graphql::parser::parse_schema(sdl);
        match doc {
            Ok(doc) => from_document(input_path, doc),
            Err(e) => Valid::fail(e.to_string()),
        }
    }

    pub fn from_source(source: Source, schema: &str) -> Result<Self> {
        match source.input_type {
            SourceType::GraphQL => Ok(Config::from_sdl(&source.input_path, schema).to_result()?),
            SourceType::Json => Ok(Config::from_json(schema)?),
            SourceType::Yml => Ok(Config::from_yaml(schema)?),
        }
    }

    pub fn n_plus_one(&self) -> Vec<Vec<(String, String)>> {
        super::n_plus_one::n_plus_one(self)
    }

    ///
    /// Given a starting type, this function searches for all the unique types
    /// that this type can be connected to via it's fields
    fn find_connections(&self, type_of: &str, mut types: HashSet<String>) -> HashSet<String> {
        if let Some(type_) = self.find_type(type_of) {
            types.insert(type_of.into());
            for (_, field) in type_.fields.iter() {
                if !types.contains(&field.type_of) && !self.is_scalar(&field.type_of) {
                    types.insert(field.type_of.clone());
                    types = self.find_connections(&field.type_of, types);
                }
            }
        }
        types
    }

    ///
    /// Checks if a type is a scalar or not.
    pub fn is_scalar(&self, type_name: &str) -> bool {
        self.types
            .get(type_name)
            .map_or(scalar::is_predefined_scalar(type_name), |ty| ty.scalar())
    }

    ///
    /// Goes through the complete config and finds all the types that are used
    /// as inputs directly ot indirectly.
    pub fn input_types(&self) -> HashSet<String> {
        self.arguments()
            .iter()
            .filter(|(_, arg)| !self.is_scalar(&arg.type_of))
            .map(|(_, arg)| arg.type_of.as_str())
            .fold(HashSet::new(), |types, type_of| {
                self.find_connections(type_of, types)
            })
    }

    /// Returns a list of all the types that are used as output types
    pub fn output_types(&self) -> HashSet<String> {
        let mut types = HashSet::new();

        if let Some(ref query) = &self.schema.query {
            types = self.find_connections(query, types);
        }

        if let Some(ref mutation) = &self.schema.mutation {
            types = self.find_connections(mutation, types);
        }

        types
    }

    /// Returns a list of all the types that are used as interface
    pub fn interface_types(&self) -> HashSet<String> {
        let mut types = HashSet::new();

        for ty in self.types.values() {
            for interface in ty.implements.iter() {
                types.insert(interface.clone());
            }
        }

        types
    }

    /// Returns a list of all the arguments in the configuration
    fn arguments(&self) -> Vec<(&String, &Arg)> {
        self.types
            .iter()
            .flat_map(|(_, type_of)| type_of.fields.iter())
            .flat_map(|(_, field)| field.args.iter())
            .collect::<Vec<_>>()
    }
    /// Removes all types that are passed in the set
    pub fn remove_types(mut self, types: HashSet<String>) -> Self {
        for unused_type in types {
            self.types.remove(&unused_type);
        }

        self
    }

    pub fn unused_types(&self) -> HashSet<String> {
        let used_types = self.get_all_used_type_names();
        let all_types: HashSet<String> = self.types.keys().cloned().collect();
        all_types.difference(&used_types).cloned().collect()
    }

    /// Gets all the type names used in the schema.
    pub fn get_all_used_type_names(&self) -> HashSet<String> {
        let mut set = HashSet::new();
        let mut stack = Vec::new();
        if let Some(query) = &self.schema.query {
            stack.push(query.inner.clone());
        }
        if let Some(mutation) = &self.schema.mutation {
            stack.push(mutation.inner.clone());
        }
        while let Some(type_name) = stack.pop() {
            if let Some(typ) = self.types.get(&type_name) {
                if set.contains(&type_name) {
                    continue;
                }

                set.insert(type_name);
                for field in typ.fields.values() {
                    stack.extend(field.args.values().map(|arg| arg.type_of.clone()));
                    stack.push(field.type_of.clone());
                }
            }
        }

        set
    }
}

#[derive(
    Clone, Debug, Serialize, Deserialize, PartialEq, Eq, Hash, Default, schemars::JsonSchema,
)]
pub enum Encoding {
    #[default]
    ApplicationJson,
    ApplicationXWwwFormUrlencoded,
}

#[cfg(test)]
mod tests {
    use pretty_assertions::assert_eq;

    use super::*;

    #[test]
    fn test_field_has_or_not_batch_resolver() {
        let f1 = Pos::new(0, 0, None, Field { ..Default::default() });

        let f2 = Pos::new(
            0,
            0,
            None,
            Field {
                http: Some(Pos::new(
                    0,
                    0,
                    None,
                    Http {
                        group_by: Pos::new(0, 0, None, vec!["id".to_string()]),
                        ..Default::default()
                    },
                )),
                ..Default::default()
            },
        );

        let f3 = Pos::new(
            0,
            0,
            None,
            Field {
                http: Some(Pos::new(
                    0,
                    0,
                    None,
                    Http { group_by: Pos::new(0, 0, None, vec![]), ..Default::default() },
                )),
                ..Default::default()
            },
        );

        assert!(!f1.has_batched_resolver());
        assert!(f2.has_batched_resolver());
        assert!(!f3.has_batched_resolver());
    }

    #[test]
    fn test_graphql_directive_name() {
        let name = GraphQL::directive_name();
        assert_eq!(name, "graphQL");
    }

    #[test]
    fn test_from_sdl_empty() {
        let file_path: String = Default::default();
        let actual = Config::from_sdl(&file_path, "type Foo {a: Int}")
            .to_result()
            .unwrap();

        let expected = Config::default().types(vec![(
            "Foo",
            Pos::new(
                1,
                1,
                Some(file_path.clone()),
                Type::default().fields(vec![("a", Pos::new(1, 11, Some(file_path), Field::int()))]),
            ),
        )]);
        assert_eq!(actual, expected);
    }

    #[test]
    fn test_unused_types_with_cyclic_types() {
        let config = Config::from_sdl(
            Default::default(),
            "
            type Bar {a: Int}
            type Foo {a: [Foo]}

            type Query {
                foos: [Foo]
            }

            schema {
                query: Query
            }
            ",
        )
        .to_result()
        .unwrap();

        let actual = config.unused_types();
        let mut expected = HashSet::new();
        expected.insert("Bar".to_string());

        assert_eq!(actual, expected);
    }

    #[test]
    fn test_is_root_operation_type_with_query() {
        let mut config = Config::default();
        config.schema.query = Some(Pos::new(0, 0, None, "Query".to_string()));

        assert!(config.is_root_operation_type("Query"));
        assert!(!config.is_root_operation_type("Mutation"));
        assert!(!config.is_root_operation_type("Subscription"));
    }

    #[test]
    fn test_is_root_operation_type_with_mutation() {
        let mut config = Config::default();
        config.schema.mutation = Some(Pos::new(0, 0, None, "Mutation".to_string()));

        assert!(!config.is_root_operation_type("Query"));
        assert!(config.is_root_operation_type("Mutation"));
        assert!(!config.is_root_operation_type("Subscription"));
    }

    #[test]
    fn test_is_root_operation_type_with_subscription() {
        let mut config = Config::default();
        config.schema.subscription = Some(Pos::new(0, 0, None, "Subscription".to_string()));

        assert!(!config.is_root_operation_type("Query"));
        assert!(!config.is_root_operation_type("Mutation"));
        assert!(config.is_root_operation_type("Subscription"));
    }

    #[test]
    fn test_is_root_operation_type_with_no_root_operation() {
        let config = Config::default();

        assert!(!config.is_root_operation_type("Query"));
        assert!(!config.is_root_operation_type("Mutation"));
        assert!(!config.is_root_operation_type("Subscription"));
    }
}<|MERGE_RESOLUTION|>--- conflicted
+++ resolved
@@ -303,25 +303,17 @@
 
     ///
     /// Sets the cache configuration for a field
-<<<<<<< HEAD
     pub cache: Option<Pos<Cache>>,
+
     ///
     /// Marks field as protected by auth provider
     #[serde(default)]
     pub protected: Option<Pos<Protected>>,
-=======
-    pub cache: Option<Cache>,
-
-    ///
-    /// Marks field as protected by auth provider
-    #[serde(default)]
-    pub protected: Option<Protected>,
 
     ///
     /// Stores the default value for the field
     #[serde(default, skip_serializing_if = "is_default")]
     pub default_value: Option<Value>,
->>>>>>> 60e257d6
 }
 
 // It's a terminal implementation of MergeRight
