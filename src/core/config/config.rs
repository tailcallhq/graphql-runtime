use std::collections::{BTreeMap, BTreeSet, HashMap, HashSet};
use std::fmt::{self, Display};
use std::num::NonZeroU64;

use anyhow::Result;
use async_graphql::parser::types::ServiceDocument;
use derive_setters::Setters;
use indexmap::IndexMap;
use serde::{Deserialize, Serialize};
use serde_json::Value;
use tailcall_macros::{DirectiveDefinition, InputDefinition};
use tailcall_typedefs_common::directive_definition::DirectiveDefinition;
use tailcall_typedefs_common::input_definition::InputDefinition;
use tailcall_typedefs_common::ServiceDocumentBuilder;

use super::directives::{Call, Expr, GraphQL, Grpc, Http, Key, JS};
use super::from_document::from_document;
use super::telemetry::Telemetry;
<<<<<<< HEAD
use super::{Batch, KeyValue, Link, Server, Upstream};
use crate::core::config::from_document::from_document;
=======
use super::{Link, Resolver, Server, Upstream};
>>>>>>> 9f184fef
use crate::core::config::npo::QueryPath;
use crate::core::config::source::Source;
use crate::core::is_default;
use crate::core::macros::MergeRight;
use crate::core::merge_right::MergeRight;
use crate::core::scalar::Scalar;
use crate::core::valid::{Valid, Validator};

#[derive(
    Serialize,
    Deserialize,
    Clone,
    Debug,
    Default,
    Setters,
    PartialEq,
    Eq,
    schemars::JsonSchema,
    MergeRight,
)]
#[serde(rename_all = "camelCase")]
pub struct Config {
    ///
    /// Dictates how the server behaves and helps tune tailcall for all ingress
    /// requests. Features such as request batching, SSL, HTTP2 etc. can be
    /// configured here.
    #[serde(default)]
    pub server: Server,

    ///
    /// Dictates how tailcall should handle upstream requests/responses.
    /// Tuning upstream can improve performance and reliability for connections.
    #[serde(default)]
    pub upstream: Upstream,

    ///
    /// Specifies the entry points for query and mutation in the generated
    /// GraphQL schema.
    pub schema: RootSchema,

    ///
    /// A map of all the types in the schema.
    #[serde(default)]
    #[setters(skip)]
    pub types: BTreeMap<String, Type>,

    ///
    /// A map of all the union types in the schema.
    #[serde(default, skip_serializing_if = "is_default")]
    pub unions: BTreeMap<String, Union>,

    ///
    /// A map of all the enum types in the schema
    #[serde(default, skip_serializing_if = "is_default")]
    pub enums: BTreeMap<String, Enum>,

    ///
    /// A list of all links in the schema.
    #[serde(default, skip_serializing_if = "is_default")]
    pub links: Vec<Link>,
    #[serde(default, skip_serializing_if = "is_default")]
    /// Enable [opentelemetry](https://opentelemetry.io) support
    pub telemetry: Telemetry,
}

///
/// Represents a GraphQL type.
/// A type can be an object, interface, enum or scalar.
#[derive(
    Serialize, Deserialize, Clone, Debug, Default, PartialEq, Eq, schemars::JsonSchema, MergeRight,
)]
pub struct Type {
    ///
    /// A map of field name and its definition.
    pub fields: BTreeMap<String, Field>,
    #[serde(default, skip_serializing_if = "is_default")]
    ///
    /// Additional fields to be added to the type
    pub added_fields: Vec<AddField>,
    #[serde(default, skip_serializing_if = "is_default")]
    ///
    /// Documentation for the type that is publicly visible.
    pub doc: Option<String>,
    #[serde(default, skip_serializing_if = "is_default")]
    ///
    /// Interfaces that the type implements.
    pub implements: BTreeSet<String>,
    #[serde(default, skip_serializing_if = "is_default")]
    ///
    /// Setting to indicate if the type can be cached.
    pub cache: Option<Cache>,
    ///
    /// Marks field as protected by auth providers
    #[serde(default)]
    pub protected: Option<Protected>,

    ///
    /// Apollo federation entity resolver.
    #[serde(flatten, default, skip_serializing_if = "is_default")]
    pub resolver: Option<Resolver>,

    ///
    /// Apollo federation key directive.
    /// skip since it's set automatically by config transformer
    #[serde(skip_serializing)]
    pub key: Option<Key>,
}

impl Display for Type {
    fn fmt(&self, f: &mut fmt::Formatter<'_>) -> fmt::Result {
        writeln!(f, "{{")?;

        for (field_name, field) in &self.fields {
            writeln!(f, "  {}: {:?},", field_name, field.type_of)?;
        }
        writeln!(f, "}}")
    }
}

impl Type {
    pub fn fields(mut self, fields: Vec<(&str, Field)>) -> Self {
        let mut graphql_fields = BTreeMap::new();
        for (name, field) in fields {
            graphql_fields.insert(name.to_string(), field);
        }
        self.fields = graphql_fields;
        self
    }

    pub fn scalar(&self) -> bool {
        self.fields.is_empty()
    }
}

#[derive(
    Clone,
    Debug,
    PartialEq,
    Deserialize,
    Serialize,
    Eq,
    schemars::JsonSchema,
    MergeRight,
    DirectiveDefinition,
    InputDefinition,
)]
#[directive_definition(locations = "Object,FieldDefinition")]
/// The @cache operator enables caching for the query, field or type it is
/// applied to.
#[serde(rename_all = "camelCase")]
#[serde(deny_unknown_fields)]
pub struct Cache {
    /// Specifies the duration, in milliseconds, of how long the value has to be
    /// stored in the cache.
    pub max_age: NonZeroU64,
}

#[derive(
    Clone,
    Debug,
    Deserialize,
    Serialize,
    PartialEq,
    Eq,
    Default,
    schemars::JsonSchema,
    MergeRight,
    DirectiveDefinition,
)]
#[directive_definition(locations = "Object,FieldDefinition")]
pub struct Protected {}

#[derive(
    Serialize,
    Deserialize,
    Clone,
    Debug,
    Default,
    Setters,
    PartialEq,
    Eq,
    schemars::JsonSchema,
    MergeRight,
)]
#[setters(strip_option)]
pub struct RootSchema {
    pub query: Option<String>,
    #[serde(default, skip_serializing_if = "is_default")]
    pub mutation: Option<String>,
    #[serde(default, skip_serializing_if = "is_default")]
    pub subscription: Option<String>,
}

#[derive(
    Serialize, Deserialize, Clone, Debug, PartialEq, Eq, schemars::JsonSchema, DirectiveDefinition,
)]
#[directive_definition(locations = "FieldDefinition")]
#[serde(deny_unknown_fields)]
/// Used to omit a field from public consumption.
pub struct Omit {}

///
/// A field definition containing all the metadata information about resolving a
/// field.
#[derive(
    Serialize, Deserialize, Clone, Debug, Default, Setters, PartialEq, Eq, schemars::JsonSchema,
)]
#[setters(strip_option)]
pub struct Field {
    ///
    /// Refers to the type of the value the field can be resolved to.
    #[serde(rename = "type", default, skip_serializing_if = "is_default")]
    pub type_of: crate::core::Type,

    ///
    /// Map of argument name and its definition.
    #[serde(default, skip_serializing_if = "is_default")]
    #[schemars(with = "HashMap::<String, Arg>")]
    pub args: IndexMap<String, Arg>,

    ///
    /// Publicly visible documentation for the field.
    #[serde(default, skip_serializing_if = "is_default")]
    pub doc: Option<String>,

    ///
    /// Allows modifying existing fields.
    #[serde(default, skip_serializing_if = "is_default")]
    pub modify: Option<Modify>,

    ///
    /// Omits a field from public consumption.
    #[serde(default, skip_serializing_if = "is_default")]
    pub omit: Option<Omit>,

    ///
    /// Sets the cache configuration for a field
    pub cache: Option<Cache>,

    ///
    /// Stores the default value for the field
    #[serde(default, skip_serializing_if = "is_default")]
    pub default_value: Option<Value>,

    ///
    /// Marks field as protected by auth provider
    #[serde(default)]
    pub protected: Option<Protected>,

    ///
    /// Resolver for the field
    #[serde(flatten, default, skip_serializing_if = "is_default")]
    pub resolver: Option<Resolver>,
}

// It's a terminal implementation of MergeRight
impl MergeRight for Field {
    fn merge_right(self, other: Self) -> Self {
        other
    }
}

impl Field {
    pub fn has_resolver(&self) -> bool {
        self.resolver.is_some()
    }

    pub fn has_batched_resolver(&self) -> bool {
<<<<<<< HEAD
        if let Some(resolver) = &self.resolver {
            match resolver {
                Resolver::Http(http) => !http.batch_key.is_empty(),
                Resolver::Grpc(grpc) => !grpc.batch_key.is_empty(),
                Resolver::Graphql(graphql) => graphql.batch.is_some(),
                Resolver::Call(_) => false,
                Resolver::Js(_) => false,
                Resolver::Expr(_) => false,
            }
        } else {
            false
        }
=======
        self.resolver
            .as_ref()
            .map(Resolver::is_batched)
            .unwrap_or(false)
>>>>>>> 9f184fef
    }

    pub fn int() -> Self {
        Self { type_of: "Int".to_string().into(), ..Default::default() }
    }

    pub fn string() -> Self {
        Self { type_of: "String".to_string().into(), ..Default::default() }
    }

    pub fn float() -> Self {
        Self { type_of: "Float".to_string().into(), ..Default::default() }
    }

    pub fn boolean() -> Self {
        Self { type_of: "Boolean".to_string().into(), ..Default::default() }
    }

    pub fn id() -> Self {
        Self { type_of: "ID".to_string().into(), ..Default::default() }
    }

    pub fn is_omitted(&self) -> bool {
        self.omit.is_some()
            || self
                .modify
                .as_ref()
                .and_then(|m| m.omit)
                .unwrap_or_default()
    }
}

#[derive(
    Serialize,
    Deserialize,
    Clone,
    Debug,
    PartialEq,
    Eq,
    schemars::JsonSchema,
    DirectiveDefinition,
    InputDefinition,
)]
#[directive_definition(locations = "FieldDefinition")]
#[serde(deny_unknown_fields)]
pub struct Modify {
    #[serde(default, skip_serializing_if = "is_default")]
    pub name: Option<String>,
    #[serde(default, skip_serializing_if = "is_default")]
    pub omit: Option<bool>,
}

#[derive(Serialize, Deserialize, Clone, Debug, PartialEq, Eq)]
pub struct Inline {
    pub path: Vec<String>,
}

#[derive(Default, Serialize, Deserialize, Clone, Debug, PartialEq, Eq, schemars::JsonSchema)]
pub struct Arg {
    #[serde(rename = "type")]
    pub type_of: crate::core::Type,
    #[serde(default, skip_serializing_if = "is_default")]
    pub doc: Option<String>,
    #[serde(default, skip_serializing_if = "is_default")]
    pub modify: Option<Modify>,
    #[serde(default, skip_serializing_if = "is_default")]
    pub default_value: Option<Value>,
}

#[derive(
    Serialize, Deserialize, Clone, Debug, Default, PartialEq, Eq, schemars::JsonSchema, MergeRight,
)]
pub struct Union {
    pub types: BTreeSet<String>,
    pub doc: Option<String>,
}

#[derive(Serialize, Deserialize, Clone, Debug, PartialEq, Eq, schemars::JsonSchema, MergeRight)]
/// Definition of GraphQL enum type
pub struct Enum {
    pub variants: BTreeSet<Variant>,
    pub doc: Option<String>,
}

/// Definition of GraphQL value
#[derive(
    Serialize,
    Deserialize,
    Clone,
    Debug,
    PartialEq,
    Eq,
    PartialOrd,
    Ord,
    schemars::JsonSchema,
    MergeRight,
)]
pub struct Variant {
    pub name: String,
    // directive: alias
    pub alias: Option<Alias>,
}

/// The @alias directive indicates that aliases of one enum value.
#[derive(
    Serialize,
    Deserialize,
    Clone,
    Debug,
    PartialEq,
    Eq,
    PartialOrd,
    Ord,
    schemars::JsonSchema,
    MergeRight,
    DirectiveDefinition,
)]
#[directive_definition(locations = "EnumValue")]
pub struct Alias {
    pub options: BTreeSet<String>,
}

<<<<<<< HEAD
#[derive(
    Serialize,
    Deserialize,
    Clone,
    Debug,
    Default,
    PartialEq,
    Eq,
    schemars::JsonSchema,
    DirectiveDefinition,
    InputDefinition,
)]
#[directive_definition(locations = "FieldDefinition")]
#[serde(rename_all = "camelCase")]
#[serde(deny_unknown_fields)]
/// The @http operator indicates that a field or node is backed by a REST API.
///
/// For instance, if you add the @http operator to the `users` field of the
/// Query type with a path argument of `"/users"`, it signifies that the `users`
/// field is backed by a REST API. The path argument specifies the path of the
/// REST API. In this scenario, the GraphQL server will make a GET request to
/// the API endpoint specified when the `users` field is queried.
pub struct Http {
    #[serde(rename = "onRequest", default, skip_serializing_if = "is_default")]
    /// onRequest field in @http directive gives the ability to specify the
    /// request interception handler.
    pub on_request: Option<String>,

    #[serde(rename = "baseURL", default, skip_serializing_if = "is_default")]
    /// This refers to the base URL of the API. If not specified, the default
    /// base URL is the one specified in the `@upstream` operator.
    pub base_url: Option<String>,

    #[serde(default, skip_serializing_if = "is_default")]
    /// The body of the API call. It's used for methods like POST or PUT that
    /// send data to the server. You can pass it as a static object or use a
    /// Mustache template to substitute variables from the GraphQL variables.
    pub body: Option<String>,

    #[serde(default, skip_serializing_if = "is_default")]
    /// The `encoding` parameter specifies the encoding of the request body. It
    /// can be `ApplicationJson` or `ApplicationXWwwFormUrlEncoded`. @default
    /// `ApplicationJson`.
    pub encoding: Encoding,

    #[serde(rename = "batchKey", default, skip_serializing_if = "is_default")]
    /// The `batchKey` dictates the path Tailcall will follow to group the returned items from the batch request. For more details please refer out [n + 1 guide](https://tailcall.run/docs/guides/n+1#solving-using-batching).
    pub batch_key: Vec<String>,

    #[serde(default, skip_serializing_if = "is_default")]
    /// The `headers` parameter allows you to customize the headers of the HTTP
    /// request made by the `@http` operator. It is used by specifying a
    /// key-value map of header names and their values.
    pub headers: Vec<KeyValue>,

    #[serde(default, skip_serializing_if = "is_default")]
    /// Schema of the input of the API call. It is automatically inferred in
    /// most cases.
    pub input: Option<JsonSchema>,

    #[serde(default, skip_serializing_if = "is_default")]
    /// This refers to the HTTP method of the API call. Commonly used methods
    /// include `GET`, `POST`, `PUT`, `DELETE` etc. @default `GET`.
    pub method: Method,

    /// This refers to the API endpoint you're going to call. For instance `https://jsonplaceholder.typicode.com/users`.
    ///
    /// For dynamic segments in your API endpoint, use Mustache templates for
    /// variable substitution. For instance, to fetch a specific user, use
    /// `/users/{{args.id}}`.
    pub path: String,

    #[serde(default, skip_serializing_if = "is_default")]
    /// Schema of the output of the API call. It is automatically inferred in
    /// most cases.
    pub output: Option<JsonSchema>,

    #[serde(default, skip_serializing_if = "is_default")]
    /// This represents the query parameters of your API call. You can pass it
    /// as a static object or use Mustache template for dynamic parameters.
    /// These parameters will be added to the URL.
    /// NOTE: Query parameter order is critical for batching in Tailcall. The
    /// first parameter referencing a field in the current value using mustache
    /// syntax is automatically selected as the batching parameter.
    pub query: Vec<URLQuery>,
    #[serde(default, skip_serializing_if = "is_default")]
    pub allowed_headers: BTreeSet<String>,
    #[serde(default, skip_serializing_if = "is_default")]
    pub batch: Option<Batch>,
    /*#[serde(default, skip_serializing_if = "is_default")]
    pub base_url: Option<String>,
    #[serde(default, skip_serializing_if = "is_default")]
    pub on_request: Option<String>,*/
}

///
/// Provides the ability to refer to multiple fields in the Query or
/// Mutation root.
#[derive(
    Serialize,
    Deserialize,
    Clone,
    Debug,
    Default,
    PartialEq,
    Eq,
    schemars::JsonSchema,
    DirectiveDefinition,
)]
#[directive_definition(locations = "FieldDefinition")]
pub struct Call {
    /// Steps are composed together to form a call.
    /// If you have multiple steps, the output of the previous step is passed as
    /// input to the next step.
    pub steps: Vec<Step>,
}

///
/// Provides the ability to refer to a field defined in the root Query or
/// Mutation.
#[derive(Serialize, Deserialize, Clone, Debug, Default, PartialEq, Eq, schemars::JsonSchema)]
pub struct Step {
    #[serde(default, skip_serializing_if = "is_default")]
    /// The name of the field on the `Query` type that you want to call.
    pub query: Option<String>,

    #[serde(default, skip_serializing_if = "is_default")]
    /// The name of the field on the `Mutation` type that you want to call.
    pub mutation: Option<String>,

    /// The arguments that will override the actual arguments of the field.
    #[serde(default, skip_serializing_if = "is_default")]
    pub args: BTreeMap<String, Value>,
}

#[derive(
    Serialize,
    Deserialize,
    Clone,
    Debug,
    Default,
    PartialEq,
    Eq,
    schemars::JsonSchema,
    InputDefinition,
    DirectiveDefinition,
)]
#[directive_definition(locations = "FieldDefinition")]
#[serde(rename_all = "camelCase")]
#[serde(deny_unknown_fields)]
/// The @grpc operator indicates that a field or node is backed by a gRPC API.
///
/// For instance, if you add the @grpc operator to the `users` field of the
/// Query type with a service argument of `NewsService` and method argument of
/// `GetAllNews`, it signifies that the `users` field is backed by a gRPC API.
/// The `service` argument specifies the name of the gRPC service.
/// The `method` argument specifies the name of the gRPC method.
/// In this scenario, the GraphQL server will make a gRPC request to the gRPC
/// endpoint specified when the `users` field is queried.
pub struct Grpc {
    #[serde(rename = "baseURL", default, skip_serializing_if = "is_default")]
    /// This refers to the base URL of the API. If not specified, the default
    /// base URL is the one specified in the `@upstream` operator.
    pub base_url: Option<String>,
    #[serde(default, skip_serializing_if = "is_default")]
    /// This refers to the arguments of your gRPC call. You can pass it as a
    /// static object or use Mustache template for dynamic parameters. These
    /// parameters will be added in the body in `protobuf` format.
    pub body: Option<Value>,
    #[serde(rename = "batchKey", default, skip_serializing_if = "is_default")]
    /// The `batchKey` dictates the path Tailcall will follow to group the returned items from the batch request. For more details please refer out [n + 1 guide](https://tailcall.run/docs/guides/n+1#solving-using-batching).
    pub batch_key: Vec<String>,
    #[serde(default, skip_serializing_if = "is_default")]
    /// The `headers` parameter allows you to customize the headers of the HTTP
    /// request made by the `@grpc` operator. It is used by specifying a
    /// key-value map of header names and their values. Note: content-type is
    /// automatically set to application/grpc
    pub headers: Vec<KeyValue>,
    /// This refers to the gRPC method you're going to call. For instance
    /// `GetAllNews`.
    pub method: String,
    #[serde(default, skip_serializing_if = "is_default")]
    pub allowed_headers: BTreeSet<String>,
    #[serde(default, skip_serializing_if = "is_default")]
    pub batch: Option<Batch>,
    #[serde(default, skip_serializing_if = "is_default")]
    pub on_request: Option<String>,
}

#[derive(
    Serialize,
    Deserialize,
    Clone,
    Debug,
    Default,
    PartialEq,
    Eq,
    schemars::JsonSchema,
    DirectiveDefinition,
    InputDefinition,
)]
#[directive_definition(locations = "FieldDefinition")]
#[serde(deny_unknown_fields)]
/// The @graphQL operator allows to specify GraphQL API server request to fetch
/// data from.
pub struct GraphQL {
    #[serde(default, skip_serializing_if = "is_default")]
    /// Named arguments for the requested field. More info [here](https://tailcall.run/docs/guides/operators/#args)
    pub args: Option<Vec<KeyValue>>,

    #[serde(rename = "baseURL", default, skip_serializing_if = "is_default")]
    /// This refers to the base URL of the API. If not specified, the default
    /// base URL is the one specified in the `@upstream` operator.
    pub base_url: Option<String>,

    // #[serde(default, skip_serializing_if = "is_default")]
    // /// If the upstream GraphQL server supports request batching, you can
    // /// specify the 'batch' argument to batch several requests into a single
    // /// batch request.
    // ///
    // /// Make sure you have also specified batch settings to the `@upstream` and
    // /// to the `@graphQL` operator.
    // pub batch: bool,
    #[serde(default, skip_serializing_if = "is_default")]
    /// The headers parameter allows you to customize the headers of the GraphQL
    /// request made by the `@graphQL` operator. It is used by specifying a
    /// key-value map of header names and their values.
    pub headers: Vec<KeyValue>,

    /// Specifies the root field on the upstream to request data from. This maps
    /// a field in your schema to a field in the upstream schema. When a query
    /// is received for this field, Tailcall requests data from the
    /// corresponding upstream field.
    #[serde(default, skip_serializing_if = "is_default")]
    pub name: String,
    #[serde(default, skip_serializing_if = "is_default")]
    pub query: Vec<URLQuery>,
    #[serde(default, skip_serializing_if = "is_default")]
    pub allowed_headers: BTreeSet<String>,
    #[serde(default, skip_serializing_if = "is_default")]
    pub batch: Option<Batch>,
    // #[serde(default, skip_serializing_if = "is_default")]
    // pub base_url: Option<String>,
    // #[serde(default, skip_serializing_if = "is_default")]
    // pub on_request: Option<String>,
}

=======
>>>>>>> 9f184fef
#[derive(Default, Debug, Clone, Serialize, Deserialize, PartialEq, Eq)]
#[serde(rename_all = "lowercase")]
pub enum GraphQLOperationType {
    #[default]
    Query,
    Mutation,
}

impl Display for GraphQLOperationType {
    fn fmt(&self, f: &mut fmt::Formatter) -> fmt::Result {
        f.write_str(match self {
            Self::Query => "query",
            Self::Mutation => "mutation",
        })
    }
}

#[derive(
    Serialize, Deserialize, Clone, Debug, PartialEq, Eq, schemars::JsonSchema, DirectiveDefinition,
)]
#[directive_definition(repeatable, locations = "Object")]
#[serde(deny_unknown_fields)]
/// The @addField operator simplifies data structures and queries by adding a field that inlines or flattens a nested field or node within your schema. more info [here](https://tailcall.run/docs/guides/operators/#addfield)
pub struct AddField {
    /// Name of the new field to be added
    pub name: String,
    /// Path of the data where the field should point to
    pub path: Vec<String>,
}

impl Config {
    pub fn is_root_operation_type(&self, type_name: &str) -> bool {
        let type_name = type_name.to_lowercase();

        [
            &self.schema.query,
            &self.schema.mutation,
            &self.schema.subscription,
        ]
        .iter()
        .filter_map(|&root_name| root_name.as_ref())
        .any(|root_name| root_name.to_lowercase() == type_name)
    }

    pub fn port(&self) -> u16 {
        self.server.port.unwrap_or(8000)
    }

    pub fn find_type(&self, name: &str) -> Option<&Type> {
        self.types.get(name)
    }

    pub fn find_union(&self, name: &str) -> Option<&Union> {
        self.unions.get(name)
    }

    pub fn find_enum(&self, name: &str) -> Option<&Enum> {
        self.enums.get(name)
    }

    pub fn to_yaml(&self) -> Result<String> {
        Ok(serde_yaml::to_string(self)?)
    }

    pub fn to_json(&self, pretty: bool) -> Result<String> {
        if pretty {
            Ok(serde_json::to_string_pretty(self)?)
        } else {
            Ok(serde_json::to_string(self)?)
        }
    }

    /// Renders current config to graphQL string
    pub fn to_sdl(&self) -> String {
        crate::core::document::print(self.into())
    }

    pub fn query(mut self, query: &str) -> Self {
        self.schema.query = Some(query.to_string());
        self
    }

    pub fn types(mut self, types: Vec<(&str, Type)>) -> Self {
        let mut graphql_types = BTreeMap::new();
        for (name, type_) in types {
            graphql_types.insert(name.to_string(), type_);
        }
        self.types = graphql_types;
        self
    }

    pub fn contains(&self, name: &str) -> bool {
        self.types.contains_key(name)
            || self.unions.contains_key(name)
            || self.enums.contains_key(name)
    }

    pub fn from_json(json: &str) -> Result<Self> {
        Ok(serde_json::from_str(json)?)
    }

    pub fn from_yaml(yaml: &str) -> Result<Self> {
        Ok(serde_yaml::from_str(yaml)?)
    }

    pub fn from_sdl(sdl: &str) -> Valid<Self, String> {
        let doc = async_graphql::parser::parse_schema(sdl);
        match doc {
            Ok(doc) => from_document(doc),
            Err(e) => Valid::fail(e.to_string()),
        }
    }

    pub fn from_source(source: Source, schema: &str) -> Result<Self> {
        match source {
            Source::GraphQL => Ok(Config::from_sdl(schema).to_result()?),
            Source::Json => Ok(Config::from_json(schema)?),
            Source::Yml => Ok(Config::from_yaml(schema)?),
        }
    }

    pub fn n_plus_one(&self) -> QueryPath {
        super::npo::PathTracker::new(self).find()
    }

    ///
    /// Given a starting type, this function searches for all the unique types
    /// that this type can be connected to via it's fields
    fn find_connections(&self, type_of: &str, mut types: HashSet<String>) -> HashSet<String> {
        if let Some(union_) = self.find_union(type_of) {
            types.insert(type_of.into());

            for type_ in union_.types.iter() {
                types = self.find_connections(type_, types);
            }
        } else if let Some(type_) = self.find_type(type_of) {
            types.insert(type_of.into());
            for (_, field) in type_.fields.iter() {
                if !types.contains(field.type_of.name()) && !self.is_scalar(field.type_of.name()) {
                    types = self.find_connections(field.type_of.name(), types);
                }
            }
        }
        types
    }

    ///
    /// Checks if a type is a scalar or not.
    pub fn is_scalar(&self, type_name: &str) -> bool {
        self.types
            .get(type_name)
            .map_or(Scalar::is_predefined(type_name), |ty| ty.scalar())
    }

    ///
    /// Goes through the complete config and finds all the types that are used
    /// as inputs directly ot indirectly.
    pub fn input_types(&self) -> HashSet<String> {
        self.arguments()
            .iter()
            .filter(|(_, arg)| !self.is_scalar(arg.type_of.name()))
            .map(|(_, arg)| arg.type_of.name())
            .fold(HashSet::new(), |types, type_of| {
                self.find_connections(type_of, types)
            })
    }

    /// finds the all types which are present in union.
    pub fn union_types(&self) -> HashSet<String> {
        self.unions
            .values()
            .flat_map(|union| union.types.iter().cloned())
            .collect()
    }

    /// Returns a list of all the types that are used as output types
    pub fn output_types(&self) -> HashSet<String> {
        let mut types = HashSet::new();

        if let Some(ref query) = &self.schema.query {
            types = self.find_connections(query, types);
        }

        if let Some(ref mutation) = &self.schema.mutation {
            types = self.find_connections(mutation, types);
        }

        types
    }

    /// Returns a list of all the types that are used as interface
    pub fn interface_types(&self) -> HashSet<String> {
        let mut types = HashSet::new();

        for ty in self.types.values() {
            for interface in ty.implements.iter() {
                types.insert(interface.clone());
            }
        }

        types
    }

    /// Returns a list of all the arguments in the configuration
    fn arguments(&self) -> Vec<(&String, &Arg)> {
        self.types
            .iter()
            .flat_map(|(_, type_of)| type_of.fields.iter())
            .flat_map(|(_, field)| field.args.iter())
            .collect::<Vec<_>>()
    }
    /// Removes all types that are passed in the set
    pub fn remove_types(mut self, types: HashSet<String>) -> Self {
        for unused_type in types {
            self.types.remove(&unused_type);
            self.unions.remove(&unused_type);
        }

        self
    }

    pub fn unused_types(&self) -> HashSet<String> {
        let used_types = self.get_all_used_type_names();
        let all_types: HashSet<String> = self
            .types
            .keys()
            .chain(self.unions.keys())
            .cloned()
            .collect();
        all_types.difference(&used_types).cloned().collect()
    }

    /// Gets all the type names used in the schema.
    pub fn get_all_used_type_names(&self) -> HashSet<String> {
        let mut set = HashSet::new();
        let mut stack = Vec::new();
        if let Some(query) = &self.schema.query {
            stack.push(query.clone());
        }
        if let Some(mutation) = &self.schema.mutation {
            stack.push(mutation.clone());
        }
        while let Some(type_name) = stack.pop() {
            if set.contains(&type_name) {
                continue;
            }
            if let Some(union_) = self.unions.get(&type_name) {
                set.insert(type_name);
                for type_ in &union_.types {
                    stack.push(type_.clone());
                }
            } else if let Some(typ) = self.types.get(&type_name) {
                set.insert(type_name);
                for field in typ.fields.values() {
                    stack.extend(field.args.values().map(|arg| arg.type_of.name().to_owned()));
                    stack.push(field.type_of.name().clone());
                }
                for interface in typ.implements.iter() {
                    stack.push(interface.clone())
                }
            }
        }

        set
    }

    pub fn graphql_schema() -> ServiceDocument {
        // Multiple structs may contain a field of the same type when creating directive
        // definitions. To avoid generating the same GraphQL type multiple times,
        // this hash set is used to track visited types and ensure no duplicates are
        // generated.
        let mut generated_types: HashSet<String> = HashSet::new();
        let generated_types = &mut generated_types;

        let builder = ServiceDocumentBuilder::new();
        builder
            .add_directive(AddField::directive_definition(generated_types))
            .add_directive(Alias::directive_definition(generated_types))
            .add_directive(Cache::directive_definition(generated_types))
            .add_directive(Call::directive_definition(generated_types))
            .add_directive(Expr::directive_definition(generated_types))
            .add_directive(GraphQL::directive_definition(generated_types))
            .add_directive(Grpc::directive_definition(generated_types))
            .add_directive(Http::directive_definition(generated_types))
            .add_directive(JS::directive_definition(generated_types))
            .add_directive(Link::directive_definition(generated_types))
            .add_directive(Modify::directive_definition(generated_types))
            .add_directive(Omit::directive_definition(generated_types))
            .add_directive(Protected::directive_definition(generated_types))
            .add_directive(Server::directive_definition(generated_types))
            .add_directive(Telemetry::directive_definition(generated_types))
            .add_directive(Upstream::directive_definition(generated_types))
            .add_input(GraphQL::input_definition())
            .add_input(Grpc::input_definition())
            .add_input(Http::input_definition())
            .add_input(Expr::input_definition())
            .add_input(JS::input_definition())
            .add_input(Modify::input_definition())
            .add_input(Cache::input_definition())
            .add_input(Telemetry::input_definition())
            .add_scalar(Scalar::Bytes.scalar_definition())
            .add_scalar(Scalar::Date.scalar_definition())
            .add_scalar(Scalar::Email.scalar_definition())
            .add_scalar(Scalar::Empty.scalar_definition())
            .add_scalar(Scalar::Int128.scalar_definition())
            .add_scalar(Scalar::Int16.scalar_definition())
            .add_scalar(Scalar::Int32.scalar_definition())
            .add_scalar(Scalar::Int64.scalar_definition())
            .add_scalar(Scalar::Int8.scalar_definition())
            .add_scalar(Scalar::JSON.scalar_definition())
            .add_scalar(Scalar::PhoneNumber.scalar_definition())
            .add_scalar(Scalar::UInt128.scalar_definition())
            .add_scalar(Scalar::UInt16.scalar_definition())
            .add_scalar(Scalar::UInt32.scalar_definition())
            .add_scalar(Scalar::UInt64.scalar_definition())
            .add_scalar(Scalar::UInt8.scalar_definition())
            .add_scalar(Scalar::Url.scalar_definition())
            .build()
    }
}

#[derive(
    Clone, Debug, Serialize, Deserialize, PartialEq, Eq, Hash, Default, schemars::JsonSchema,
)]
pub enum Encoding {
    #[default]
    ApplicationJson,
    ApplicationXWwwFormUrlencoded,
}

#[cfg(test)]
mod tests {
    use pretty_assertions::assert_eq;

    use super::*;
    use crate::core::directive::DirectiveCodec;

    #[test]
    fn test_field_has_or_not_batch_resolver() {
        let f1 = Field { ..Default::default() };

        let f2 = Field {
            resolver: Some(Resolver::Http(Http {
                batch_key: vec!["id".to_string()],
                ..Default::default()
            })),
            ..Default::default()
        };

        let f3 = Field {
            resolver: Some(Resolver::Http(Http {
                batch_key: vec![],
                ..Default::default()
            })),
            ..Default::default()
        };

        assert!(!f1.has_batched_resolver());
        assert!(f2.has_batched_resolver());
        assert!(!f3.has_batched_resolver());
    }

    #[test]
    fn test_graphql_directive_name() {
        let name = GraphQL::directive_name();
        assert_eq!(name, "graphQL");
    }

    #[test]
    fn test_from_sdl_empty() {
        let actual = Config::from_sdl("type Foo {a: Int}").to_result().unwrap();
        let expected = Config::default().types(vec![(
            "Foo",
            Type::default().fields(vec![("a", Field::int())]),
        )]);
        assert_eq!(actual, expected);
    }

    #[test]
    fn test_unused_types_with_cyclic_types() {
        let config = Config::from_sdl(
            "
            type Bar {a: Int}
            type Foo {a: [Foo]}

            type Query {
                foos: [Foo]
            }

            schema {
                query: Query
            }
            ",
        )
        .to_result()
        .unwrap();

        let actual = config.unused_types();
        let mut expected = HashSet::new();
        expected.insert("Bar".to_string());

        assert_eq!(actual, expected);
    }

    #[test]
    fn test_is_root_operation_type_with_query() {
        let mut config = Config::default();
        config.schema.query = Some("Query".to_string());

        assert!(config.is_root_operation_type("Query"));
        assert!(!config.is_root_operation_type("Mutation"));
        assert!(!config.is_root_operation_type("Subscription"));
    }

    #[test]
    fn test_is_root_operation_type_with_mutation() {
        let mut config = Config::default();
        config.schema.mutation = Some("Mutation".to_string());

        assert!(!config.is_root_operation_type("Query"));
        assert!(config.is_root_operation_type("Mutation"));
        assert!(!config.is_root_operation_type("Subscription"));
    }

    #[test]
    fn test_is_root_operation_type_with_subscription() {
        let mut config = Config::default();
        config.schema.subscription = Some("Subscription".to_string());

        assert!(!config.is_root_operation_type("Query"));
        assert!(!config.is_root_operation_type("Mutation"));
        assert!(config.is_root_operation_type("Subscription"));
    }

    #[test]
    fn test_is_root_operation_type_with_no_root_operation() {
        let config = Config::default();

        assert!(!config.is_root_operation_type("Query"));
        assert!(!config.is_root_operation_type("Mutation"));
        assert!(!config.is_root_operation_type("Subscription"));
    }

    #[test]
    fn test_union_types() {
        let sdl = std::fs::read_to_string(tailcall_fixtures::configs::UNION_CONFIG).unwrap();
        let config = Config::from_sdl(&sdl).to_result().unwrap();
        let union_types = config.union_types();
        let expected_union_types: HashSet<String> = ["Bar", "Baz", "Foo"]
            .iter()
            .cloned()
            .map(String::from)
            .collect();
        assert_eq!(union_types, expected_union_types);
    }
}<|MERGE_RESOLUTION|>--- conflicted
+++ resolved
@@ -16,12 +16,7 @@
 use super::directives::{Call, Expr, GraphQL, Grpc, Http, Key, JS};
 use super::from_document::from_document;
 use super::telemetry::Telemetry;
-<<<<<<< HEAD
-use super::{Batch, KeyValue, Link, Server, Upstream};
-use crate::core::config::from_document::from_document;
-=======
-use super::{Link, Resolver, Server, Upstream};
->>>>>>> 9f184fef
+use super::{KeyValue, Link, Resolver, Server, Upstream};
 use crate::core::config::npo::QueryPath;
 use crate::core::config::source::Source;
 use crate::core::is_default;
@@ -290,25 +285,10 @@
     }
 
     pub fn has_batched_resolver(&self) -> bool {
-<<<<<<< HEAD
-        if let Some(resolver) = &self.resolver {
-            match resolver {
-                Resolver::Http(http) => !http.batch_key.is_empty(),
-                Resolver::Grpc(grpc) => !grpc.batch_key.is_empty(),
-                Resolver::Graphql(graphql) => graphql.batch.is_some(),
-                Resolver::Call(_) => false,
-                Resolver::Js(_) => false,
-                Resolver::Expr(_) => false,
-            }
-        } else {
-            false
-        }
-=======
         self.resolver
             .as_ref()
             .map(Resolver::is_batched)
             .unwrap_or(false)
->>>>>>> 9f184fef
     }
 
     pub fn int() -> Self {
@@ -431,256 +411,6 @@
     pub options: BTreeSet<String>,
 }
 
-<<<<<<< HEAD
-#[derive(
-    Serialize,
-    Deserialize,
-    Clone,
-    Debug,
-    Default,
-    PartialEq,
-    Eq,
-    schemars::JsonSchema,
-    DirectiveDefinition,
-    InputDefinition,
-)]
-#[directive_definition(locations = "FieldDefinition")]
-#[serde(rename_all = "camelCase")]
-#[serde(deny_unknown_fields)]
-/// The @http operator indicates that a field or node is backed by a REST API.
-///
-/// For instance, if you add the @http operator to the `users` field of the
-/// Query type with a path argument of `"/users"`, it signifies that the `users`
-/// field is backed by a REST API. The path argument specifies the path of the
-/// REST API. In this scenario, the GraphQL server will make a GET request to
-/// the API endpoint specified when the `users` field is queried.
-pub struct Http {
-    #[serde(rename = "onRequest", default, skip_serializing_if = "is_default")]
-    /// onRequest field in @http directive gives the ability to specify the
-    /// request interception handler.
-    pub on_request: Option<String>,
-
-    #[serde(rename = "baseURL", default, skip_serializing_if = "is_default")]
-    /// This refers to the base URL of the API. If not specified, the default
-    /// base URL is the one specified in the `@upstream` operator.
-    pub base_url: Option<String>,
-
-    #[serde(default, skip_serializing_if = "is_default")]
-    /// The body of the API call. It's used for methods like POST or PUT that
-    /// send data to the server. You can pass it as a static object or use a
-    /// Mustache template to substitute variables from the GraphQL variables.
-    pub body: Option<String>,
-
-    #[serde(default, skip_serializing_if = "is_default")]
-    /// The `encoding` parameter specifies the encoding of the request body. It
-    /// can be `ApplicationJson` or `ApplicationXWwwFormUrlEncoded`. @default
-    /// `ApplicationJson`.
-    pub encoding: Encoding,
-
-    #[serde(rename = "batchKey", default, skip_serializing_if = "is_default")]
-    /// The `batchKey` dictates the path Tailcall will follow to group the returned items from the batch request. For more details please refer out [n + 1 guide](https://tailcall.run/docs/guides/n+1#solving-using-batching).
-    pub batch_key: Vec<String>,
-
-    #[serde(default, skip_serializing_if = "is_default")]
-    /// The `headers` parameter allows you to customize the headers of the HTTP
-    /// request made by the `@http` operator. It is used by specifying a
-    /// key-value map of header names and their values.
-    pub headers: Vec<KeyValue>,
-
-    #[serde(default, skip_serializing_if = "is_default")]
-    /// Schema of the input of the API call. It is automatically inferred in
-    /// most cases.
-    pub input: Option<JsonSchema>,
-
-    #[serde(default, skip_serializing_if = "is_default")]
-    /// This refers to the HTTP method of the API call. Commonly used methods
-    /// include `GET`, `POST`, `PUT`, `DELETE` etc. @default `GET`.
-    pub method: Method,
-
-    /// This refers to the API endpoint you're going to call. For instance `https://jsonplaceholder.typicode.com/users`.
-    ///
-    /// For dynamic segments in your API endpoint, use Mustache templates for
-    /// variable substitution. For instance, to fetch a specific user, use
-    /// `/users/{{args.id}}`.
-    pub path: String,
-
-    #[serde(default, skip_serializing_if = "is_default")]
-    /// Schema of the output of the API call. It is automatically inferred in
-    /// most cases.
-    pub output: Option<JsonSchema>,
-
-    #[serde(default, skip_serializing_if = "is_default")]
-    /// This represents the query parameters of your API call. You can pass it
-    /// as a static object or use Mustache template for dynamic parameters.
-    /// These parameters will be added to the URL.
-    /// NOTE: Query parameter order is critical for batching in Tailcall. The
-    /// first parameter referencing a field in the current value using mustache
-    /// syntax is automatically selected as the batching parameter.
-    pub query: Vec<URLQuery>,
-    #[serde(default, skip_serializing_if = "is_default")]
-    pub allowed_headers: BTreeSet<String>,
-    #[serde(default, skip_serializing_if = "is_default")]
-    pub batch: Option<Batch>,
-    /*#[serde(default, skip_serializing_if = "is_default")]
-    pub base_url: Option<String>,
-    #[serde(default, skip_serializing_if = "is_default")]
-    pub on_request: Option<String>,*/
-}
-
-///
-/// Provides the ability to refer to multiple fields in the Query or
-/// Mutation root.
-#[derive(
-    Serialize,
-    Deserialize,
-    Clone,
-    Debug,
-    Default,
-    PartialEq,
-    Eq,
-    schemars::JsonSchema,
-    DirectiveDefinition,
-)]
-#[directive_definition(locations = "FieldDefinition")]
-pub struct Call {
-    /// Steps are composed together to form a call.
-    /// If you have multiple steps, the output of the previous step is passed as
-    /// input to the next step.
-    pub steps: Vec<Step>,
-}
-
-///
-/// Provides the ability to refer to a field defined in the root Query or
-/// Mutation.
-#[derive(Serialize, Deserialize, Clone, Debug, Default, PartialEq, Eq, schemars::JsonSchema)]
-pub struct Step {
-    #[serde(default, skip_serializing_if = "is_default")]
-    /// The name of the field on the `Query` type that you want to call.
-    pub query: Option<String>,
-
-    #[serde(default, skip_serializing_if = "is_default")]
-    /// The name of the field on the `Mutation` type that you want to call.
-    pub mutation: Option<String>,
-
-    /// The arguments that will override the actual arguments of the field.
-    #[serde(default, skip_serializing_if = "is_default")]
-    pub args: BTreeMap<String, Value>,
-}
-
-#[derive(
-    Serialize,
-    Deserialize,
-    Clone,
-    Debug,
-    Default,
-    PartialEq,
-    Eq,
-    schemars::JsonSchema,
-    InputDefinition,
-    DirectiveDefinition,
-)]
-#[directive_definition(locations = "FieldDefinition")]
-#[serde(rename_all = "camelCase")]
-#[serde(deny_unknown_fields)]
-/// The @grpc operator indicates that a field or node is backed by a gRPC API.
-///
-/// For instance, if you add the @grpc operator to the `users` field of the
-/// Query type with a service argument of `NewsService` and method argument of
-/// `GetAllNews`, it signifies that the `users` field is backed by a gRPC API.
-/// The `service` argument specifies the name of the gRPC service.
-/// The `method` argument specifies the name of the gRPC method.
-/// In this scenario, the GraphQL server will make a gRPC request to the gRPC
-/// endpoint specified when the `users` field is queried.
-pub struct Grpc {
-    #[serde(rename = "baseURL", default, skip_serializing_if = "is_default")]
-    /// This refers to the base URL of the API. If not specified, the default
-    /// base URL is the one specified in the `@upstream` operator.
-    pub base_url: Option<String>,
-    #[serde(default, skip_serializing_if = "is_default")]
-    /// This refers to the arguments of your gRPC call. You can pass it as a
-    /// static object or use Mustache template for dynamic parameters. These
-    /// parameters will be added in the body in `protobuf` format.
-    pub body: Option<Value>,
-    #[serde(rename = "batchKey", default, skip_serializing_if = "is_default")]
-    /// The `batchKey` dictates the path Tailcall will follow to group the returned items from the batch request. For more details please refer out [n + 1 guide](https://tailcall.run/docs/guides/n+1#solving-using-batching).
-    pub batch_key: Vec<String>,
-    #[serde(default, skip_serializing_if = "is_default")]
-    /// The `headers` parameter allows you to customize the headers of the HTTP
-    /// request made by the `@grpc` operator. It is used by specifying a
-    /// key-value map of header names and their values. Note: content-type is
-    /// automatically set to application/grpc
-    pub headers: Vec<KeyValue>,
-    /// This refers to the gRPC method you're going to call. For instance
-    /// `GetAllNews`.
-    pub method: String,
-    #[serde(default, skip_serializing_if = "is_default")]
-    pub allowed_headers: BTreeSet<String>,
-    #[serde(default, skip_serializing_if = "is_default")]
-    pub batch: Option<Batch>,
-    #[serde(default, skip_serializing_if = "is_default")]
-    pub on_request: Option<String>,
-}
-
-#[derive(
-    Serialize,
-    Deserialize,
-    Clone,
-    Debug,
-    Default,
-    PartialEq,
-    Eq,
-    schemars::JsonSchema,
-    DirectiveDefinition,
-    InputDefinition,
-)]
-#[directive_definition(locations = "FieldDefinition")]
-#[serde(deny_unknown_fields)]
-/// The @graphQL operator allows to specify GraphQL API server request to fetch
-/// data from.
-pub struct GraphQL {
-    #[serde(default, skip_serializing_if = "is_default")]
-    /// Named arguments for the requested field. More info [here](https://tailcall.run/docs/guides/operators/#args)
-    pub args: Option<Vec<KeyValue>>,
-
-    #[serde(rename = "baseURL", default, skip_serializing_if = "is_default")]
-    /// This refers to the base URL of the API. If not specified, the default
-    /// base URL is the one specified in the `@upstream` operator.
-    pub base_url: Option<String>,
-
-    // #[serde(default, skip_serializing_if = "is_default")]
-    // /// If the upstream GraphQL server supports request batching, you can
-    // /// specify the 'batch' argument to batch several requests into a single
-    // /// batch request.
-    // ///
-    // /// Make sure you have also specified batch settings to the `@upstream` and
-    // /// to the `@graphQL` operator.
-    // pub batch: bool,
-    #[serde(default, skip_serializing_if = "is_default")]
-    /// The headers parameter allows you to customize the headers of the GraphQL
-    /// request made by the `@graphQL` operator. It is used by specifying a
-    /// key-value map of header names and their values.
-    pub headers: Vec<KeyValue>,
-
-    /// Specifies the root field on the upstream to request data from. This maps
-    /// a field in your schema to a field in the upstream schema. When a query
-    /// is received for this field, Tailcall requests data from the
-    /// corresponding upstream field.
-    #[serde(default, skip_serializing_if = "is_default")]
-    pub name: String,
-    #[serde(default, skip_serializing_if = "is_default")]
-    pub query: Vec<URLQuery>,
-    #[serde(default, skip_serializing_if = "is_default")]
-    pub allowed_headers: BTreeSet<String>,
-    #[serde(default, skip_serializing_if = "is_default")]
-    pub batch: Option<Batch>,
-    // #[serde(default, skip_serializing_if = "is_default")]
-    // pub base_url: Option<String>,
-    // #[serde(default, skip_serializing_if = "is_default")]
-    // pub on_request: Option<String>,
-}
-
-=======
->>>>>>> 9f184fef
 #[derive(Default, Debug, Clone, Serialize, Deserialize, PartialEq, Eq)]
 #[serde(rename_all = "lowercase")]
 pub enum GraphQLOperationType {
