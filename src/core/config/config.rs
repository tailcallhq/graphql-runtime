--- conflicted
+++ resolved
@@ -336,40 +336,14 @@
     /// Omits a field from public consumption.
     #[serde(default, skip_serializing_if = "is_default")]
     pub omit: Option<Omit>,
-
-    ///
-<<<<<<< HEAD
-    /// Inserts an HTTP resolver for the field.
-    #[serde(default, skip_serializing_if = "is_default")]
-    pub http: Option<Http>,
-
+  
     ///
     /// Inserts an Extension for the field.
     pub extension: Option<Extension>,
-
-    ///
-    /// Inserts a call resolver for the field.
-    #[serde(default, skip_serializing_if = "is_default")]
-    pub call: Option<Call>,
-
-    ///
-    /// Inserts a GRPC resolver for the field.
-    #[serde(default, skip_serializing_if = "is_default")]
-    pub grpc: Option<Grpc>,
-
-    ///
-    /// Inserts a Javascript resolver for the field.
-    #[serde(default, skip_serializing_if = "is_default")]
-    pub script: Option<JS>,
-
-    ///
-    /// Inserts a constant resolver for the field.
-    #[serde(rename = "expr", default, skip_serializing_if = "is_default")]
-    pub const_field: Option<Expr>,
-=======
+    
+    ///
     /// Sets the cache configuration for a field
     pub cache: Option<Cache>,
->>>>>>> 13e0fe51
 
     ///
     /// Stores the default value for the field
