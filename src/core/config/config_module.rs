--- conflicted
+++ resolved
@@ -2,81 +2,84 @@
 use std::ops::Deref;
 use std::sync::Arc;
 
-use derive_getters::Getters;
 use jsonwebtoken::jwk::JwkSet;
 use prost_reflect::prost_types::{FileDescriptorProto, FileDescriptorSet};
 use rustls_pki_types::{CertificateDer, PrivateKeyDer};
 
-use super::transformer::{AmbiguousType, NestedUnions, UnionInputType};
 use crate::core::config::Config;
 use crate::core::macros::MergeRight;
 use crate::core::merge_right::MergeRight;
 use crate::core::proto_reader::ProtoMetadata;
 use crate::core::rest::{EndpointSet, Unchecked};
-use crate::core::transform::{Transform, TransformerOps};
-use crate::core::valid::{Valid, Validator};
 
 /// A wrapper on top of Config that contains all the resolved extensions and
 /// computed values.
-<<<<<<< HEAD
-#[derive(Clone, Debug, Default, Getters, MergeRight)]
-=======
-#[derive(Clone, Debug, Default, Getters)]
->>>>>>> dcccc329
+#[derive(Clone, Debug, Default, MergeRight)]
 pub struct ConfigModule {
+    extensions: Extensions,
+    cache: Cache,
+}
+
+/// A cache that store resolved input, output and interface types so that it's
+/// not computed again and again.
+#[derive(Clone, Debug, Default)]
+struct Cache {
     config: Config,
-    extensions: Extensions,
     input_types: HashSet<String>,
     output_types: HashSet<String>,
     interface_types: HashSet<String>,
 }
 
-<<<<<<< HEAD
-impl ConfigModule {
-    pub fn reset_config(self) -> ConfigModule {
-        Self::from(self.config)
+impl From<Config> for Cache {
+    fn from(value: Config) -> Self {
+        let input_types = value.input_types();
+        let output_types = value.output_types();
+        let interface_types = value.interface_types();
+
+        Cache {
+            config: value,
+            input_types: input_types.clone(),
+            output_types: output_types.clone(),
+            interface_types: interface_types.clone(),
+        }
     }
+}
 
-    pub fn add_extensions(mut self, extensions: Extensions) -> Self {
-        self.extensions = extensions;
-        self
-=======
-impl MergeRight for ConfigModule {
+impl MergeRight for Cache {
     fn merge_right(self, other: Self) -> Self {
-        ConfigModule::new(
-            self.config.merge_right(other.config),
-            self.extensions.merge_right(other.extensions),
-        )
+        Cache::from(self.config.merge_right(other.config))
     }
 }
 
 impl ConfigModule {
-    pub fn new(config: Config, extensions: Extensions) -> Self {
-        let input_types = config.input_types();
-        let output_types = config.output_types();
-        let interface_types = config.interface_types();
-
-        ConfigModule {
-            config,
-            extensions,
-            input_types,
-            output_types,
-            interface_types,
-        }
+    pub fn set_extensions(mut self, extensions: Extensions) -> Self {
+        self.extensions = extensions;
+        self
     }
 
-    /// Normalizes current config with default preset
-    pub fn normalize_default(self) -> Valid<Self, String> {
-        // TODO: migrate to preset. That will change many snapshots in repo
-        let transformer = NestedUnions
-            .pipe(UnionInputType)
-            .pipe(AmbiguousType::default());
-        let ConfigModule { config, extensions, .. } = self;
+    pub fn merge_extensions(mut self, extensions: Extensions) -> Self {
+        self.extensions = self.extensions.merge_right(extensions);
+        self
+    }
 
-        transformer
-            .transform(config)
-            .map(|config| ConfigModule::new(config, extensions))
->>>>>>> dcccc329
+    pub fn config(&self) -> &Config {
+        &self.cache.config
+    }
+
+    pub fn extensions(&self) -> &Extensions {
+        &self.extensions
+    }
+
+    pub fn input_types(&self) -> &HashSet<String> {
+        &self.cache.input_types
+    }
+
+    pub fn output_types(&self) -> &HashSet<String> {
+        &self.cache.output_types
+    }
+
+    pub fn interface_types(&self) -> &HashSet<String> {
+        &self.cache.interface_types
     }
 }
 
@@ -146,22 +149,12 @@
 impl Deref for ConfigModule {
     type Target = Config;
     fn deref(&self) -> &Self::Target {
-        &self.config
+        self.config()
     }
 }
 
 impl From<Config> for ConfigModule {
     fn from(config: Config) -> Self {
-        let input_types = config.input_types();
-        let output_types = config.output_types();
-        let interface_types = config.interface_types();
-
-        ConfigModule {
-            config,
-            input_types,
-            output_types,
-            interface_types,
-            ..Default::default()
-        }
+        ConfigModule { cache: Cache::from(config), ..Default::default() }
     }
 }