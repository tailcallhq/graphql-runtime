--- conflicted
+++ resolved
@@ -14,13 +14,8 @@
     #[tracing::instrument(skip_all, fields(otel.name = %self), err)]
     pub fn eval<'a, 'b, Ctx>(
         &'a self,
-<<<<<<< HEAD
         ctx: &'b mut EvalContext<'a, Ctx>,
-    ) -> Pin<Box<dyn Future<Output = Result<ConstValue, EvaluationError>> + Send + 'b>>
-=======
-        ctx: &'a mut EvalContext<'a, Ctx>,
-    ) -> Pin<Box<impl Future<Output = Result<ConstValue, Error>> + 'a>>
->>>>>>> aba10234
+    ) -> Pin<Box<dyn Future<Output = Result<ConstValue, Error>> + Send + 'b>>
     where
         Ctx: ResolverContextLike + Sync,
     {
