--- conflicted
+++ resolved
@@ -19,25 +19,13 @@
     #[strum(to_string = "{0}")]
     IO(IO),
     Cache(Cache),
-
     // TODO: Path can be implement using Pipe
     Path(Box<IR>, Vec<String>),
     ContextPath(Vec<String>),
     Protect(Box<IR>),
     Map(Map),
-<<<<<<< HEAD
+    Pipe(Box<IR>, Box<IR>),
     Discriminate(Discriminator, Box<IR>),
-}
-
-#[derive(Clone, Debug)]
-pub enum Context {
-    Value,
-    Path(Vec<String>),
-    PushArgs { expr: Box<IR>, and_then: Box<IR> },
-    PushValue { expr: Box<IR>, and_then: Box<IR> },
-=======
-    Pipe(Box<IR>, Box<IR>),
->>>>>>> 8a7dd731
 }
 
 #[derive(Clone, Debug)]
