mod keyed_discriminator;
mod type_field_discriminator;

use std::collections::BTreeSet;

use anyhow::{bail, Result};
use async_graphql::Value;
<<<<<<< HEAD
use derive_more::{BitAnd, BitAndAssign, BitOr, BitOrAssign, BitXor, BitXorAssign, Not};
use indenter::indented;
use indexmap::IndexMap;
use tailcall_valid::{Cause, Valid, Validator};
=======
use keyed_discriminator::KeyedDiscriminator;
use type_field_discriminator::TypeFieldDiscriminator;
>>>>>>> 2c67ac5c

use crate::core::json::{JsonLike, JsonObjectLike};
<<<<<<< HEAD

pub trait TypedValue<'a> {
    type Error;

    fn get_type_name(&'a self) -> Option<&'a str>;
    fn set_type_name(&'a mut self, type_name: String) -> Result<(), Self::Error>;
}

const TYPENAME_FIELD: &str = "__typename";

impl<'json, T> TypedValue<'json> for T
where
    T: JsonLike<'json>,
{
    type Error = anyhow::Error;

    fn get_type_name(&'json self) -> Option<&'json str> {
        self.as_object()
            .and_then(|obj| obj.get_key(TYPENAME_FIELD))
            .and_then(|val| val.as_str())
    }
=======
use crate::core::valid::{Valid, Validator};
>>>>>>> 2c67ac5c

/// Resolver for `__typename` of Union and Interface types.
///
/// A discriminator is used to determine the type of an object in a GraphQL
/// schema. It can be used to resolve the `__typename` field of an object.
///
/// There are two types of discriminators:
///
/// * [KeyedDiscriminator]: Uses the keys of an object to determine its type.
/// * [TypeFieldDiscriminator]: Uses a specific field of an object to determine
///   its type.
///
/// The [Discriminator] enum provides a way to construct and use these
/// discriminators.
#[derive(Debug, Clone, PartialEq)]
pub enum Discriminator {
    /// A discriminator that uses the keys of an object to determine its type.
    Keyed(KeyedDiscriminator),
    /// A discriminator that uses a specific field of an object to determine its
    /// type.
    TypeField(TypeFieldDiscriminator),
}

impl Discriminator {
    /// Constructs a new discriminator.
    ///
    /// `type_name`: The name of the type that this discriminator is applied to.
    /// `types`: The possible types that this discriminator can resolve.
    /// `typename_field`: If specified, the discriminator will use this field to
    /// resolve the `__typename`.
    ///
    /// When `typename_field` is present the function Validates that it is not
    /// empty.
    pub fn new(
        type_name: String,
        types: BTreeSet<String>,
        typename_field: Option<String>,
    ) -> Valid<Self, String> {
        if let Some(typename_field) = &typename_field {
            if typename_field.is_empty() {
                return Valid::fail(format!(
                    "The `field` cannot be an empty string for the `@discriminate` of type {}",
                    type_name
                ));
            }
        }

        if let Some(typename_field) = typename_field {
            TypeFieldDiscriminator::new(type_name, types, typename_field).map(Self::TypeField)
        } else {
            KeyedDiscriminator::new(type_name, types).map(Self::Keyed)
        }
    }

    /// Resolves the `__typename` for an object and inserts the value into the
    /// object.
    pub fn resolve_type(&self, value: Value) -> Result<Value> {
        // if typename is already present we return it
        if value.get_type_name().is_some() {
            return Ok(value);
        }

        match value {
            Value::Null => Ok(value),
            Value::List(arr) => {
                let arr = arr.into_iter().map(|i| self.resolve_type(i)).collect::<Result<Vec<_>>>()?;
                Ok(Value::array(arr))
            },
            Value::Object(_) => {
                match self {
                    Discriminator::Keyed(keyed_discriminator) => {
                        keyed_discriminator.resolve_and_set_type(value)
                    }
                    Discriminator::TypeField(type_field_discriminator) => {
                        type_field_discriminator.resolve_and_set_type(value)
                    }
                }
            },
            _ => bail!("Discriminator can only determine the types of arrays or objects but a different type.")
        }
    }
}

pub trait TypedValue<'a> {
    type Error;

    fn get_type_name(&'a self) -> Option<&'a str>;
    fn set_type_name(&'a mut self, type_name: String) -> Result<(), Self::Error>;
}

const TYPENAME_FIELD: &str = "__typename";

impl<'json, T> TypedValue<'json> for T
where
    T: JsonLike<'json>,
{
    type Error = anyhow::Error;

    fn get_type_name(&'json self) -> Option<&'json str> {
        self.as_object()
            .and_then(|obj| obj.get_key(TYPENAME_FIELD))
            .and_then(|val| val.as_str())
    }

    fn set_type_name(&'json mut self, type_name: String) -> Result<(), Self::Error> {
        if self.is_null() {
            Ok(())
        } else if let Some(obj) = self.as_object_mut() {
            obj.insert_key(TYPENAME_FIELD, T::string(type_name.into()));
            Ok(())
        } else {
            bail!("Cannot discriminate the type of a non object type.")
        }
    }
}

#[cfg(test)]
mod tests {
<<<<<<< HEAD
    use async_graphql::Value;
    use serde_json::json;
    use tailcall_valid::Validator;
    use test_log::test;

    use super::Discriminator;
    use crate::core::config::Field;
    use crate::core::{config, Type};

    #[test]
    fn test_single_distinct_field_optional() {
        let foo = config::Type::default().fields(vec![("foo", Field::default())]);
        let bar = config::Type::default().fields(vec![("bar", Field::default())]);
        let types = vec![("Foo", &foo), ("Bar", &bar)];

        let discriminator = Discriminator::new("Test", &types).to_result().unwrap();

        assert_eq!(
            discriminator
                .resolve_type(&Value::from_json(json!({ "foo": "test" })).unwrap())
                .unwrap(),
            "Foo"
        );

        assert_eq!(
            discriminator
                .resolve_type(&Value::from_json(json!({ "bar": "test" })).unwrap())
                .unwrap(),
            "Bar"
        );

        // ambiguous cases
        assert_eq!(
            discriminator
                .resolve_type(&Value::from_json(json!({ "foo": "test", "bar": "test" })).unwrap())
                .unwrap(),
            "Foo"
        );

        assert_eq!(
            discriminator
                .resolve_type(&Value::from_json(json!({})).unwrap())
                .unwrap(),
            "Foo"
        );

        assert_eq!(
            discriminator
                .resolve_type(&Value::from_json(json!({ "unknown": { "foo": "bar" }})).unwrap())
                .unwrap(),
            "Foo"
        );
    }

    #[test]
    fn test_single_distinct_field_required() {
        let foo = config::Type::default().fields(vec![(
            "foo",
            Field { type_of: Type::default().into_required(), ..Field::default() },
        )]);
        let bar = config::Type::default().fields(vec![(
            "bar",
            Field { type_of: Type::default().into_required(), ..Field::default() },
        )]);
        let types = vec![("Foo", &foo), ("Bar", &bar)];

        let discriminator = Discriminator::new("Test", &types).to_result().unwrap();

        assert_eq!(
            discriminator
                .resolve_type(&Value::from_json(json!({ "foo": "test" })).unwrap())
                .unwrap(),
            "Foo"
        );

        assert_eq!(
            discriminator
                .resolve_type(&Value::from_json(json!({ "bar": "test" })).unwrap())
                .unwrap(),
            "Bar"
        );

        // ambiguous cases
        assert_eq!(
            discriminator
                .resolve_type(&Value::from_json(json!({ "foo": "test", "bar": "test" })).unwrap())
                .unwrap(),
            "Foo"
        );

        assert_eq!(
            discriminator
                .resolve_type(&Value::from_json(json!({})).unwrap())
                .unwrap(),
            "Bar"
        );

        assert_eq!(
            discriminator
                .resolve_type(&Value::from_json(json!({ "unknown": { "foo": "bar" }})).unwrap())
                .unwrap(),
            "Bar"
        );
    }

    #[test]
    fn test_multiple_distinct_field_required() {
        let a = config::Type::default().fields(vec![
            (
                "a",
                Field { type_of: Type::default().into_required(), ..Field::default() },
            ),
            (
                "ab",
                Field { type_of: Type::default().into_required(), ..Field::default() },
            ),
            (
                "abab",
                Field { type_of: Type::default().into_required(), ..Field::default() },
            ),
        ]);
        let b = config::Type::default().fields(vec![
            (
                "b",
                Field { type_of: Type::default().into_required(), ..Field::default() },
            ),
            (
                "ab",
                Field { type_of: Type::default().into_required(), ..Field::default() },
            ),
            (
                "abab",
                Field { type_of: Type::default().into_required(), ..Field::default() },
            ),
            (
                "ac",
                Field { type_of: Type::default().into_required(), ..Field::default() },
            ),
        ]);
        let c = config::Type::default().fields(vec![
            (
                "c",
                Field { type_of: Type::default().into_required(), ..Field::default() },
            ),
            (
                "ac",
                Field { type_of: Type::default().into_required(), ..Field::default() },
            ),
        ]);
        let types = vec![("A", &a), ("B", &b), ("C", &c)];

        let discriminator = Discriminator::new("Test", &types).to_result().unwrap();

        assert_eq!(
            discriminator
                .resolve_type(&Value::from_json(json!({ "a": 1, "ab": 1, "abab": 1 })).unwrap())
                .unwrap(),
            "A"
        );

        assert_eq!(
            discriminator
                .resolve_type(&Value::from_json(json!({ "b": 1, "ab": 1, "abab": 1 })).unwrap())
                .unwrap(),
            "B"
        );

        assert_eq!(
            discriminator
                .resolve_type(&Value::from_json(json!({ "c": 1, "ac": 1 })).unwrap())
                .unwrap(),
            "C"
        );

        // ambiguous cases
        assert_eq!(
            discriminator
                .resolve_type(&Value::from_json(json!({ "a": 1, "b": 1, "c": 1 })).unwrap())
                .unwrap(),
            "A"
        );

        assert_eq!(
            discriminator
                .resolve_type(&Value::from_json(json!({})).unwrap())
                .unwrap(),
            "C"
        );

        assert_eq!(
            discriminator
                .resolve_type(&Value::from_json(json!({ "unknown": { "foo": "bar" }})).unwrap())
                .unwrap(),
            "C"
        );
    }

    #[test]
    fn test_single_distinct_field_optional_and_shared_fields() {
        let foo = config::Type::default().fields(vec![
            ("a", Field::default()),
            ("b", Field::default()),
            ("foo", Field::default()),
        ]);
        let bar = config::Type::default().fields(vec![
            ("a", Field::default()),
            ("b", Field::default()),
            ("bar", Field::default()),
        ]);
        let types = vec![("Foo", &foo), ("Bar", &bar)];

        let discriminator = Discriminator::new("Test", &types).to_result().unwrap();

        assert_eq!(
            discriminator
                .resolve_type(
                    &Value::from_json(json!({ "a": 123, "b": true, "foo": "test" })).unwrap()
                )
                .unwrap(),
            "Foo"
        );

        assert_eq!(
            discriminator
                .resolve_type(&Value::from_json(json!({ "bar": "test" })).unwrap())
                .unwrap(),
            "Bar"
        );

        // ambiguous cases
        assert_eq!(
            discriminator
                .resolve_type(&Value::from_json(json!({ "foo": "test", "bar": "test" })).unwrap())
                .unwrap(),
            "Foo"
        );

        assert_eq!(
            discriminator
                .resolve_type(&Value::from_json(json!({})).unwrap())
                .unwrap(),
            "Foo"
        );

        assert_eq!(
            discriminator
                .resolve_type(&Value::from_json(json!({ "unknown": { "foo": "bar" }})).unwrap())
                .unwrap(),
            "Foo"
        );

        // ambiguous cases
        assert_eq!(
            discriminator
                .resolve_type(&Value::from_json(json!({ "foo": "test", "bar": "test" })).unwrap())
                .unwrap(),
            "Foo"
        );

        assert_eq!(
            discriminator
                .resolve_type(&Value::from_json(json!({})).unwrap())
                .unwrap(),
            "Foo"
        );

        assert_eq!(
            discriminator
                .resolve_type(&Value::from_json(json!({ "unknown": { "foo": "bar" }})).unwrap())
                .unwrap(),
            "Foo"
        );
    }
=======
    use super::*;
>>>>>>> 2c67ac5c

    #[test]
    fn empty_type_field_is_invalid() {
        let result = Discriminator::new("Test".to_string(), BTreeSet::new(), Some("".to_string()));
        assert!(result.is_fail());
        assert_eq!(result.to_result().unwrap_err().to_string(), "Validation Error\n• The `field` cannot be an empty string for the `@discriminate` of type Test\n");
    }

    #[test]
    fn keyed_discriminator_works() {
        let mut types = BTreeSet::new();
        types.insert("Test1".to_string());
        types.insert("Test2".to_string());

        let result = Discriminator::new("Test".to_string(), types.clone(), None);
        assert!(result.is_succeed());

        let result = result.to_result().unwrap();
        assert_eq!(
            result,
            Discriminator::Keyed(
                KeyedDiscriminator::new("Test".to_string(), types)
                    .to_result()
                    .unwrap()
            )
        );
    }

    #[test]
    fn type_field_discriminator_works() {
        let mut types = BTreeSet::new();
        types.insert("Test1".to_string());
        types.insert("Test2".to_string());

        let result =
            Discriminator::new("Test".to_string(), types.clone(), Some("type".to_string()));
        assert!(result.is_succeed());

        let result = result.to_result().unwrap();
        assert_eq!(
            result,
            Discriminator::TypeField(
                TypeFieldDiscriminator::new("Test".to_string(), types, "type".to_string())
                    .to_result()
                    .unwrap()
            )
        );
    }
}<|MERGE_RESOLUTION|>--- conflicted
+++ resolved
@@ -5,42 +5,11 @@
 
 use anyhow::{bail, Result};
 use async_graphql::Value;
-<<<<<<< HEAD
-use derive_more::{BitAnd, BitAndAssign, BitOr, BitOrAssign, BitXor, BitXorAssign, Not};
-use indenter::indented;
-use indexmap::IndexMap;
-use tailcall_valid::{Cause, Valid, Validator};
-=======
 use keyed_discriminator::KeyedDiscriminator;
 use type_field_discriminator::TypeFieldDiscriminator;
->>>>>>> 2c67ac5c
 
 use crate::core::json::{JsonLike, JsonObjectLike};
-<<<<<<< HEAD
-
-pub trait TypedValue<'a> {
-    type Error;
-
-    fn get_type_name(&'a self) -> Option<&'a str>;
-    fn set_type_name(&'a mut self, type_name: String) -> Result<(), Self::Error>;
-}
-
-const TYPENAME_FIELD: &str = "__typename";
-
-impl<'json, T> TypedValue<'json> for T
-where
-    T: JsonLike<'json>,
-{
-    type Error = anyhow::Error;
-
-    fn get_type_name(&'json self) -> Option<&'json str> {
-        self.as_object()
-            .and_then(|obj| obj.get_key(TYPENAME_FIELD))
-            .and_then(|val| val.as_str())
-    }
-=======
 use crate::core::valid::{Valid, Validator};
->>>>>>> 2c67ac5c
 
 /// Resolver for `__typename` of Union and Interface types.
 ///
@@ -159,283 +128,7 @@
 
 #[cfg(test)]
 mod tests {
-<<<<<<< HEAD
-    use async_graphql::Value;
-    use serde_json::json;
-    use tailcall_valid::Validator;
-    use test_log::test;
-
-    use super::Discriminator;
-    use crate::core::config::Field;
-    use crate::core::{config, Type};
-
-    #[test]
-    fn test_single_distinct_field_optional() {
-        let foo = config::Type::default().fields(vec![("foo", Field::default())]);
-        let bar = config::Type::default().fields(vec![("bar", Field::default())]);
-        let types = vec![("Foo", &foo), ("Bar", &bar)];
-
-        let discriminator = Discriminator::new("Test", &types).to_result().unwrap();
-
-        assert_eq!(
-            discriminator
-                .resolve_type(&Value::from_json(json!({ "foo": "test" })).unwrap())
-                .unwrap(),
-            "Foo"
-        );
-
-        assert_eq!(
-            discriminator
-                .resolve_type(&Value::from_json(json!({ "bar": "test" })).unwrap())
-                .unwrap(),
-            "Bar"
-        );
-
-        // ambiguous cases
-        assert_eq!(
-            discriminator
-                .resolve_type(&Value::from_json(json!({ "foo": "test", "bar": "test" })).unwrap())
-                .unwrap(),
-            "Foo"
-        );
-
-        assert_eq!(
-            discriminator
-                .resolve_type(&Value::from_json(json!({})).unwrap())
-                .unwrap(),
-            "Foo"
-        );
-
-        assert_eq!(
-            discriminator
-                .resolve_type(&Value::from_json(json!({ "unknown": { "foo": "bar" }})).unwrap())
-                .unwrap(),
-            "Foo"
-        );
-    }
-
-    #[test]
-    fn test_single_distinct_field_required() {
-        let foo = config::Type::default().fields(vec![(
-            "foo",
-            Field { type_of: Type::default().into_required(), ..Field::default() },
-        )]);
-        let bar = config::Type::default().fields(vec![(
-            "bar",
-            Field { type_of: Type::default().into_required(), ..Field::default() },
-        )]);
-        let types = vec![("Foo", &foo), ("Bar", &bar)];
-
-        let discriminator = Discriminator::new("Test", &types).to_result().unwrap();
-
-        assert_eq!(
-            discriminator
-                .resolve_type(&Value::from_json(json!({ "foo": "test" })).unwrap())
-                .unwrap(),
-            "Foo"
-        );
-
-        assert_eq!(
-            discriminator
-                .resolve_type(&Value::from_json(json!({ "bar": "test" })).unwrap())
-                .unwrap(),
-            "Bar"
-        );
-
-        // ambiguous cases
-        assert_eq!(
-            discriminator
-                .resolve_type(&Value::from_json(json!({ "foo": "test", "bar": "test" })).unwrap())
-                .unwrap(),
-            "Foo"
-        );
-
-        assert_eq!(
-            discriminator
-                .resolve_type(&Value::from_json(json!({})).unwrap())
-                .unwrap(),
-            "Bar"
-        );
-
-        assert_eq!(
-            discriminator
-                .resolve_type(&Value::from_json(json!({ "unknown": { "foo": "bar" }})).unwrap())
-                .unwrap(),
-            "Bar"
-        );
-    }
-
-    #[test]
-    fn test_multiple_distinct_field_required() {
-        let a = config::Type::default().fields(vec![
-            (
-                "a",
-                Field { type_of: Type::default().into_required(), ..Field::default() },
-            ),
-            (
-                "ab",
-                Field { type_of: Type::default().into_required(), ..Field::default() },
-            ),
-            (
-                "abab",
-                Field { type_of: Type::default().into_required(), ..Field::default() },
-            ),
-        ]);
-        let b = config::Type::default().fields(vec![
-            (
-                "b",
-                Field { type_of: Type::default().into_required(), ..Field::default() },
-            ),
-            (
-                "ab",
-                Field { type_of: Type::default().into_required(), ..Field::default() },
-            ),
-            (
-                "abab",
-                Field { type_of: Type::default().into_required(), ..Field::default() },
-            ),
-            (
-                "ac",
-                Field { type_of: Type::default().into_required(), ..Field::default() },
-            ),
-        ]);
-        let c = config::Type::default().fields(vec![
-            (
-                "c",
-                Field { type_of: Type::default().into_required(), ..Field::default() },
-            ),
-            (
-                "ac",
-                Field { type_of: Type::default().into_required(), ..Field::default() },
-            ),
-        ]);
-        let types = vec![("A", &a), ("B", &b), ("C", &c)];
-
-        let discriminator = Discriminator::new("Test", &types).to_result().unwrap();
-
-        assert_eq!(
-            discriminator
-                .resolve_type(&Value::from_json(json!({ "a": 1, "ab": 1, "abab": 1 })).unwrap())
-                .unwrap(),
-            "A"
-        );
-
-        assert_eq!(
-            discriminator
-                .resolve_type(&Value::from_json(json!({ "b": 1, "ab": 1, "abab": 1 })).unwrap())
-                .unwrap(),
-            "B"
-        );
-
-        assert_eq!(
-            discriminator
-                .resolve_type(&Value::from_json(json!({ "c": 1, "ac": 1 })).unwrap())
-                .unwrap(),
-            "C"
-        );
-
-        // ambiguous cases
-        assert_eq!(
-            discriminator
-                .resolve_type(&Value::from_json(json!({ "a": 1, "b": 1, "c": 1 })).unwrap())
-                .unwrap(),
-            "A"
-        );
-
-        assert_eq!(
-            discriminator
-                .resolve_type(&Value::from_json(json!({})).unwrap())
-                .unwrap(),
-            "C"
-        );
-
-        assert_eq!(
-            discriminator
-                .resolve_type(&Value::from_json(json!({ "unknown": { "foo": "bar" }})).unwrap())
-                .unwrap(),
-            "C"
-        );
-    }
-
-    #[test]
-    fn test_single_distinct_field_optional_and_shared_fields() {
-        let foo = config::Type::default().fields(vec![
-            ("a", Field::default()),
-            ("b", Field::default()),
-            ("foo", Field::default()),
-        ]);
-        let bar = config::Type::default().fields(vec![
-            ("a", Field::default()),
-            ("b", Field::default()),
-            ("bar", Field::default()),
-        ]);
-        let types = vec![("Foo", &foo), ("Bar", &bar)];
-
-        let discriminator = Discriminator::new("Test", &types).to_result().unwrap();
-
-        assert_eq!(
-            discriminator
-                .resolve_type(
-                    &Value::from_json(json!({ "a": 123, "b": true, "foo": "test" })).unwrap()
-                )
-                .unwrap(),
-            "Foo"
-        );
-
-        assert_eq!(
-            discriminator
-                .resolve_type(&Value::from_json(json!({ "bar": "test" })).unwrap())
-                .unwrap(),
-            "Bar"
-        );
-
-        // ambiguous cases
-        assert_eq!(
-            discriminator
-                .resolve_type(&Value::from_json(json!({ "foo": "test", "bar": "test" })).unwrap())
-                .unwrap(),
-            "Foo"
-        );
-
-        assert_eq!(
-            discriminator
-                .resolve_type(&Value::from_json(json!({})).unwrap())
-                .unwrap(),
-            "Foo"
-        );
-
-        assert_eq!(
-            discriminator
-                .resolve_type(&Value::from_json(json!({ "unknown": { "foo": "bar" }})).unwrap())
-                .unwrap(),
-            "Foo"
-        );
-
-        // ambiguous cases
-        assert_eq!(
-            discriminator
-                .resolve_type(&Value::from_json(json!({ "foo": "test", "bar": "test" })).unwrap())
-                .unwrap(),
-            "Foo"
-        );
-
-        assert_eq!(
-            discriminator
-                .resolve_type(&Value::from_json(json!({})).unwrap())
-                .unwrap(),
-            "Foo"
-        );
-
-        assert_eq!(
-            discriminator
-                .resolve_type(&Value::from_json(json!({ "unknown": { "foo": "bar" }})).unwrap())
-                .unwrap(),
-            "Foo"
-        );
-    }
-=======
     use super::*;
->>>>>>> 2c67ac5c
 
     #[test]
     fn empty_type_field_is_invalid() {
