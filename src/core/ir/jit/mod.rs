--- conflicted
+++ resolved
@@ -119,21 +119,21 @@
     #[derive(Debug)]
     #[allow(unused)]
     pub struct Parent(FieldId);
-<<<<<<< HEAD
+
+    #[allow(unused)]
     pub struct Children(pub(crate) Vec<FieldId>);
-=======
-
-    #[allow(unused)]
-    pub struct Children(Vec<FieldId>);
->>>>>>> b3be6537
 
     #[derive(Debug)]
     pub struct QueryPlan {
         pub fields: Vec<Field<Parent>>,
     }
 
-<<<<<<< HEAD
-    impl QueryBlueprint {
+    #[allow(unused)]
+    pub struct QueryPlanBuilder {
+        index: FieldIndex,
+    }
+
+    impl QueryPlan {
         pub fn to_children(&self) -> Vec<Field<Children>> {
             self.fields
                 .iter()
@@ -157,11 +157,6 @@
         pub fn find_field(&self, id: FieldId) -> Option<&Field<Parent>> {
             self.fields.iter().find(|field| field.id == id)
         }
-    }
-=======
-    #[allow(unused)]
-    pub struct QueryPlanBuilder {
-        index: FieldIndex,
     }
 
     impl QueryPlanBuilder {
@@ -321,7 +316,6 @@
             .unwrap();
         insta::assert_snapshot!(format!("{:#?}", q_blueprint));
     }
->>>>>>> b3be6537
 }
 
 mod value {
@@ -440,11 +434,7 @@
     pub use serde_json_borrow::*;
 
     use super::cache::Cache;
-<<<<<<< HEAD
-    use super::model::{Children, Field, FieldId, QueryBlueprint};
-=======
-    use super::model::QueryPlan;
->>>>>>> b3be6537
+    use super::model::{Children, Field, QueryPlan};
 
     struct Synth {
         blueprint: QueryPlan,
@@ -456,15 +446,11 @@
             Synth { blueprint, cache: Cache::empty() }
         }
 
-<<<<<<< HEAD
         fn build_children(
             &self,
             field: Field<Children>,
-            query_blueprint: QueryBlueprint,
+            query_blueprint: QueryPlan,
         ) -> ObjectAsVec {
-=======
-        pub fn synthesize(&self) -> Value<'_> {
->>>>>>> b3be6537
             let mut object = ObjectAsVec::default();
             match field.refs {
                 None => (),
@@ -485,7 +471,7 @@
             object
         }
 
-        pub fn synthesize<'a>(&'a self) -> Value<'a> {
+        pub fn synthesize(&self) -> Value<'_> {
             let mut object = ObjectAsVec::default();
             let root_fields = self.blueprint.to_children();
             println!("{:?}", root_fields);
