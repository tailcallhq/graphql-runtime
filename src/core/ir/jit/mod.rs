--- conflicted
+++ resolved
@@ -277,7 +277,7 @@
 
 #[cfg(test)]
 mod tests {
-    use model::QueryPlan;
+    use model::ExecutionPlan;
 
     use super::*;
     use crate::core::blueprint::Blueprint;
@@ -286,12 +286,12 @@
 
     const CONFIG: &str = include_str!("./fixtures/jsonplaceholder-mutation.graphql");
 
-    fn create_query_plan(query: impl AsRef<str>) -> QueryPlan {
+    fn create_query_plan(query: impl AsRef<str>) -> ExecutionPlan {
         let config = Config::from_sdl(CONFIG).to_result().unwrap();
         let blueprint = Blueprint::try_from(&config.into()).unwrap();
         let document = async_graphql::parser::parse_query(query).unwrap();
 
-        model::QueryPlanBuilder::new(blueprint)
+        model::ExecutionPlanBuilder::new(blueprint)
             .build(document)
             .unwrap()
     }
@@ -307,7 +307,6 @@
         insta::assert_debug_snapshot!(plan);
     }
 
-<<<<<<< HEAD
     #[test]
     fn test_simple_mutation() {
         let query = r#"
@@ -417,12 +416,6 @@
         "#;
         let plan = create_query_plan(query);
         insta::assert_debug_snapshot!(plan);
-=======
-        let q_blueprint = model::ExecutionPlanBuilder::new(blueprint)
-            .build(document)
-            .unwrap();
-        insta::assert_snapshot!(format!("{:#?}", q_blueprint));
->>>>>>> f22143bb
     }
 }
 
