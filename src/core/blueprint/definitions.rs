use std::collections::HashSet;

use async_graphql_value::ConstValue;
use regex::Regex;

use crate::core::blueprint::Type::ListType;
use crate::core::blueprint::*;
use crate::core::config::{Config, Enum, Field, GraphQLOperationType, Protected, Union};
use crate::core::directive::DirectiveCodec;
use crate::core::ir::{Cache, Context, IR};
use crate::core::try_fold::TryFold;
use crate::core::valid::{Valid, Validator};
use crate::core::{config, scalar};

pub fn to_scalar_type_definition(name: &str) -> Valid<Definition, String> {
    Valid::succeed(Definition::Scalar(ScalarTypeDefinition {
        name: name.to_string(),
        directive: Vec::new(),
        description: None,
        validator: scalar::get_scalar(name),
    }))
}

pub fn to_union_type_definition((name, u): (&String, &Union)) -> Definition {
    Definition::Union(UnionTypeDefinition {
        name: name.to_owned(),
        description: u.doc.clone(),
        directives: Vec::new(),
        types: u.types.clone(),
    })
}

pub fn to_input_object_type_definition(
    definition: ObjectTypeDefinition,
) -> Valid<Definition, String> {
    Valid::succeed(Definition::InputObject(InputObjectTypeDefinition {
        name: definition.name,
        fields: definition
            .fields
            .iter()
            .map(|field| InputFieldDefinition {
                name: field.name.clone(),
                description: field.description.clone(),
                default_value: None,
                of_type: field.of_type.clone(),
            })
            .collect(),
        description: definition.description,
    }))
}

pub fn to_interface_type_definition(definition: ObjectTypeDefinition) -> Valid<Definition, String> {
    Valid::succeed(Definition::Interface(InterfaceTypeDefinition {
        name: definition.name,
        fields: definition.fields,
        description: definition.description,
    }))
}

type InvalidPathHandler = dyn Fn(&str, &[String], &[String]) -> Valid<Type, String>;
type PathResolverErrorHandler = dyn Fn(&str, &str, &str, &[String]) -> Valid<Type, String>;

struct ProcessFieldWithinTypeContext<'a> {
    field: &'a config::Field,
    field_name: &'a str,
    remaining_path: &'a [String],
    type_info: &'a config::Type,
    is_required: bool,
    config_module: &'a ConfigModule,
    invalid_path_handler: &'a InvalidPathHandler,
    path_resolver_error_handler: &'a PathResolverErrorHandler,
    original_path: &'a [String],
}

#[derive(Clone)]
struct ProcessPathContext<'a> {
    path: &'a [String],
    field: &'a config::Field,
    type_info: &'a config::Type,
    is_required: bool,
    config_module: &'a ConfigModule,
    invalid_path_handler: &'a InvalidPathHandler,
    path_resolver_error_handler: &'a PathResolverErrorHandler,
    original_path: &'a [String],
}

fn process_field_within_type(context: ProcessFieldWithinTypeContext) -> Valid<Type, String> {
    let field = context.field;
    let field_name = context.field_name;
    let remaining_path = context.remaining_path;
    let type_info = context.type_info;
    let is_required = context.is_required;
    let config_module = context.config_module;
    let invalid_path_handler = context.invalid_path_handler;
    let path_resolver_error_handler = context.path_resolver_error_handler;

    if let Some(next_field) = type_info.fields.get(field_name) {
        if next_field.has_resolver() {
            let next_dir_http = next_field
                .http
                .as_ref()
                .map(|_| config::Http::directive_name());
            let next_dir_const = next_field
                .const_field
                .as_ref()
                .map(|_| config::Expr::directive_name());
            return path_resolver_error_handler(
                next_dir_http
                    .or(next_dir_const)
                    .unwrap_or(config::JS::directive_name())
                    .as_str(),
                &field.type_of,
                field_name,
                context.original_path,
            )
            .and(process_path(ProcessPathContext {
                type_info,
                is_required,
                config_module,
                invalid_path_handler,
                path_resolver_error_handler,
                path: remaining_path,
                field: next_field,
                original_path: context.original_path,
            }));
        }

        let next_is_required = is_required && next_field.required;
        if scalar::is_predefined_scalar(&next_field.type_of) {
            return process_path(ProcessPathContext {
                type_info,
                config_module,
                invalid_path_handler,
                path_resolver_error_handler,
                path: remaining_path,
                field: next_field,
                is_required: next_is_required,
                original_path: context.original_path,
            });
        }

        if let Some(next_type_info) = config_module.find_type(&next_field.type_of) {
            return process_path(ProcessPathContext {
                config_module,
                invalid_path_handler,
                path_resolver_error_handler,
                path: remaining_path,
                field: next_field,
                type_info: next_type_info,
                is_required: next_is_required,
                original_path: context.original_path,
            })
            .and_then(|of_type| {
                if next_field.list {
                    Valid::succeed(ListType { of_type: Box::new(of_type), non_null: is_required })
                } else {
                    Valid::succeed(of_type)
                }
            });
        }
    } else if let Some((head, tail)) = remaining_path.split_first() {
        if let Some(field) = type_info.fields.get(head) {
            return process_path(ProcessPathContext {
                path: tail,
                field,
                type_info,
                is_required,
                config_module,
                invalid_path_handler,
                path_resolver_error_handler,
                original_path: context.original_path,
            });
        }
    }

    invalid_path_handler(field_name, remaining_path, context.original_path)
}

// Helper function to recursively process the path and return the corresponding
// type
fn process_path(context: ProcessPathContext) -> Valid<Type, String> {
    let path = context.path;
    let field = context.field;
    let type_info = context.type_info;
    let is_required = context.is_required;
    let config_module = context.config_module;
    let invalid_path_handler = context.invalid_path_handler;
    let path_resolver_error_handler = context.path_resolver_error_handler;
    if let Some((field_name, remaining_path)) = path.split_first() {
        if field_name.parse::<usize>().is_ok() {
            let mut modified_field = field.clone();
            modified_field.list = false;
            return process_path(ProcessPathContext {
                config_module,
                type_info,
                invalid_path_handler,
                path_resolver_error_handler,
                path: remaining_path,
                field: &modified_field,
                is_required: false,
                original_path: context.original_path,
            });
        }
        let target_type_info = type_info
            .fields
            .get(field_name)
            .map(|_| type_info)
            .or_else(|| config_module.find_type(&field.type_of));

        if let Some(type_info) = target_type_info {
            return process_field_within_type(ProcessFieldWithinTypeContext {
                field,
                field_name,
                remaining_path,
                type_info,
                is_required,
                config_module,
                invalid_path_handler,
                path_resolver_error_handler,
                original_path: context.original_path,
            });
        }
        return invalid_path_handler(field_name, path, context.original_path);
    }

    Valid::succeed(to_type(field, Some(is_required)))
}

fn to_enum_type_definition((name, eu): (&String, &Enum)) -> Definition {
    Definition::Enum(EnumTypeDefinition {
        name: name.to_owned(),
        directives: Vec::new(),
        description: eu.doc.to_owned(),
        enum_values: eu
            .variants
            .iter()
            .map(|variant| EnumValueDefinition {
                description: None,
                name: variant.clone(),
                directives: Vec::new(),
            })
            .collect(),
    })
}

fn to_object_type_definition(
    name: &str,
    type_of: &config::Type,
    config_module: &ConfigModule,
) -> Valid<Definition, String> {
    to_fields(name, type_of, config_module).map(|fields| {
        Definition::Object(ObjectTypeDefinition {
            name: name.to_string(),
            description: type_of.doc.clone(),
            fields,
            implements: type_of.implements.clone(),
        })
    })
}

fn update_args<'a>(
) -> TryFold<'a, (&'a ConfigModule, &'a Field, &'a config::Type, &'a str), FieldDefinition, String>
{
    TryFold::<(&ConfigModule, &Field, &config::Type, &str), FieldDefinition, String>::new(
        move |(_, field, _typ, name), _| {
            // TODO! assert type name
            Valid::from_iter(field.args.iter(), |(name, arg)| {
                Valid::succeed(InputFieldDefinition {
                    name: name.clone(),
                    description: arg.doc.clone(),
                    of_type: to_type(arg, None),
                    default_value: arg.default_value.clone(),
                })
            })
            .map(|args| FieldDefinition {
                name: name.to_string(),
                description: field.doc.clone(),
                args,
                of_type: to_type(*field, None),
                directives: Vec::new(),
                resolver: None,
            })
        },
    )
}

fn item_is_numberic(list: &[String]) -> bool {
    list.iter().any(|s| {
        let re = Regex::new(r"^\d+$").unwrap();
        re.is_match(s)
    })
}

fn update_resolver_from_path(
    context: &ProcessPathContext,
    base_field: blueprint::FieldDefinition,
) -> Valid<blueprint::FieldDefinition, String> {
    let has_index = item_is_numberic(context.path);

    process_path(context.clone()).and_then(|of_type| {
        let mut updated_base_field = base_field;
        let resolver = IR::Context(Context::Path(context.path.to_owned()));
        if has_index {
            updated_base_field.of_type =
                Type::NamedType { name: of_type.name().to_string(), non_null: false }
        } else {
            updated_base_field.of_type = of_type;
        }
        let resolver = match updated_base_field.resolver.clone() {
            None => resolver,
            Some(resolver) => IR::Path(Box::new(resolver), context.path.to_owned()),
        };
        Valid::succeed(updated_base_field.resolver(Some(resolver)))
    })
}

/// This function iterates over all types and their fields identifying paths to
/// fields with dangling resolvers and fixes them. Dangling resolvers are those
/// resolvers that cannot be resolved from the root of the schema. This function
/// finds such dangling resolvers and creates a resolvable path from the root
/// schema.
pub fn fix_dangling_resolvers<'a>(
) -> TryFold<'a, (&'a ConfigModule, &'a Field, &'a config::Type, &'a str), FieldDefinition, String>
{
    TryFold::<(&ConfigModule, &Field, &config::Type, &str), FieldDefinition, String>::new(
<<<<<<< HEAD
        move |(config, field, _ty, name), mut b_field| {
            if !field.has_resolver()
                && validate_field_has_resolver(name, field, &config.types, &mut HashSet::new())
=======
        move |(config, field, ty, name), mut b_field| {
            let mut set = HashSet::new();
            if !field.has_resolver()
                && validate_field_has_resolver(name, field, &config.types, ty, &mut set)
>>>>>>> 0a575725
                    .is_succeed()
            {
                b_field = b_field.resolver(Some(IR::Dynamic(DynamicValue::Value(
                    ConstValue::Object(Default::default()),
                ))));
            }

            Valid::succeed(b_field)
        },
    )
}

/// Wraps the IO Expression with Expression::Cached
/// if `Field::cache` is present for that field
pub fn update_cache_resolvers<'a>(
) -> TryFold<'a, (&'a ConfigModule, &'a Field, &'a config::Type, &'a str), FieldDefinition, String>
{
    TryFold::<(&ConfigModule, &Field, &config::Type, &str), FieldDefinition, String>::new(
        move |(_config, field, typ, _name), mut b_field| {
            if let Some(config::Cache { max_age }) = field.cache.as_ref().or(typ.cache.as_ref()) {
                b_field.map_expr(|expression| Cache::wrap(*max_age, expression))
            }

            Valid::succeed(b_field)
        },
    )
}

fn validate_field_type_exist(config: &Config, field: &Field) -> Valid<(), String> {
    let field_type = &field.type_of;
    if !scalar::is_predefined_scalar(field_type) && !config.contains(field_type) {
        Valid::fail(format!("Undeclared type '{field_type}' was found"))
    } else {
        Valid::succeed(())
    }
}

fn to_fields(
    object_name: &str,
    type_of: &config::Type,
    config_module: &ConfigModule,
) -> Valid<Vec<FieldDefinition>, String> {
    let operation_type = if config_module
        .schema
        .mutation
        .as_deref()
        .eq(&Some(object_name))
    {
        GraphQLOperationType::Mutation
    } else {
        GraphQLOperationType::Query
    };
    // Process fields that are not marked as `omit`
    let fields = Valid::from_iter(
        type_of
            .fields
            .iter()
            .filter(|(_, field)| !field.is_omitted()),
        |(name, field)| {
            validate_field_type_exist(config_module, field)
                .and(to_field_definition(
                    field,
                    &operation_type,
                    object_name,
                    config_module,
                    type_of,
                    name,
                ))
                .trace(name)
        },
    );

    let to_added_field = |add_field: &config::AddField,
                          type_of: &config::Type|
     -> Valid<blueprint::FieldDefinition, String> {
        let source_field = type_of
            .fields
            .iter()
            .find(|&(field_name, _)| *field_name == add_field.path[0]);
        match source_field {
            Some((_, source_field)) => to_field_definition(
                source_field,
                &operation_type,
                object_name,
                config_module,
                type_of,
                &add_field.name,
            )
            .and_then(|field_definition| {
                let added_field_path = match source_field.http {
                    Some(_) => add_field.path[1..]
                        .iter()
                        .map(|s| s.to_owned())
                        .collect::<Vec<_>>(),
                    None => add_field.path.clone(),
                };
                let invalid_path_handler = |field_name: &str,
                                            _added_field_path: &[String],
                                            original_path: &[String]|
                 -> Valid<Type, String> {
                    Valid::fail_with(
                        "Cannot add field".to_string(),
                        format!("Path [{}] does not exist", original_path.join(", ")),
                    )
                    .trace(field_name)
                };
                let path_resolver_error_handler = |resolver_name: &str,
                                                   field_type: &str,
                                                   field_name: &str,
                                                   original_path: &[String]|
                 -> Valid<Type, String> {
                    Valid::<Type, String>::fail_with(
                        "Cannot add field".to_string(),
                        format!(
                            "Path: [{}] contains resolver {} at [{}.{}]",
                            original_path.join(", "),
                            resolver_name,
                            field_type,
                            field_name
                        ),
                    )
                };
                update_resolver_from_path(
                    &ProcessPathContext {
                        path: &added_field_path,
                        field: source_field,
                        type_info: type_of,
                        is_required: false,
                        config_module,
                        invalid_path_handler: &invalid_path_handler,
                        path_resolver_error_handler: &path_resolver_error_handler,
                        original_path: &add_field.path,
                    },
                    field_definition,
                )
            })
            .trace(config::AddField::trace_name().as_str()),
            None => Valid::fail(format!(
                "Could not find field {} in path {}",
                add_field.path[0],
                add_field.path.join(",")
            )),
        }
    };

    let added_fields = Valid::from_iter(type_of.added_fields.iter(), |added_field| {
        to_added_field(added_field, type_of)
    });
    fields.zip(added_fields).map(|(mut fields, added_fields)| {
        fields.extend(added_fields);
        fields
    })
}

#[allow(clippy::too_many_arguments)]
pub fn to_field_definition(
    field: &Field,
    operation_type: &GraphQLOperationType,
    object_name: &str,
    config_module: &ConfigModule,
    type_of: &config::Type,
    name: &String,
) -> Valid<FieldDefinition, String> {
    let directives = field.resolvable_directives();

    if directives.len() > 1 {
        return Valid::fail(format!(
            "Multiple resolvers detected [{}]",
            directives.join(", ")
        ));
    }

    update_args()
        .and(update_http().trace(config::Http::trace_name().as_str()))
        .and(update_grpc(operation_type).trace(config::Grpc::trace_name().as_str()))
        .and(update_const_field().trace(config::Expr::trace_name().as_str()))
        .and(update_js_field().trace(config::JS::trace_name().as_str()))
        .and(update_graphql(operation_type).trace(config::GraphQL::trace_name().as_str()))
        .and(update_modify().trace(config::Modify::trace_name().as_str()))
        .and(update_call(operation_type, object_name).trace(config::Call::trace_name().as_str()))
        .and(fix_dangling_resolvers())
        .and(update_cache_resolvers())
        .and(update_protected(object_name).trace(Protected::trace_name().as_str()))
        .try_fold(
            &(config_module, field, type_of, name),
            FieldDefinition::default(),
        )
}

pub fn to_definitions<'a>() -> TryFold<'a, ConfigModule, Vec<Definition>, String> {
    TryFold::<ConfigModule, Vec<Definition>, String>::new(|config_module, _| {
        let output_types = &config_module.output_types;
        let input_types = &config_module.input_types;

        Valid::from_iter(config_module.types.iter(), |(name, type_)| {
            let dbl_usage = input_types.contains(name) && output_types.contains(name);
            if type_.scalar() {
                to_scalar_type_definition(name).trace(name)
            } else if dbl_usage {
                Valid::fail("type is used in input and output".to_string()).trace(name)
            } else {
                to_object_type_definition(name, type_, config_module)
                    .trace(name)
                    .and_then(|definition| match definition.clone() {
                        Definition::Object(object_type_definition) => {
                            if config_module.input_types.contains(name) {
                                to_input_object_type_definition(object_type_definition).trace(name)
                            } else if config_module.interface_types.contains(name) {
                                to_interface_type_definition(object_type_definition).trace(name)
                            } else {
                                Valid::succeed(definition)
                            }
                        }
                        _ => Valid::succeed(definition),
                    })
            }
        })
        .map(|mut types| {
            types.extend(config_module.unions.iter().map(to_union_type_definition));
            types
        })
        .fuse(Valid::from_iter(
            config_module.enums.iter(),
            |(name, type_)| {
                if type_.variants.is_empty() {
                    Valid::fail("No variants found for enum".to_string())
                } else {
                    Valid::succeed(to_enum_type_definition((name, type_)))
                }
            },
        ))
        .map(|tp| {
            let mut v = tp.0;
            v.extend(tp.1);
            v
        })
    })
}<|MERGE_RESOLUTION|>--- conflicted
+++ resolved
@@ -323,16 +323,9 @@
 ) -> TryFold<'a, (&'a ConfigModule, &'a Field, &'a config::Type, &'a str), FieldDefinition, String>
 {
     TryFold::<(&ConfigModule, &Field, &config::Type, &str), FieldDefinition, String>::new(
-<<<<<<< HEAD
         move |(config, field, _ty, name), mut b_field| {
             if !field.has_resolver()
                 && validate_field_has_resolver(name, field, &config.types, &mut HashSet::new())
-=======
-        move |(config, field, ty, name), mut b_field| {
-            let mut set = HashSet::new();
-            if !field.has_resolver()
-                && validate_field_has_resolver(name, field, &config.types, ty, &mut set)
->>>>>>> 0a575725
                     .is_succeed()
             {
                 b_field = b_field.resolver(Some(IR::Dynamic(DynamicValue::Value(
