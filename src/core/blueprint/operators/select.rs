--- conflicted
+++ resolved
@@ -8,18 +8,6 @@
     let (mut ir, select) = input;
 
     if let Some(select_value) = select {
-<<<<<<< HEAD
-        let dynamic_value: DynamicValue<async_graphql::Value> =
-            match DynamicValue::try_from(select_value) {
-                Ok(dynamic_value) => dynamic_value.prepend("args"),
-                Err(e) => {
-                    return Valid::fail_with(
-                        format!("syntax error when parsing `{:?}`", select),
-                        e.to_string(),
-                    )
-                }
-            };
-=======
         let dynamic_value = match DynamicValue::try_from(select_value) {
             Ok(dynamic_value) => dynamic_value.prepend("args"),
             Err(e) => {
@@ -29,7 +17,6 @@
                 )
             }
         };
->>>>>>> a14e9985
 
         ir = ir.pipe(IR::Dynamic(dynamic_value));
         Valid::succeed(ir)
