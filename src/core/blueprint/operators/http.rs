--- conflicted
+++ resolved
@@ -4,7 +4,7 @@
 use crate::core::config::group_by::GroupBy;
 use crate::core::config::{Field, Resolver};
 use crate::core::endpoint::Endpoint;
-use crate::core::http::{HttpFilter,RequestTemplate};
+use crate::core::http::{HttpFilter, RequestTemplate};
 use crate::core::ir::model::{IO, IR};
 use crate::core::try_fold::TryFold;
 use crate::core::{config, helpers, Mustache};
@@ -16,22 +16,7 @@
 ) -> Valid<IR, String> {
     let dedupe = http.dedupe.unwrap_or_default();
 
-<<<<<<< HEAD
     Valid::<(), String>::succeed(())
-        .and(
-            Valid::<(), String>::fail(
-                "Batching capability was used without enabling it in upstream".to_string(),
-            )
-            .when(|| {
-                (config_module.upstream.get_delay() < 1
-                    || config_module.upstream.get_max_size() < 1)
-                    && !http.batch_key.is_empty()
-            }),
-        )
-=======
-    Valid::<(), String>::fail("GroupBy is only supported for GET requests".to_string())
-        .when(|| !http.batch_key.is_empty() && http.method != Method::GET)
->>>>>>> de984222
         .and(Valid::succeed(http.url.as_str()))
         .zip(helpers::headers::to_mustache_headers(&http.headers))
         .and_then(|(base_url, headers)| {
