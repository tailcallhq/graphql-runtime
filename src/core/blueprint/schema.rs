--- conflicted
+++ resolved
@@ -16,13 +16,8 @@
         let Some(query) = config.find_type(query_type_name) else {
             return Valid::fail("Query type is not defined".to_owned()).trace(query_type_name);
         };
-<<<<<<< HEAD
 
         validate_type_has_resolvers(query_type_name, query, &config.types, &mut HashSet::new())
-=======
-        let mut set = HashSet::new();
-        validate_type_has_resolvers(query_type_name, query, &config.types, &mut set)
->>>>>>> 0a575725
     })
     .unit()
 }
@@ -37,35 +32,21 @@
 ) -> Valid<(), String> {
     if visited.contains(name) {
         return Valid::succeed(());
-<<<<<<< HEAD
-    } else {
-        visited.insert(name.to_string());
-    }
-
-    Valid::from_iter(ty.fields.iter(), |(name, field)| {
-        validate_field_has_resolver(name, field, types, visited)
-=======
     }
 
     visited.insert(name.to_string());
 
     Valid::from_iter(ty.fields.iter(), |(name, field)| {
-        validate_field_has_resolver(name, field, types, ty, visited)
->>>>>>> 0a575725
+        validate_field_has_resolver(name, field, types, visited)
     })
     .trace(name)
     .unit()
 }
 
-#[allow(clippy::too_many_arguments)]
 pub fn validate_field_has_resolver(
     name: &str,
     field: &Field,
     types: &BTreeMap<String, Type>,
-<<<<<<< HEAD
-=======
-    parent_ty: &Type,
->>>>>>> 0a575725
     visited: &mut HashSet<String>,
 ) -> Valid<(), String> {
     Valid::<(), String>::fail("No resolver has been found in the schema".to_owned())
@@ -117,7 +98,6 @@
             return Valid::fail("Mutation type is not defined".to_owned())
                 .trace(mutation_type_name);
         };
-<<<<<<< HEAD
 
         validate_type_has_resolvers(
             mutation_type_name,
@@ -125,10 +105,6 @@
             &config.types,
             &mut HashSet::new(),
         )
-=======
-        let mut set = HashSet::new();
-        validate_type_has_resolvers(mutation_type_name, mutation, &config.types, &mut set)
->>>>>>> 0a575725
     } else {
         Valid::succeed(())
     }
