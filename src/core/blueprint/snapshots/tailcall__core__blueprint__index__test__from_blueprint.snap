---
source: src/core/blueprint/index.rs
expression: index
---
Index {
    map: {
        "Mutation": (
            Object(
                ObjectTypeDefinition {
                    name: "Mutation",
                    fields: [
                        FieldDefinition {
                            name: "createPost",
                            args: [
                                InputFieldDefinition {
                                    name: "input",
                                    of_type: PostInput,
                                    default_value: None,
                                    description: None,
                                },
                            ],
                            of_type: Post!,
                            resolver: Some(
                                IO(
                                    Http {
                                        req_template: RequestTemplate {
                                            root_url: Mustache(
                                                [
                                                    Literal(
                                                        "http://jsonplaceholder.typicode.com/posts",
                                                    ),
                                                ],
                                            ),
                                            query: [],
                                            method: POST,
                                            headers: [],
                                            body_path: Some(
                                                Mustache(
                                                    [
                                                        Expression(
                                                            [
                                                                "args",
                                                                "input",
                                                            ],
                                                        ),
                                                    ],
                                                ),
                                            ),
                                            endpoint: Endpoint {
                                                path: "http://jsonplaceholder.typicode.com/posts",
                                                query: [],
                                                method: POST,
                                                input: Obj(
                                                    {},
                                                ),
                                                output: Obj(
                                                    {},
                                                ),
                                                headers: {},
                                                body: Some(
                                                    "{{.args.input}}",
                                                ),
                                                description: None,
                                                encoding: ApplicationJson,
                                            },
                                            encoding: ApplicationJson,
                                            query_encoder: RepeatedKey,
                                        },
                                        group_by: None,
                                        dl_id: None,
                                        http_filter: None,
<<<<<<< HEAD
                                        batch: Some(
                                            Batch {
                                                delay: 100,
                                                headers: {},
                                                max_size: None,
                                            },
                                        ),
=======
                                        is_list: false,
>>>>>>> 9f184fef
                                    },
                                ),
                            ),
                            directives: [],
                            description: None,
                            default_value: None,
                        },
                        FieldDefinition {
                            name: "createUser",
                            args: [
                                InputFieldDefinition {
                                    name: "input",
                                    of_type: UserInput!,
                                    default_value: None,
                                    description: None,
                                },
                            ],
                            of_type: User!,
                            resolver: Some(
                                IO(
                                    Http {
                                        req_template: RequestTemplate {
                                            root_url: Mustache(
                                                [
                                                    Literal(
                                                        "http://jsonplaceholder.typicode.com/users",
                                                    ),
                                                ],
                                            ),
                                            query: [],
                                            method: POST,
                                            headers: [],
                                            body_path: Some(
                                                Mustache(
                                                    [
                                                        Expression(
                                                            [
                                                                "args",
                                                                "input",
                                                            ],
                                                        ),
                                                    ],
                                                ),
                                            ),
                                            endpoint: Endpoint {
                                                path: "http://jsonplaceholder.typicode.com/users",
                                                query: [],
                                                method: POST,
                                                input: Obj(
                                                    {},
                                                ),
                                                output: Obj(
                                                    {},
                                                ),
                                                headers: {},
                                                body: Some(
                                                    "{{.args.input}}",
                                                ),
                                                description: None,
                                                encoding: ApplicationJson,
                                            },
                                            encoding: ApplicationJson,
                                            query_encoder: RepeatedKey,
                                        },
                                        group_by: None,
                                        dl_id: None,
                                        http_filter: None,
<<<<<<< HEAD
                                        batch: Some(
                                            Batch {
                                                delay: 100,
                                                headers: {},
                                                max_size: None,
                                            },
                                        ),
=======
                                        is_list: false,
>>>>>>> 9f184fef
                                    },
                                ),
                            ),
                            directives: [],
                            description: None,
                            default_value: None,
                        },
                    ],
                    description: None,
                    implements: {},
                },
            ),
            {
                "createPost": Field(
                    (
                        FieldDefinition {
                            name: "createPost",
                            args: [
                                InputFieldDefinition {
                                    name: "input",
                                    of_type: PostInput,
                                    default_value: None,
                                    description: None,
                                },
                            ],
                            of_type: Post!,
                            resolver: Some(
                                IO(
                                    Http {
                                        req_template: RequestTemplate {
                                            root_url: Mustache(
                                                [
                                                    Literal(
                                                        "http://jsonplaceholder.typicode.com/posts",
                                                    ),
                                                ],
                                            ),
                                            query: [],
                                            method: POST,
                                            headers: [],
                                            body_path: Some(
                                                Mustache(
                                                    [
                                                        Expression(
                                                            [
                                                                "args",
                                                                "input",
                                                            ],
                                                        ),
                                                    ],
                                                ),
                                            ),
                                            endpoint: Endpoint {
                                                path: "http://jsonplaceholder.typicode.com/posts",
                                                query: [],
                                                method: POST,
                                                input: Obj(
                                                    {},
                                                ),
                                                output: Obj(
                                                    {},
                                                ),
                                                headers: {},
                                                body: Some(
                                                    "{{.args.input}}",
                                                ),
                                                description: None,
                                                encoding: ApplicationJson,
                                            },
                                            encoding: ApplicationJson,
                                            query_encoder: RepeatedKey,
                                        },
                                        group_by: None,
                                        dl_id: None,
                                        http_filter: None,
<<<<<<< HEAD
                                        batch: Some(
                                            Batch {
                                                delay: 100,
                                                headers: {},
                                                max_size: None,
                                            },
                                        ),
=======
                                        is_list: false,
>>>>>>> 9f184fef
                                    },
                                ),
                            ),
                            directives: [],
                            description: None,
                            default_value: None,
                        },
                        {
                            "input": InputFieldDefinition {
                                name: "input",
                                of_type: PostInput,
                                default_value: None,
                                description: None,
                            },
                        },
                    ),
                ),
                "createUser": Field(
                    (
                        FieldDefinition {
                            name: "createUser",
                            args: [
                                InputFieldDefinition {
                                    name: "input",
                                    of_type: UserInput!,
                                    default_value: None,
                                    description: None,
                                },
                            ],
                            of_type: User!,
                            resolver: Some(
                                IO(
                                    Http {
                                        req_template: RequestTemplate {
                                            root_url: Mustache(
                                                [
                                                    Literal(
                                                        "http://jsonplaceholder.typicode.com/users",
                                                    ),
                                                ],
                                            ),
                                            query: [],
                                            method: POST,
                                            headers: [],
                                            body_path: Some(
                                                Mustache(
                                                    [
                                                        Expression(
                                                            [
                                                                "args",
                                                                "input",
                                                            ],
                                                        ),
                                                    ],
                                                ),
                                            ),
                                            endpoint: Endpoint {
                                                path: "http://jsonplaceholder.typicode.com/users",
                                                query: [],
                                                method: POST,
                                                input: Obj(
                                                    {},
                                                ),
                                                output: Obj(
                                                    {},
                                                ),
                                                headers: {},
                                                body: Some(
                                                    "{{.args.input}}",
                                                ),
                                                description: None,
                                                encoding: ApplicationJson,
                                            },
                                            encoding: ApplicationJson,
                                            query_encoder: RepeatedKey,
                                        },
                                        group_by: None,
                                        dl_id: None,
                                        http_filter: None,
<<<<<<< HEAD
                                        batch: Some(
                                            Batch {
                                                delay: 100,
                                                headers: {},
                                                max_size: None,
                                            },
                                        ),
=======
                                        is_list: false,
>>>>>>> 9f184fef
                                    },
                                ),
                            ),
                            directives: [],
                            description: None,
                            default_value: None,
                        },
                        {
                            "input": InputFieldDefinition {
                                name: "input",
                                of_type: UserInput!,
                                default_value: None,
                                description: None,
                            },
                        },
                    ),
                ),
            },
        ),
        "Node": (
            Interface(
                InterfaceTypeDefinition {
                    name: "Node",
                    fields: [
                        FieldDefinition {
                            name: "createdAt",
                            args: [],
                            of_type: DateTime!,
                            resolver: None,
                            directives: [],
                            description: None,
                            default_value: None,
                        },
                        FieldDefinition {
                            name: "id",
                            args: [],
                            of_type: ID!,
                            resolver: None,
                            directives: [],
                            description: None,
                            default_value: None,
                        },
                        FieldDefinition {
                            name: "updatedAt",
                            args: [],
                            of_type: DateTime!,
                            resolver: None,
                            directives: [],
                            description: None,
                            default_value: None,
                        },
                    ],
                    description: None,
                },
            ),
            {
                "createdAt": Field(
                    (
                        FieldDefinition {
                            name: "createdAt",
                            args: [],
                            of_type: DateTime!,
                            resolver: None,
                            directives: [],
                            description: None,
                            default_value: None,
                        },
                        {},
                    ),
                ),
                "id": Field(
                    (
                        FieldDefinition {
                            name: "id",
                            args: [],
                            of_type: ID!,
                            resolver: None,
                            directives: [],
                            description: None,
                            default_value: None,
                        },
                        {},
                    ),
                ),
                "updatedAt": Field(
                    (
                        FieldDefinition {
                            name: "updatedAt",
                            args: [],
                            of_type: DateTime!,
                            resolver: None,
                            directives: [],
                            description: None,
                            default_value: None,
                        },
                        {},
                    ),
                ),
            },
        ),
        "Post": (
            Object(
                ObjectTypeDefinition {
                    name: "Post",
                    fields: [
                        FieldDefinition {
                            name: "author",
                            args: [],
                            of_type: User!,
                            resolver: None,
                            directives: [],
                            description: None,
                            default_value: None,
                        },
                        FieldDefinition {
                            name: "content",
                            args: [],
                            of_type: String!,
                            resolver: None,
                            directives: [],
                            description: None,
                            default_value: None,
                        },
                        FieldDefinition {
                            name: "createdAt",
                            args: [],
                            of_type: DateTime!,
                            resolver: None,
                            directives: [],
                            description: None,
                            default_value: None,
                        },
                        FieldDefinition {
                            name: "id",
                            args: [],
                            of_type: ID!,
                            resolver: None,
                            directives: [],
                            description: None,
                            default_value: None,
                        },
                        FieldDefinition {
                            name: "title",
                            args: [],
                            of_type: String!,
                            resolver: None,
                            directives: [],
                            description: None,
                            default_value: None,
                        },
                        FieldDefinition {
                            name: "updatedAt",
                            args: [],
                            of_type: DateTime!,
                            resolver: None,
                            directives: [],
                            description: None,
                            default_value: None,
                        },
                    ],
                    description: None,
                    implements: {
                        "Node",
                    },
                },
            ),
            {
                "author": Field(
                    (
                        FieldDefinition {
                            name: "author",
                            args: [],
                            of_type: User!,
                            resolver: None,
                            directives: [],
                            description: None,
                            default_value: None,
                        },
                        {},
                    ),
                ),
                "content": Field(
                    (
                        FieldDefinition {
                            name: "content",
                            args: [],
                            of_type: String!,
                            resolver: None,
                            directives: [],
                            description: None,
                            default_value: None,
                        },
                        {},
                    ),
                ),
                "createdAt": Field(
                    (
                        FieldDefinition {
                            name: "createdAt",
                            args: [],
                            of_type: DateTime!,
                            resolver: None,
                            directives: [],
                            description: None,
                            default_value: None,
                        },
                        {},
                    ),
                ),
                "id": Field(
                    (
                        FieldDefinition {
                            name: "id",
                            args: [],
                            of_type: ID!,
                            resolver: None,
                            directives: [],
                            description: None,
                            default_value: None,
                        },
                        {},
                    ),
                ),
                "title": Field(
                    (
                        FieldDefinition {
                            name: "title",
                            args: [],
                            of_type: String!,
                            resolver: None,
                            directives: [],
                            description: None,
                            default_value: None,
                        },
                        {},
                    ),
                ),
                "updatedAt": Field(
                    (
                        FieldDefinition {
                            name: "updatedAt",
                            args: [],
                            of_type: DateTime!,
                            resolver: None,
                            directives: [],
                            description: None,
                            default_value: None,
                        },
                        {},
                    ),
                ),
            },
        ),
        "PostInput": (
            InputObject(
                InputObjectTypeDefinition {
                    name: "PostInput",
                    fields: [
                        InputFieldDefinition {
                            name: "authorId",
                            of_type: ID!,
                            default_value: None,
                            description: None,
                        },
                        InputFieldDefinition {
                            name: "content",
                            of_type: String!,
                            default_value: None,
                            description: None,
                        },
                        InputFieldDefinition {
                            name: "title",
                            of_type: String!,
                            default_value: None,
                            description: None,
                        },
                    ],
                    description: None,
                },
            ),
            {
                "authorId": InputField(
                    InputFieldDefinition {
                        name: "authorId",
                        of_type: ID!,
                        default_value: None,
                        description: None,
                    },
                ),
                "content": InputField(
                    InputFieldDefinition {
                        name: "content",
                        of_type: String!,
                        default_value: None,
                        description: None,
                    },
                ),
                "title": InputField(
                    InputFieldDefinition {
                        name: "title",
                        of_type: String!,
                        default_value: None,
                        description: None,
                    },
                ),
            },
        ),
        "Query": (
            Object(
                ObjectTypeDefinition {
                    name: "Query",
                    fields: [
                        FieldDefinition {
                            name: "search",
                            args: [
                                InputFieldDefinition {
                                    name: "term",
                                    of_type: String!,
                                    default_value: None,
                                    description: None,
                                },
                            ],
                            of_type: [SearchResult!],
                            resolver: Some(
                                Discriminate(
                                    Discriminator {
                                    types: ["Post", "User"]
                                    fields_info:
                                        author:
                                            presented_in: ["Post"]
                                            required_in: ["Post"]
                                        email:
                                            presented_in: ["User"]
                                            required_in: ["User"]
                                        status:
                                            presented_in: ["User"]
                                            required_in: []
                                    }
                                    ,
                                    IO(
                                        Http {
                                            req_template: RequestTemplate {
                                                root_url: Mustache(
                                                    [
                                                        Literal(
                                                            "http://jsonplaceholder.typicode.com/search",
                                                        ),
                                                    ],
                                                ),
                                                query: [
                                                    Query {
                                                        key: "q",
                                                        value: Mustache(
                                                            [
                                                                Expression(
                                                                    [
                                                                        "args",
                                                                        "term",
                                                                    ],
                                                                ),
                                                            ],
                                                        ),
                                                        skip_empty: false,
                                                    },
                                                ],
                                                method: GET,
                                                headers: [],
                                                body_path: None,
                                                endpoint: Endpoint {
                                                    path: "http://jsonplaceholder.typicode.com/search",
                                                    query: [
                                                        (
                                                            "q",
                                                            "{{.args.term}}",
                                                            false,
                                                        ),
                                                    ],
                                                    method: GET,
                                                    input: Obj(
                                                        {},
                                                    ),
                                                    output: Obj(
                                                        {},
                                                    ),
                                                    headers: {},
                                                    body: None,
                                                    description: None,
                                                    encoding: ApplicationJson,
                                                },
                                                encoding: ApplicationJson,
                                                query_encoder: RepeatedKey,
                                            },
                                            group_by: None,
                                            dl_id: None,
                                            http_filter: None,
<<<<<<< HEAD
                                            batch: Some(
                                                Batch {
                                                    delay: 100,
                                                    headers: {},
                                                    max_size: None,
                                                },
                                            ),
=======
                                            is_list: true,
>>>>>>> 9f184fef
                                        },
                                    ),
                                ),
                            ),
                            directives: [],
                            description: None,
                            default_value: None,
                        },
                        FieldDefinition {
                            name: "user",
                            args: [
                                InputFieldDefinition {
                                    name: "id",
                                    of_type: ID!,
                                    default_value: None,
                                    description: None,
                                },
                            ],
                            of_type: User,
                            resolver: Some(
                                IO(
                                    Http {
                                        req_template: RequestTemplate {
                                            root_url: Mustache(
                                                [
                                                    Literal(
                                                        "http://jsonplaceholder.typicode.com/users/",
                                                    ),
                                                    Expression(
                                                        [
                                                            "args",
                                                            "id",
                                                        ],
                                                    ),
                                                ],
                                            ),
                                            query: [],
                                            method: GET,
                                            headers: [],
                                            body_path: None,
                                            endpoint: Endpoint {
                                                path: "http://jsonplaceholder.typicode.com/users/{{.args.id}}",
                                                query: [],
                                                method: GET,
                                                input: Obj(
                                                    {},
                                                ),
                                                output: Obj(
                                                    {},
                                                ),
                                                headers: {},
                                                body: None,
                                                description: None,
                                                encoding: ApplicationJson,
                                            },
                                            encoding: ApplicationJson,
                                            query_encoder: RepeatedKey,
                                        },
                                        group_by: None,
                                        dl_id: None,
                                        http_filter: None,
<<<<<<< HEAD
                                        batch: Some(
                                            Batch {
                                                delay: 100,
                                                headers: {},
                                                max_size: None,
                                            },
                                        ),
=======
                                        is_list: false,
>>>>>>> 9f184fef
                                    },
                                ),
                            ),
                            directives: [],
                            description: None,
                            default_value: None,
                        },
                    ],
                    description: None,
                    implements: {},
                },
            ),
            {
                "search": Field(
                    (
                        FieldDefinition {
                            name: "search",
                            args: [
                                InputFieldDefinition {
                                    name: "term",
                                    of_type: String!,
                                    default_value: None,
                                    description: None,
                                },
                            ],
                            of_type: [SearchResult!],
                            resolver: Some(
                                Discriminate(
                                    Discriminator {
                                    types: ["Post", "User"]
                                    fields_info:
                                        author:
                                            presented_in: ["Post"]
                                            required_in: ["Post"]
                                        email:
                                            presented_in: ["User"]
                                            required_in: ["User"]
                                        status:
                                            presented_in: ["User"]
                                            required_in: []
                                    }
                                    ,
                                    IO(
                                        Http {
                                            req_template: RequestTemplate {
                                                root_url: Mustache(
                                                    [
                                                        Literal(
                                                            "http://jsonplaceholder.typicode.com/search",
                                                        ),
                                                    ],
                                                ),
                                                query: [
                                                    Query {
                                                        key: "q",
                                                        value: Mustache(
                                                            [
                                                                Expression(
                                                                    [
                                                                        "args",
                                                                        "term",
                                                                    ],
                                                                ),
                                                            ],
                                                        ),
                                                        skip_empty: false,
                                                    },
                                                ],
                                                method: GET,
                                                headers: [],
                                                body_path: None,
                                                endpoint: Endpoint {
                                                    path: "http://jsonplaceholder.typicode.com/search",
                                                    query: [
                                                        (
                                                            "q",
                                                            "{{.args.term}}",
                                                            false,
                                                        ),
                                                    ],
                                                    method: GET,
                                                    input: Obj(
                                                        {},
                                                    ),
                                                    output: Obj(
                                                        {},
                                                    ),
                                                    headers: {},
                                                    body: None,
                                                    description: None,
                                                    encoding: ApplicationJson,
                                                },
                                                encoding: ApplicationJson,
                                                query_encoder: RepeatedKey,
                                            },
                                            group_by: None,
                                            dl_id: None,
                                            http_filter: None,
<<<<<<< HEAD
                                            batch: Some(
                                                Batch {
                                                    delay: 100,
                                                    headers: {},
                                                    max_size: None,
                                                },
                                            ),
=======
                                            is_list: true,
>>>>>>> 9f184fef
                                        },
                                    ),
                                ),
                            ),
                            directives: [],
                            description: None,
                            default_value: None,
                        },
                        {
                            "term": InputFieldDefinition {
                                name: "term",
                                of_type: String!,
                                default_value: None,
                                description: None,
                            },
                        },
                    ),
                ),
                "user": Field(
                    (
                        FieldDefinition {
                            name: "user",
                            args: [
                                InputFieldDefinition {
                                    name: "id",
                                    of_type: ID!,
                                    default_value: None,
                                    description: None,
                                },
                            ],
                            of_type: User,
                            resolver: Some(
                                IO(
                                    Http {
                                        req_template: RequestTemplate {
                                            root_url: Mustache(
                                                [
                                                    Literal(
                                                        "http://jsonplaceholder.typicode.com/users/",
                                                    ),
                                                    Expression(
                                                        [
                                                            "args",
                                                            "id",
                                                        ],
                                                    ),
                                                ],
                                            ),
                                            query: [],
                                            method: GET,
                                            headers: [],
                                            body_path: None,
                                            endpoint: Endpoint {
                                                path: "http://jsonplaceholder.typicode.com/users/{{.args.id}}",
                                                query: [],
                                                method: GET,
                                                input: Obj(
                                                    {},
                                                ),
                                                output: Obj(
                                                    {},
                                                ),
                                                headers: {},
                                                body: None,
                                                description: None,
                                                encoding: ApplicationJson,
                                            },
                                            encoding: ApplicationJson,
                                            query_encoder: RepeatedKey,
                                        },
                                        group_by: None,
                                        dl_id: None,
                                        http_filter: None,
<<<<<<< HEAD
                                        batch: Some(
                                            Batch {
                                                delay: 100,
                                                headers: {},
                                                max_size: None,
                                            },
                                        ),
=======
                                        is_list: false,
>>>>>>> 9f184fef
                                    },
                                ),
                            ),
                            directives: [],
                            description: None,
                            default_value: None,
                        },
                        {
                            "id": InputFieldDefinition {
                                name: "id",
                                of_type: ID!,
                                default_value: None,
                                description: None,
                            },
                        },
                    ),
                ),
            },
        ),
        "User": (
            Object(
                ObjectTypeDefinition {
                    name: "User",
                    fields: [
                        FieldDefinition {
                            name: "createdAt",
                            args: [],
                            of_type: DateTime!,
                            resolver: None,
                            directives: [],
                            description: None,
                            default_value: None,
                        },
                        FieldDefinition {
                            name: "email",
                            args: [],
                            of_type: String!,
                            resolver: None,
                            directives: [],
                            description: None,
                            default_value: None,
                        },
                        FieldDefinition {
                            name: "id",
                            args: [],
                            of_type: ID!,
                            resolver: None,
                            directives: [],
                            description: None,
                            default_value: None,
                        },
                        FieldDefinition {
                            name: "name",
                            args: [],
                            of_type: String!,
                            resolver: None,
                            directives: [],
                            description: None,
                            default_value: None,
                        },
                        FieldDefinition {
                            name: "status",
                            args: [],
                            of_type: Status,
                            resolver: None,
                            directives: [],
                            description: None,
                            default_value: None,
                        },
                        FieldDefinition {
                            name: "updatedAt",
                            args: [],
                            of_type: DateTime!,
                            resolver: None,
                            directives: [],
                            description: None,
                            default_value: None,
                        },
                    ],
                    description: None,
                    implements: {
                        "Node",
                    },
                },
            ),
            {
                "createdAt": Field(
                    (
                        FieldDefinition {
                            name: "createdAt",
                            args: [],
                            of_type: DateTime!,
                            resolver: None,
                            directives: [],
                            description: None,
                            default_value: None,
                        },
                        {},
                    ),
                ),
                "email": Field(
                    (
                        FieldDefinition {
                            name: "email",
                            args: [],
                            of_type: String!,
                            resolver: None,
                            directives: [],
                            description: None,
                            default_value: None,
                        },
                        {},
                    ),
                ),
                "id": Field(
                    (
                        FieldDefinition {
                            name: "id",
                            args: [],
                            of_type: ID!,
                            resolver: None,
                            directives: [],
                            description: None,
                            default_value: None,
                        },
                        {},
                    ),
                ),
                "name": Field(
                    (
                        FieldDefinition {
                            name: "name",
                            args: [],
                            of_type: String!,
                            resolver: None,
                            directives: [],
                            description: None,
                            default_value: None,
                        },
                        {},
                    ),
                ),
                "status": Field(
                    (
                        FieldDefinition {
                            name: "status",
                            args: [],
                            of_type: Status,
                            resolver: None,
                            directives: [],
                            description: None,
                            default_value: None,
                        },
                        {},
                    ),
                ),
                "updatedAt": Field(
                    (
                        FieldDefinition {
                            name: "updatedAt",
                            args: [],
                            of_type: DateTime!,
                            resolver: None,
                            directives: [],
                            description: None,
                            default_value: None,
                        },
                        {},
                    ),
                ),
            },
        ),
        "UserInput": (
            InputObject(
                InputObjectTypeDefinition {
                    name: "UserInput",
                    fields: [
                        InputFieldDefinition {
                            name: "email",
                            of_type: String!,
                            default_value: None,
                            description: None,
                        },
                        InputFieldDefinition {
                            name: "name",
                            of_type: String!,
                            default_value: None,
                            description: None,
                        },
                        InputFieldDefinition {
                            name: "status",
                            of_type: Status,
                            default_value: None,
                            description: None,
                        },
                    ],
                    description: None,
                },
            ),
            {
                "email": InputField(
                    InputFieldDefinition {
                        name: "email",
                        of_type: String!,
                        default_value: None,
                        description: None,
                    },
                ),
                "name": InputField(
                    InputFieldDefinition {
                        name: "name",
                        of_type: String!,
                        default_value: None,
                        description: None,
                    },
                ),
                "status": InputField(
                    InputFieldDefinition {
                        name: "status",
                        of_type: Status,
                        default_value: None,
                        description: None,
                    },
                ),
            },
        ),
        "SearchResult": (
            Union(
                UnionTypeDefinition {
                    name: "SearchResult",
                    directives: [],
                    description: None,
                    types: {
                        "Post",
                        "User",
                    },
                },
            ),
            {},
        ),
        "Status": (
            Enum(
                EnumTypeDefinition {
                    name: "Status",
                    directives: [],
                    description: None,
                    enum_values: [
                        EnumValueDefinition {
                            description: None,
                            name: "ACTIVE",
                            directives: [],
                        },
                        EnumValueDefinition {
                            description: None,
                            name: "INACTIVE",
                            directives: [],
                        },
                        EnumValueDefinition {
                            description: None,
                            name: "PENDING",
                            directives: [],
                        },
                    ],
                },
            ),
            {},
        ),
    },
    schema: SchemaDefinition {
        query: "Query",
        mutation: Some(
            "Mutation",
        ),
        directives: [
            Directive {
                name: "server",
                arguments: {
                    "port": Number(8000),
                },
                index: 0,
            },
        ],
    },
}<|MERGE_RESOLUTION|>--- conflicted
+++ resolved
@@ -69,17 +69,7 @@
                                         group_by: None,
                                         dl_id: None,
                                         http_filter: None,
-<<<<<<< HEAD
-                                        batch: Some(
-                                            Batch {
-                                                delay: 100,
-                                                headers: {},
-                                                max_size: None,
-                                            },
-                                        ),
-=======
                                         is_list: false,
->>>>>>> 9f184fef
                                     },
                                 ),
                             ),
@@ -147,17 +137,7 @@
                                         group_by: None,
                                         dl_id: None,
                                         http_filter: None,
-<<<<<<< HEAD
-                                        batch: Some(
-                                            Batch {
-                                                delay: 100,
-                                                headers: {},
-                                                max_size: None,
-                                            },
-                                        ),
-=======
                                         is_list: false,
->>>>>>> 9f184fef
                                     },
                                 ),
                             ),
@@ -233,17 +213,7 @@
                                         group_by: None,
                                         dl_id: None,
                                         http_filter: None,
-<<<<<<< HEAD
-                                        batch: Some(
-                                            Batch {
-                                                delay: 100,
-                                                headers: {},
-                                                max_size: None,
-                                            },
-                                        ),
-=======
                                         is_list: false,
->>>>>>> 9f184fef
                                     },
                                 ),
                             ),
@@ -323,17 +293,7 @@
                                         group_by: None,
                                         dl_id: None,
                                         http_filter: None,
-<<<<<<< HEAD
-                                        batch: Some(
-                                            Batch {
-                                                delay: 100,
-                                                headers: {},
-                                                max_size: None,
-                                            },
-                                        ),
-=======
                                         is_list: false,
->>>>>>> 9f184fef
                                     },
                                 ),
                             ),
@@ -729,17 +689,7 @@
                                             group_by: None,
                                             dl_id: None,
                                             http_filter: None,
-<<<<<<< HEAD
-                                            batch: Some(
-                                                Batch {
-                                                    delay: 100,
-                                                    headers: {},
-                                                    max_size: None,
-                                                },
-                                            ),
-=======
                                             is_list: true,
->>>>>>> 9f184fef
                                         },
                                     ),
                                 ),
@@ -801,17 +751,7 @@
                                         group_by: None,
                                         dl_id: None,
                                         http_filter: None,
-<<<<<<< HEAD
-                                        batch: Some(
-                                            Batch {
-                                                delay: 100,
-                                                headers: {},
-                                                max_size: None,
-                                            },
-                                        ),
-=======
                                         is_list: false,
->>>>>>> 9f184fef
                                     },
                                 ),
                             ),
@@ -910,17 +850,7 @@
                                             group_by: None,
                                             dl_id: None,
                                             http_filter: None,
-<<<<<<< HEAD
-                                            batch: Some(
-                                                Batch {
-                                                    delay: 100,
-                                                    headers: {},
-                                                    max_size: None,
-                                                },
-                                            ),
-=======
                                             is_list: true,
->>>>>>> 9f184fef
                                         },
                                     ),
                                 ),
@@ -994,17 +924,7 @@
                                         group_by: None,
                                         dl_id: None,
                                         http_filter: None,
-<<<<<<< HEAD
-                                        batch: Some(
-                                            Batch {
-                                                delay: 100,
-                                                headers: {},
-                                                max_size: None,
-                                            },
-                                        ),
-=======
                                         is_list: false,
->>>>>>> 9f184fef
                                     },
                                 ),
                             ),
