use std::collections::BTreeSet;
use std::hash::{Hash, Hasher};

use anyhow::Result;
use tailcall_hasher::TailcallHasher;

use super::request_template::RenderedRequestTemplate;

#[derive(Debug, Clone, Eq)]
pub struct DataLoaderRequest {
    pub template: RenderedRequestTemplate,
    batch_headers: BTreeSet<String>,
}

impl Hash for DataLoaderRequest {
    fn hash<H: Hasher>(&self, state: &mut H) {
        self.template.url.hash(state);
        self.template.body.hash(state);

        for name in &self.batch_headers {
            if let Some(value) = self.template.headers.get(name) {
                name.hash(state);
                value.hash(state);
            }
        }
    }
}

impl PartialEq for DataLoaderRequest {
    fn eq(&self, other: &Self) -> bool {
        let mut hasher_self = TailcallHasher::default();
        self.hash(&mut hasher_self);
        let hash_self = hasher_self.finish();

        let mut hasher_other = TailcallHasher::default();
        other.hash(&mut hasher_other);
        let hash_other = hasher_other.finish();

        hash_self == hash_other
    }
}

impl DataLoaderRequest {
    pub fn new(template: RenderedRequestTemplate, batch_headers: BTreeSet<String>) -> Self {
        Self { template, batch_headers }
    }

    pub fn to_request(&self) -> Result<reqwest::Request> {
        self.template.to_request()
    }
}

#[cfg(test)]
mod tests {
    use std::collections::BTreeSet;

    use hyper::header::{HeaderName, HeaderValue};
    use hyper::HeaderMap;
    use pretty_assertions::assert_eq;
    use tailcall_fixtures::protobuf;
    use url::Url;

    use super::DataLoaderRequest;
    use crate::core::blueprint::GrpcMethod;
    use crate::core::config::reader::ConfigReader;
    use crate::core::config::{Config, Field, Grpc, Link, LinkType, Resolver, Type};
    use crate::core::grpc::protobuf::{ProtobufOperation, ProtobufSet};
    use crate::core::grpc::request_template::RenderedRequestTemplate;

    pub async fn get_protobuf_op() -> ProtobufOperation {
        let test_file = protobuf::GREETINGS;
        let mut config = Config::default().links(vec![Link {
            id: None,
            src: test_file.to_string(),
            type_of: LinkType::Protobuf,
<<<<<<< HEAD
            headers: None,
=======
            meta: None,
>>>>>>> 5ce342cf
        }]);
        let method = GrpcMethod {
            package: "greetings".to_string(),
            service: "Greeter".to_string(),
            name: "SayHello".to_string(),
        };
        let grpc = Grpc { method: method.to_string(), ..Default::default() };
        config.types.insert(
            "foo".to_string(),
            Type::default().fields(vec![(
                "bar",
                Field::default().resolver(Resolver::Grpc(grpc)),
            )]),
        );

        let runtime = crate::core::runtime::test::init(None);
        let reader = ConfigReader::init(runtime);
        let config_module = reader.resolve(config, None).await.unwrap();

        let protobuf_set =
            ProtobufSet::from_proto_file(config_module.extensions().get_file_descriptor_set())
                .unwrap();

        let service = protobuf_set.find_service(&method).unwrap();

        service.find_operation(&method).unwrap()
    }

    #[tokio::test]
    async fn dataloader_req_empty_headers() {
        let batch_headers = BTreeSet::default();
        let tmpl = RenderedRequestTemplate {
            url: Url::parse("http://localhost:3000/").unwrap(),
            headers: HeaderMap::new(),
            operation: get_protobuf_op().await,
            body: "{}".to_owned(),
        };

        let dl_req_1 = DataLoaderRequest::new(tmpl.clone(), batch_headers.clone());
        let dl_req_2 = DataLoaderRequest::new(tmpl.clone(), batch_headers);

        assert_eq!(dl_req_1, dl_req_2);
    }

    #[tokio::test]
    async fn dataloader_req_batch_headers() {
        let batch_headers = BTreeSet::from_iter(["test-header".to_owned()]);
        let tmpl_1 = RenderedRequestTemplate {
            url: Url::parse("http://localhost:3000/").unwrap(),
            headers: HeaderMap::from_iter([(
                HeaderName::from_static("test-header"),
                HeaderValue::from_static("value1"),
            )]),
            operation: get_protobuf_op().await,
            body: "{}".to_owned(),
        };
        let tmpl_2 = tmpl_1.clone();

        let dl_req_1 = DataLoaderRequest::new(tmpl_1.clone(), batch_headers.clone());
        let dl_req_2 = DataLoaderRequest::new(tmpl_2, batch_headers.clone());

        assert_eq!(dl_req_1, dl_req_2);

        let tmpl_2 = RenderedRequestTemplate {
            headers: HeaderMap::from_iter([(
                HeaderName::from_static("test-header"),
                HeaderValue::from_static("value2"),
            )]),
            ..tmpl_1.clone()
        };
        let dl_req_2 = DataLoaderRequest::new(tmpl_2, batch_headers.clone());

        assert_ne!(dl_req_1, dl_req_2);
    }
}<|MERGE_RESOLUTION|>--- conflicted
+++ resolved
@@ -73,11 +73,8 @@
             id: None,
             src: test_file.to_string(),
             type_of: LinkType::Protobuf,
-<<<<<<< HEAD
             headers: None,
-=======
             meta: None,
->>>>>>> 5ce342cf
         }]);
         let method = GrpcMethod {
             package: "greetings".to_string(),
