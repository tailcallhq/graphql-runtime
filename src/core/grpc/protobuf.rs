--- conflicted
+++ resolved
@@ -459,7 +459,39 @@
     }
 
     #[tokio::test]
-<<<<<<< HEAD
+    async fn optional_proto_file() -> Result<()> {
+        let grpc_method = GrpcMethod::try_from("type.TypeService.Get").unwrap();
+
+        let file = ProtobufSet::from_proto_file(get_proto_file(protobuf::OPTIONAL).await?)?;
+        let service = file.find_service(&grpc_method)?;
+        let operation = service.find_operation(&grpc_method)?;
+
+        let input = operation.convert_input(r#"{ }"#)?;
+
+        assert_eq!(input, b"\0\0\0\0\0");
+
+        let output = b"\0\0\0\0\0";
+
+        let parsed = operation.convert_output::<serde_json::Value>(output)?;
+
+        assert_eq!(
+            serde_json::to_value(parsed)?,
+            json!({"id": 0, "str": "", "num": [], "nestedRep": []})
+        );
+
+        let output = b"\0\0\0\0\x03\x92\x03\0";
+
+        let parsed = operation.convert_output::<serde_json::Value>(output)?;
+
+        assert_eq!(
+            serde_json::to_value(parsed)?,
+            json!({"id": 0, "str": "", "num": [], "nestedRep": [], "nested": {"id": 0, "str": "", "num": []}})
+        );
+
+        Ok(())
+    }
+
+    #[tokio::test]
     async fn scalars_proto_file() -> Result<()> {
         let grpc_method = GrpcMethod::try_from("scalars.Example.Get").unwrap();
 
@@ -478,26 +510,11 @@
 
         // the same output as input result from above to verify conversion
         let output = b"\0\0\0\0\x16\n\x14\x08\x01\x19\0\0\0\0\0\0\n@)\x10\xd2lJ\0\0\0\0";
-=======
-    async fn optional_proto_file() -> Result<()> {
-        let grpc_method = GrpcMethod::try_from("type.TypeService.Get").unwrap();
-
-        let file = ProtobufSet::from_proto_file(get_proto_file(protobuf::OPTIONAL).await?)?;
-        let service = file.find_service(&grpc_method)?;
-        let operation = service.find_operation(&grpc_method)?;
-
-        let input = operation.convert_input(r#"{ }"#)?;
-
-        assert_eq!(input, b"\0\0\0\0\0");
-
-        let output = b"\0\0\0\0\0";
->>>>>>> 9cdf3ef8
-
-        let parsed = operation.convert_output::<serde_json::Value>(output)?;
-
-        assert_eq!(
-            serde_json::to_value(parsed)?,
-<<<<<<< HEAD
+
+        let parsed = operation.convert_output::<serde_json::Value>(output)?;
+
+        assert_eq!(
+            serde_json::to_value(parsed)?,
             json!({
               "result": [{
                 "boolean": true,
@@ -532,18 +549,11 @@
 
         // the same output as input result from above to verify conversion
         let output = b"\0\0\0\0\x12\n\x108}`\x95\xea\xea\xa8\x8a\x01x\xf6\xcd\xe7\xf8\xc2\r";
-=======
-            json!({"id": 0, "str": "", "num": [], "nestedRep": []})
-        );
-
-        let output = b"\0\0\0\0\x03\x92\x03\0";
->>>>>>> 9cdf3ef8
-
-        let parsed = operation.convert_output::<serde_json::Value>(output)?;
-
-        assert_eq!(
-            serde_json::to_value(parsed)?,
-<<<<<<< HEAD
+
+        let parsed = operation.convert_output::<serde_json::Value>(output)?;
+
+        assert_eq!(
+            serde_json::to_value(parsed)?,
             json!({
               "result": [{
                 "boolean": false,
@@ -580,9 +590,6 @@
         assert_eq!(
             input.to_string(),
             "Failed to parse input according to type scalars.Item"
-=======
-            json!({"id": 0, "str": "", "num": [], "nestedRep": [], "nested": {"id": 0, "str": "", "num": []}})
->>>>>>> 9cdf3ef8
         );
 
         Ok(())
