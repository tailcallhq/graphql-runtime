--- conflicted
+++ resolved
@@ -17,18 +17,6 @@
     type Error = Infallible;
 
     fn transform(&self, mut plan: Self::Value) -> Valid<Self::Value, Self::Error> {
-<<<<<<< HEAD
-        let dedupe = plan
-            .as_nested()
-            .iter()
-            .all(|field| {
-                if let Some(IR::IO(io)) = field.ir.as_ref() {
-                    io.dedupe()
-                } else {
-                    true
-                }
-            });
-=======
         let dedupe = plan.as_nested().iter().all(|field| {
             if let Some(IR::IO(io)) = field.ir.as_ref() {
                 io.dedupe()
@@ -36,7 +24,6 @@
                 true
             }
         });
->>>>>>> 1d4c3091
 
         plan.dedupe = dedupe;
 
