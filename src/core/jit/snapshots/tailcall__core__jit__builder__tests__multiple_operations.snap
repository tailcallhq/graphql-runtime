---
source: src/core/jit/builder.rs
expression: plan.into_nested()
---
[
    Field {
        id: 0,
        name: "user",
        ir: "Some(..)",
        type_of: User,
        args: [
            Arg {
                id: 0,
                name: "id",
                type_of: ID!,
                value: Some(
                    Number(
                        Number(1),
                    ),
                ),
                default_value: None,
            },
        ],
        extensions: Some(
            Nested(
                [
                    Field {
                        id: 1,
                        name: "id",
                        type_of: ID!,
<<<<<<< HEAD
=======
                        is_scalar: true,
                        directives: [],
>>>>>>> 9c2539b8
                    },
                    Field {
                        id: 2,
                        name: "username",
                        type_of: String!,
<<<<<<< HEAD
                    },
                ],
            ),
        ),
=======
                        is_scalar: true,
                        directives: [],
                    },
                ],
            ),
        ),
        is_scalar: false,
        directives: [],
>>>>>>> 9c2539b8
    },
    Field {
        id: 3,
        name: "posts",
        ir: "Some(..)",
        type_of: [Post],
        extensions: Some(
            Nested(
                [
                    Field {
                        id: 4,
                        name: "id",
                        type_of: ID!,
<<<<<<< HEAD
=======
                        is_scalar: true,
                        directives: [],
>>>>>>> 9c2539b8
                    },
                    Field {
                        id: 5,
                        name: "title",
                        type_of: String!,
<<<<<<< HEAD
                    },
                ],
            ),
        ),
=======
                        is_scalar: true,
                        directives: [],
                    },
                ],
            ),
        ),
        is_scalar: false,
        directives: [],
>>>>>>> 9c2539b8
    },
]<|MERGE_RESOLUTION|>--- conflicted
+++ resolved
@@ -28,31 +28,18 @@
                         id: 1,
                         name: "id",
                         type_of: ID!,
-<<<<<<< HEAD
-=======
-                        is_scalar: true,
                         directives: [],
->>>>>>> 9c2539b8
                     },
                     Field {
                         id: 2,
                         name: "username",
                         type_of: String!,
-<<<<<<< HEAD
-                    },
-                ],
-            ),
-        ),
-=======
-                        is_scalar: true,
                         directives: [],
                     },
                 ],
             ),
         ),
-        is_scalar: false,
         directives: [],
->>>>>>> 9c2539b8
     },
     Field {
         id: 3,
@@ -66,30 +53,17 @@
                         id: 4,
                         name: "id",
                         type_of: ID!,
-<<<<<<< HEAD
-=======
-                        is_scalar: true,
                         directives: [],
->>>>>>> 9c2539b8
                     },
                     Field {
                         id: 5,
                         name: "title",
                         type_of: String!,
-<<<<<<< HEAD
-                    },
-                ],
-            ),
-        ),
-=======
-                        is_scalar: true,
                         directives: [],
                     },
                 ],
             ),
         ),
-        is_scalar: false,
         directives: [],
->>>>>>> 9c2539b8
     },
 ]