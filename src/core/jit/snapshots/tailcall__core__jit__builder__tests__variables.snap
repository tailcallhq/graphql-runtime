---
source: src/core/jit/builder.rs
expression: plan.selection
---
[
    Field {
        id: 0,
        parent_id: None,
        name: "user",
        output_name: "user",
        ir: "Some(..)",
        type_of: User,
        type_condition: Some(
            "Query",
        ),
        args: [
            Arg {
                id: 0,
                name: "id",
                type_of: ID!,
                value: Some(
                    Variable(
                        Name(
                            "id",
                        ),
                    ),
                ),
                default_value: None,
            },
        ],
        selection: [
            Field {
                id: 1,
<<<<<<< HEAD
                parent_id: Some(
                    0,
                ),
=======
>>>>>>> 912aad15
                name: "id",
                output_name: "id",
                type_of: ID!,
                type_condition: Some(
                    "User",
                ),
                directives: [],
            },
            Field {
                id: 2,
<<<<<<< HEAD
                parent_id: Some(
                    0,
                ),
=======
>>>>>>> 912aad15
                name: "name",
                output_name: "name",
                type_of: String!,
                type_condition: Some(
                    "User",
                ),
                directives: [],
            },
        ],
        directives: [],
    },
]<|MERGE_RESOLUTION|>--- conflicted
+++ resolved
@@ -5,7 +5,6 @@
 [
     Field {
         id: 0,
-        parent_id: None,
         name: "user",
         output_name: "user",
         ir: "Some(..)",
@@ -31,12 +30,6 @@
         selection: [
             Field {
                 id: 1,
-<<<<<<< HEAD
-                parent_id: Some(
-                    0,
-                ),
-=======
->>>>>>> 912aad15
                 name: "id",
                 output_name: "id",
                 type_of: ID!,
@@ -47,12 +40,6 @@
             },
             Field {
                 id: 2,
-<<<<<<< HEAD
-                parent_id: Some(
-                    0,
-                ),
-=======
->>>>>>> 912aad15
                 name: "name",
                 output_name: "name",
                 type_of: String!,
