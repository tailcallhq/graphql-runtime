---
source: src/core/jit/builder.rs
expression: plan.into_nested()
---
[
    Field {
        id: 0,
        name: "user",
        ir: "Some(..)",
        type_of: User,
        args: [
            Arg {
                id: 0,
                name: "id",
                type_of: ID!,
                value: Some(
                    Number(
                        Number(1),
                    ),
                ),
                default_value: None,
            },
        ],
        extensions: Some(
            Nested(
                [
                    Field {
                        id: 1,
                        name: "name",
                        type_of: String!,
<<<<<<< HEAD
=======
                        is_scalar: true,
                        directives: [],
>>>>>>> 9c2539b8
                    },
                    Field {
                        id: 2,
                        name: "email",
                        type_of: String!,
<<<<<<< HEAD
=======
                        is_scalar: true,
                        directives: [],
>>>>>>> 9c2539b8
                    },
                    Field {
                        id: 3,
                        name: "phone",
                        type_of: String,
<<<<<<< HEAD
                    },
                ],
            ),
        ),
=======
                        is_scalar: true,
                        directives: [],
                    },
                ],
            ),
        ),
        is_scalar: false,
        directives: [],
>>>>>>> 9c2539b8
    },
]<|MERGE_RESOLUTION|>--- conflicted
+++ resolved
@@ -28,40 +28,23 @@
                         id: 1,
                         name: "name",
                         type_of: String!,
-<<<<<<< HEAD
-=======
-                        is_scalar: true,
                         directives: [],
->>>>>>> 9c2539b8
                     },
                     Field {
                         id: 2,
                         name: "email",
                         type_of: String!,
-<<<<<<< HEAD
-=======
-                        is_scalar: true,
                         directives: [],
->>>>>>> 9c2539b8
                     },
                     Field {
                         id: 3,
                         name: "phone",
                         type_of: String,
-<<<<<<< HEAD
-                    },
-                ],
-            ),
-        ),
-=======
-                        is_scalar: true,
                         directives: [],
                     },
                 ],
             ),
         ),
-        is_scalar: false,
         directives: [],
->>>>>>> 9c2539b8
     },
 ]