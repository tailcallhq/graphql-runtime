---
source: src/core/jit/builder.rs
expression: plan.into_nested()
---
[
    Field {
        id: 0,
        name: "createPost",
        ir: "Some(..)",
        type_of: Post,
        args: [
            Arg {
                id: 0,
                name: "post",
                type_of: InputPost!,
                value: Some(
                    Object(
                        {
                            Name(
                                "userId",
                            ): Number(
                                Number(123),
                            ),
                            Name(
                                "title",
                            ): String(
                                "tailcall",
                            ),
                            Name(
                                "body",
                            ): String(
                                "tailcall test",
                            ),
                        },
                    ),
                ),
                default_value: None,
            },
        ],
        extensions: Some(
            Nested(
                [
                    Field {
                        id: 1,
                        name: "id",
                        type_of: ID!,
<<<<<<< HEAD
                    },
                ],
            ),
        ),
=======
                        is_scalar: true,
                        directives: [],
                    },
                ],
            ),
        ),
        is_scalar: false,
        directives: [],
>>>>>>> 9c2539b8
    },
]<|MERGE_RESOLUTION|>--- conflicted
+++ resolved
@@ -44,20 +44,11 @@
                         id: 1,
                         name: "id",
                         type_of: ID!,
-<<<<<<< HEAD
-                    },
-                ],
-            ),
-        ),
-=======
-                        is_scalar: true,
                         directives: [],
                     },
                 ],
             ),
         ),
-        is_scalar: false,
         directives: [],
->>>>>>> 9c2539b8
     },
 ]