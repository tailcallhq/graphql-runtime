use std::collections::HashMap;
use std::fmt::{Debug, Formatter};
use std::sync::Arc;

use async_graphql::parser::types::{ConstDirective, OperationType};
use async_graphql::{ErrorExtensions, Name, Positioned as AsyncPositioned, ServerError};
use async_graphql_value::ConstValue;
use serde::{Deserialize, Serialize};

use super::Error;
use crate::core::blueprint::Index;
use crate::core::ir::model::IR;
use crate::core::ir::TypedValue;
use crate::core::json::JsonLike;

#[derive(Debug, Deserialize, Clone)]
pub struct Variables<Value>(HashMap<String, Value>);

impl<Value> Default for Variables<Value> {
    fn default() -> Self {
        Self::new()
    }
}

impl<Value> Variables<Value> {
    pub fn new() -> Self {
        Self(HashMap::new())
    }
    pub fn get(&self, key: &str) -> Option<&Value> {
        self.0.get(key)
    }
    pub fn into_hashmap(self) -> HashMap<String, Value> {
        self.0
    }

    pub fn insert(&mut self, key: String, value: Value) {
        self.0.insert(key, value);
    }
    pub fn try_map<Output, Error>(
        self,
        map: impl Fn(Value) -> Result<Output, Error>,
    ) -> Result<Variables<Output>, Error> {
        let mut hm = HashMap::new();
        for (k, v) in self.0 {
            hm.insert(k, map(v)?);
        }
        Ok(Variables(hm))
    }
}

impl<V> FromIterator<(String, V)> for Variables<V> {
    fn from_iter<T: IntoIterator<Item = (String, V)>>(iter: T) -> Self {
        Self(iter.into_iter().collect())
    }
}

impl<Input> Field<Input> {
    #[inline(always)]
    pub fn skip<'json, Value: JsonLike<'json>>(&self, variables: &Variables<Value>) -> bool {
        let eval =
            |variable_option: Option<&Variable>, variables: &Variables<Value>, default: bool| {
                variable_option
                    .map(|a| a.as_str())
                    .and_then(|name| variables.get(name))
                    .and_then(|value| value.as_bool())
                    .unwrap_or(default)
            };
        let skip = eval(self.skip.as_ref(), variables, false);
        let include = eval(self.include.as_ref(), variables, true);

        skip == include
    }

    /// Returns the __typename of the value related to this field
    pub fn value_type<'a, Output>(&'a self, value: &'a Output) -> &'a str
    where
        Output: TypedValue<'a>,
    {
        value.get_type_name().unwrap_or(self.type_of.name())
    }

    pub fn iter(&self) -> impl Iterator<Item = &Field<Input>> {
        self.selection.iter()
    }
<<<<<<< HEAD
    pub fn modify(&self, ff: &impl Fn(&Field<Input>) -> Field<Input>) -> Field<Input> {
        let mut field = ff(self);
        field.selection = field
            .selection
            .iter()
            .map(|f| f.modify(&ff))
            .collect::<Vec<_>>();
        field
    }
=======
>>>>>>> 912aad15
}

#[derive(Debug, Clone)]
pub struct Arg<Input> {
    pub id: ArgId,
    pub name: String,
    pub type_of: crate::core::Type,
    pub value: Option<Input>,
    pub default_value: Option<Input>,
}

impl<Input> Arg<Input> {
    pub fn try_map<Output, Error>(
        self,
        map: &impl Fn(Input) -> Result<Output, Error>,
    ) -> Result<Arg<Output>, Error> {
        Ok(Arg {
            id: self.id,
            name: self.name,
            type_of: self.type_of,
            value: self.value.map(map).transpose()?,
            default_value: self.default_value.map(map).transpose()?,
        })
    }
}

#[derive(Clone)]
pub struct ArgId(usize);

impl Debug for ArgId {
    fn fmt(&self, f: &mut Formatter<'_>) -> std::fmt::Result {
        write!(f, "{}", self.0)
    }
}

impl ArgId {
    pub fn new(id: usize) -> Self {
        ArgId(id)
    }
}

#[derive(Clone, PartialEq, Eq, Hash)]
pub struct FieldId(usize);

impl Debug for FieldId {
    fn fmt(&self, f: &mut Formatter<'_>) -> std::fmt::Result {
        write!(f, "{}", self.0)
    }
}

impl FieldId {
    pub fn new(id: usize) -> Self {
        FieldId(id)
    }
    pub fn as_usize(&self) -> usize {
        self.0
    }
}

#[derive(Clone)]
pub struct Field<Input> {
    pub id: FieldId,
    pub parent_id: Option<FieldId>,
    /// Name of key in the value object for this field
    pub name: String,
    /// Output name (i.e. with alias) that should be used for the result value
    /// of this field
    pub output_name: String,
    pub ir: Option<IR>,
    pub type_of: crate::core::Type,
    /// Specifies the name of type used in condition to fetch that field
    /// The type could be anything from graphql type system:
    /// interface, type, union, input type.
    /// See [spec](https://spec.graphql.org/October2021/#sec-Type-Conditions)
    pub type_condition: Option<String>,
    pub skip: Option<Variable>,
    pub include: Option<Variable>,
    pub args: Vec<Arg<Input>>,
    pub selection: Vec<Field<Input>>,
    pub pos: Pos,
    pub directives: Vec<Directive<Input>>,
}

pub struct DFS<'a, Input> {
    stack: Vec<std::slice::Iter<'a, Field<Input>>>,
}

impl<'a, Input> Iterator for DFS<'a, Input> {
    type Item = &'a Field<Input>;

    fn next(&mut self) -> Option<Self::Item> {
        while let Some(iter) = self.stack.last_mut() {
            if let Some(field) = iter.next() {
                self.stack.push(field.selection.iter());
                return Some(field);
            } else {
                self.stack.pop();
            }
        }
        None
    }
}

#[derive(Clone, Debug, PartialEq)]
pub struct Variable(String);

impl Variable {
    pub fn new(name: String) -> Self {
        Variable(name)
    }
    pub fn as_str(&self) -> &str {
        &self.0
    }
    pub fn into_string(self) -> String {
        self.0
    }
}

impl<Input> Field<Input> {
    pub fn try_map<Output, Error>(
        self,
        map: &impl Fn(Input) -> Result<Output, Error>,
    ) -> Result<Field<Output>, Error> {
        Ok(Field {
            id: self.id,
            parent_id: self.parent_id,
            name: self.name,
            output_name: self.output_name,
            ir: self.ir,
            type_of: self.type_of,
            type_condition: self.type_condition,
            selection: self
                .selection
                .into_iter()
                .map(|f| f.try_map(map))
                .collect::<Result<Vec<Field<Output>>, Error>>()?,
            skip: self.skip,
            include: self.include,
            pos: self.pos,
            args: self
                .args
                .into_iter()
                .map(|arg| arg.try_map(map))
                .collect::<Result<_, _>>()?,
            directives: self
                .directives
                .into_iter()
                .map(|directive| directive.try_map(map))
                .collect::<Result<_, _>>()?,
        })
    }
}

impl<Input: Debug> Debug for Field<Input> {
    fn fmt(&self, f: &mut Formatter<'_>) -> std::fmt::Result {
        let mut debug_struct = f.debug_struct("Field");
        debug_struct.field("id", &self.id);
        debug_struct.field("parent_id", &self.parent_id);
        debug_struct.field("name", &self.name);
        debug_struct.field("output_name", &self.output_name);
        if self.ir.is_some() {
            debug_struct.field("ir", &"Some(..)");
        }
        debug_struct.field("type_of", &self.type_of);
        debug_struct.field("type_condition", &self.type_condition);
        if !self.args.is_empty() {
            debug_struct.field("args", &self.args);
        }
        if !self.selection.is_empty() {
            debug_struct.field("selection", &self.selection);
        }
        if self.skip.is_some() {
            debug_struct.field("skip", &self.skip);
        }
        if self.include.is_some() {
            debug_struct.field("include", &self.include);
        }
        debug_struct.field("directives", &self.directives);

        debug_struct.finish()
    }
}

#[derive(Clone, Debug, Hash, PartialEq, Eq)]
pub struct OPHash(u64);

impl OPHash {
    pub fn new(hash: u64) -> Self {
        OPHash(hash)
    }
}

#[derive(Clone)]
pub struct OperationPlan<Input> {
    pub root_name: String,
    pub operation_type: OperationType,
    // TODO: drop index from here. Embed all the necessary information in each field of the plan.
    pub index: Arc<Index>,
    pub is_introspection_query: bool,
<<<<<<< HEAD
    pub dedupe: bool,
=======
    pub is_dedupe: bool,
>>>>>>> 912aad15
    pub is_const: bool,
    pub selection: Vec<Field<Input>>,
}

impl<Input> std::fmt::Debug for OperationPlan<Input> {
    fn fmt(&self, f: &mut Formatter<'_>) -> std::fmt::Result {
        f.debug_struct("OperationPlan")
            .field("operation_type", &self.operation_type)
            .finish()
    }
}

impl<Input> OperationPlan<Input> {
    pub fn try_map<Output, Error>(
        self,
        map: impl Fn(Input) -> Result<Output, Error>,
    ) -> Result<OperationPlan<Output>, Error> {
        let mut selection = vec![];

        for n in self.selection {
            selection.push(n.try_map(&map)?);
        }

        Ok(OperationPlan {
            root_name: self.root_name,
            operation_type: self.operation_type,
            selection,
            index: self.index,
            is_introspection_query: self.is_introspection_query,
<<<<<<< HEAD
            dedupe: self.dedupe,
=======
            is_dedupe: self.is_dedupe,
>>>>>>> 912aad15
            is_const: self.is_const,
        })
    }
}

impl<Input> OperationPlan<Input> {
    #[allow(clippy::too_many_arguments)]
    pub fn new(
        root_name: &str,
        selection: Vec<Field<Input>>,
        operation_type: OperationType,
        index: Arc<Index>,
        is_introspection_query: bool,
    ) -> Self
    where
        Input: Clone,
    {
        Self {
            root_name: root_name.to_string(),
            selection,
            operation_type,
            index,
            is_introspection_query,
<<<<<<< HEAD
            dedupe: false,
=======
            is_dedupe: false,
>>>>>>> 912aad15
            is_const: false,
        }
    }

    /// Remove fields which are skipped
    pub fn filter_skipped<Var: for<'b> JsonLike<'b> + Clone>(
        mut self,
        variables: &Variables<Var>,
    ) -> Self {
        filter_skipped_fields(&mut self.selection, variables);

        self
    }

    /// Returns the name of the root type
    pub fn root_name(&self) -> &str {
        &self.root_name
    }

    /// Returns a graphQL operation type
    pub fn operation_type(&self) -> OperationType {
        self.operation_type
    }

    /// Check if current graphQL operation is query
    pub fn is_query(&self) -> bool {
        self.operation_type == OperationType::Query
    }

<<<<<<< HEAD
    /// Returns a nested [Field] representation
    pub fn as_nested(&self) -> &[Field<Input>] {
        &self.selection
    }

    /// Returns a nested [Field] representation
    pub fn into_nested(self) -> Vec<Field<Input>> {
        self.selection
    }

    /// Returns a flat [Field] representation
    pub fn as_flat(&self) -> DFS<Input> {
=======
    /// Returns a flat [Field] representation
    pub fn iter_dfs(&self) -> DFS<Input> {
>>>>>>> 912aad15
        DFS { stack: vec![self.selection.iter()] }
    }

    /// Search for a field by specified path of nested fields
    pub fn find_field_path<S: AsRef<str>>(&self, path: &[S]) -> Option<&Field<Input>> {
        match path.split_first() {
            None => None,
            Some((name, path)) => {
<<<<<<< HEAD
                let field = self.as_flat().find(|field| field.name == name.as_ref())?;
=======
                let field = self.iter_dfs().find(|field| field.name == name.as_ref())?;
>>>>>>> 912aad15
                if path.is_empty() {
                    Some(field)
                } else {
                    self.find_field_path(path)
                }
            }
        }
    }

    /// Returns number of fields in plan
    pub fn size(&self) -> usize {
        fn count<A>(field: &Field<A>) -> usize {
            1 + field.selection.iter().map(count).sum::<usize>()
        }
        self.selection.iter().map(count).sum()
    }

    /// Check if the field is of scalar type
    pub fn field_is_scalar(&self, field: &Field<Input>) -> bool {
        self.index.type_is_scalar(field.type_of.name())
    }

    /// Check if the field is of enum type
    pub fn field_is_enum(&self, field: &Field<Input>) -> bool {
        self.index.type_is_enum(field.type_of.name())
    }

    /// Validate the value against enum variants of the field
    pub fn field_validate_enum_value(&self, field: &Field<Input>, value: &str) -> bool {
        self.index.validate_enum_value(field.type_of.name(), value)
    }

    pub fn field_is_part_of_value<'a, Output>(
        &'a self,
        field: &'a Field<Input>,
        value: &'a Output,
    ) -> bool
    where
        Output: TypedValue<'a>,
    {
        match &field.type_condition {
            Some(type_condition) => match value.get_type_name() {
                Some(value_type) => self.index.is_type_implements(value_type, type_condition),
                // if there is no __typename in value that means there is a bug in implementation
                // such we haven't resolved the concrete type or type shouldn't be
                // inferred here at all and we should just use the field
                None => true,
            },
            // if there is no type_condition restriction then use this field
            None => true,
        }
    }
}

// TODO: review and rename
fn filter_skipped_fields<Input, Var: for<'b> JsonLike<'b> + Clone>(
    fields: &mut Vec<Field<Input>>,
    vars: &Variables<Var>,
) {
    fields.retain(|f| !f.skip(vars));
    for field in fields {
        filter_skipped_fields(&mut field.selection, vars);
    }
}

#[derive(Clone, Debug)]
pub struct Directive<Input> {
    pub name: String,
    pub arguments: Vec<(String, Input)>,
}

impl<Input> Directive<Input> {
    pub fn try_map<Output, Error>(
        self,
        map: &impl Fn(Input) -> Result<Output, Error>,
    ) -> Result<Directive<Output>, Error> {
        Ok(Directive {
            name: self.name,
            arguments: self
                .arguments
                .into_iter()
                .map(|(k, v)| map(v).map(|mapped_value| (k, mapped_value)))
                .collect::<Result<Vec<_>, _>>()?,
        })
    }
}

impl<'a> From<&'a Directive<ConstValue>> for ConstDirective {
    fn from(value: &'a Directive<ConstValue>) -> Self {
        // we don't use pos required in Positioned struct, hence using defaults.
        ConstDirective {
            name: AsyncPositioned::new(Name::new(&value.name), Default::default()),
            arguments: value
                .arguments
                .iter()
                .map(|a| {
                    (
                        AsyncPositioned::new(Name::new(a.0.clone()), Default::default()),
                        AsyncPositioned::new(a.1.clone(), Default::default()),
                    )
                })
                .collect::<Vec<_>>(),
        }
    }
}

/// Original position of an element in source code.
///
/// You can serialize and deserialize it to the GraphQL `locations` format
/// ([reference](https://spec.graphql.org/October2021/#sec-Errors)).
#[derive(
    Debug, PartialOrd, Ord, PartialEq, Eq, Clone, Copy, Default, Hash, Serialize, Deserialize,
)]
pub struct Pos {
    /// One-based line number.
    pub line: usize,

    /// One-based column number.
    pub column: usize,
}

impl From<async_graphql::Pos> for Pos {
    fn from(pos: async_graphql::Pos) -> Self {
        Self { line: pos.line, column: pos.column }
    }
}

impl From<Pos> for async_graphql::Pos {
    fn from(value: Pos) -> Self {
        async_graphql::Pos { line: value.line, column: value.column }
    }
}

#[derive(Debug, Clone, PartialEq, Eq, Serialize, Deserialize)]
pub enum PathSegment {
    /// A field in an object.
    Field(String),
    /// An index in a list.
    Index(usize),
}

impl From<async_graphql::PathSegment> for PathSegment {
    fn from(value: async_graphql::PathSegment) -> Self {
        match value {
            async_graphql::PathSegment::Field(field) => PathSegment::Field(field),
            async_graphql::PathSegment::Index(index) => PathSegment::Index(index),
        }
    }
}

impl From<PathSegment> for async_graphql::PathSegment {
    fn from(val: PathSegment) -> Self {
        match val {
            PathSegment::Field(field) => async_graphql::PathSegment::Field(field),
            PathSegment::Index(index) => async_graphql::PathSegment::Index(index),
        }
    }
}

#[derive(Debug, Serialize, Clone)]
pub struct Positioned<Value> {
    pub value: Value,
    pub pos: Pos,
    pub path: Vec<PathSegment>,
}

impl<Value> Positioned<Value> {
    pub fn new(value: Value, pos: Pos) -> Self {
        Positioned { value, pos, path: vec![] }
    }
}

impl<Value> Positioned<Value>
where
    Value: Clone,
{
    pub fn with_path(&mut self, path: Vec<PathSegment>) -> Self {
        Self { value: self.value.clone(), pos: self.pos, path }
    }
}

// TODO: Improve conversion logic to avoid unnecessary round-trip conversions
//       between ServerError and Positioned<Error>.
impl From<ServerError> for Positioned<Error> {
    fn from(val: ServerError) -> Self {
        Self {
            value: Error::ServerError(val.clone()),
            pos: val.locations.first().cloned().unwrap_or_default().into(),
            path: val
                .path
                .into_iter()
                .map(PathSegment::from)
                .collect::<Vec<_>>(),
        }
    }
}

impl From<Positioned<Error>> for ServerError {
    fn from(val: Positioned<Error>) -> Self {
        match val.value {
            Error::ServerError(e) => e,
            _ => {
                let extensions = val.value.extend().extensions;
                let mut server_error =
                    ServerError::new(val.value.to_string(), Some(val.pos.into()));

                server_error.extensions = extensions;

                // TODO: in order to be compatible with async_graphql path is only set for
                // validation errors here but in general we might consider setting it
                // for every error
                if let Error::Validation(_) = val.value {
                    server_error.path = val
                        .path
                        .into_iter()
                        .map(|path| path.into())
                        .collect::<Vec<_>>();
                }

                server_error
            }
        }
    }
}

#[cfg(test)]
mod test {
    use async_graphql::parser::types::ConstDirective;
    use async_graphql::Request;
    use async_graphql_value::ConstValue;

    use super::{Directive, OperationPlan};
    use crate::core::blueprint::Blueprint;
    use crate::core::config::ConfigModule;
    use crate::core::jit;
    use crate::include_config;

    fn plan(query: &str) -> OperationPlan<async_graphql_value::Value> {
        let config = include_config!("./fixtures/dedupe.graphql").unwrap();
        let module = ConfigModule::from(config);
        let bp = Blueprint::try_from(&module).unwrap();

        let request = Request::new(query);
        let jit_request = jit::Request::from(request);
        jit_request.create_plan(&bp).unwrap()
    }

    #[test]
    fn test_from_custom_directive() {
        let custom_directive = Directive {
            name: "options".to_string(),
            arguments: vec![("paging".to_string(), ConstValue::Boolean(true))],
        };

        let async_directive: ConstDirective = (&custom_directive).into();
        insta::assert_debug_snapshot!(async_directive);
    }

    #[test]
    fn test_operation_plan_dedupe() {
        let actual = plan(r#"{ posts { id } }"#);

        assert!(!actual.is_dedupe);
    }

    #[test]
    fn test_operation_plan_dedupe_nested() {
        let actual = plan(r#"{ posts { id users { id } } }"#);

        assert!(!actual.is_dedupe);
    }

    #[test]
    fn test_operation_plan_dedupe_false() {
        let actual = plan(r#"{ users { id comments {body} } }"#);

        assert!(actual.is_dedupe);
    }
}<|MERGE_RESOLUTION|>--- conflicted
+++ resolved
@@ -82,7 +82,7 @@
     pub fn iter(&self) -> impl Iterator<Item = &Field<Input>> {
         self.selection.iter()
     }
-<<<<<<< HEAD
+
     pub fn modify(&self, ff: &impl Fn(&Field<Input>) -> Field<Input>) -> Field<Input> {
         let mut field = ff(self);
         field.selection = field
@@ -92,8 +92,6 @@
             .collect::<Vec<_>>();
         field
     }
-=======
->>>>>>> 912aad15
 }
 
 #[derive(Debug, Clone)]
@@ -156,7 +154,6 @@
 #[derive(Clone)]
 pub struct Field<Input> {
     pub id: FieldId,
-    pub parent_id: Option<FieldId>,
     /// Name of key in the value object for this field
     pub name: String,
     /// Output name (i.e. with alias) that should be used for the result value
@@ -219,7 +216,6 @@
     ) -> Result<Field<Output>, Error> {
         Ok(Field {
             id: self.id,
-            parent_id: self.parent_id,
             name: self.name,
             output_name: self.output_name,
             ir: self.ir,
@@ -251,7 +247,6 @@
     fn fmt(&self, f: &mut Formatter<'_>) -> std::fmt::Result {
         let mut debug_struct = f.debug_struct("Field");
         debug_struct.field("id", &self.id);
-        debug_struct.field("parent_id", &self.parent_id);
         debug_struct.field("name", &self.name);
         debug_struct.field("output_name", &self.output_name);
         if self.ir.is_some() {
@@ -293,11 +288,7 @@
     // TODO: drop index from here. Embed all the necessary information in each field of the plan.
     pub index: Arc<Index>,
     pub is_introspection_query: bool,
-<<<<<<< HEAD
-    pub dedupe: bool,
-=======
     pub is_dedupe: bool,
->>>>>>> 912aad15
     pub is_const: bool,
     pub selection: Vec<Field<Input>>,
 }
@@ -327,11 +318,7 @@
             selection,
             index: self.index,
             is_introspection_query: self.is_introspection_query,
-<<<<<<< HEAD
-            dedupe: self.dedupe,
-=======
             is_dedupe: self.is_dedupe,
->>>>>>> 912aad15
             is_const: self.is_const,
         })
     }
@@ -355,23 +342,9 @@
             operation_type,
             index,
             is_introspection_query,
-<<<<<<< HEAD
-            dedupe: false,
-=======
             is_dedupe: false,
->>>>>>> 912aad15
             is_const: false,
         }
-    }
-
-    /// Remove fields which are skipped
-    pub fn filter_skipped<Var: for<'b> JsonLike<'b> + Clone>(
-        mut self,
-        variables: &Variables<Var>,
-    ) -> Self {
-        filter_skipped_fields(&mut self.selection, variables);
-
-        self
     }
 
     /// Returns the name of the root type
@@ -389,23 +362,8 @@
         self.operation_type == OperationType::Query
     }
 
-<<<<<<< HEAD
-    /// Returns a nested [Field] representation
-    pub fn as_nested(&self) -> &[Field<Input>] {
-        &self.selection
-    }
-
-    /// Returns a nested [Field] representation
-    pub fn into_nested(self) -> Vec<Field<Input>> {
-        self.selection
-    }
-
-    /// Returns a flat [Field] representation
-    pub fn as_flat(&self) -> DFS<Input> {
-=======
     /// Returns a flat [Field] representation
     pub fn iter_dfs(&self) -> DFS<Input> {
->>>>>>> 912aad15
         DFS { stack: vec![self.selection.iter()] }
     }
 
@@ -414,11 +372,7 @@
         match path.split_first() {
             None => None,
             Some((name, path)) => {
-<<<<<<< HEAD
-                let field = self.as_flat().find(|field| field.name == name.as_ref())?;
-=======
                 let field = self.iter_dfs().find(|field| field.name == name.as_ref())?;
->>>>>>> 912aad15
                 if path.is_empty() {
                     Some(field)
                 } else {
@@ -473,17 +427,6 @@
     }
 }
 
-// TODO: review and rename
-fn filter_skipped_fields<Input, Var: for<'b> JsonLike<'b> + Clone>(
-    fields: &mut Vec<Field<Input>>,
-    vars: &Variables<Var>,
-) {
-    fields.retain(|f| !f.skip(vars));
-    for field in fields {
-        filter_skipped_fields(&mut field.selection, vars);
-    }
-}
-
 #[derive(Clone, Debug)]
 pub struct Directive<Input> {
     pub name: String,
