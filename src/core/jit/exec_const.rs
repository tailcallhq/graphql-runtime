use std::sync::Arc;

use async_graphql_value::{ConstValue, Value};
use futures_util::future::join_all;
use tailcall_valid::Validator;

use super::context::Context;
use super::exec::{Executor, IRExecutor};
use super::{
    transform, AnyResponse, BuildError, Error, OperationPlan, Pos, Positioned, Request, Response,
    Result,
};
use crate::core::app_context::AppContext;
use crate::core::http::RequestContext;
use crate::core::ir::model::IR;
use crate::core::ir::{self, EmptyResolverContext, EvalContext};
use crate::core::jit::synth::Synth;
use crate::core::jit::transform::InputResolver;
use crate::core::json::{JsonLike, JsonLikeList};
use crate::core::Transform;

/// A specialized executor that executes with async_graphql::Value
pub struct ConstValueExecutor {
    pub plan: OperationPlan<Value>,
}

impl From<OperationPlan<Value>> for ConstValueExecutor {
    fn from(plan: OperationPlan<Value>) -> Self {
        Self { plan }
    }
}

impl ConstValueExecutor {
    pub fn try_new(request: &Request<ConstValue>, app_ctx: &Arc<AppContext>) -> Result<Self> {
        let plan = request.create_plan(&app_ctx.blueprint)?;
        Ok(Self::from(plan))
    }

    pub async fn execute<'a>(
        self,
        app_ctx: &Arc<AppContext>,
        req_ctx: &RequestContext,
<<<<<<< HEAD
        request: &Request<ConstValue>,
    ) -> Response<ConstValue> {
        // TODO: collect the results in parallel
        let mut _results = Vec::new();
        for ir in &self.plan.before {
            let mut eval_context = EvalContext::new(req_ctx, &EmptyResolverContext {});
            match ir.eval(&mut eval_context).await {
                Ok(result) => _results.push(result),
                Err(err) => {
                    return Response::default()
                        .with_errors(vec![Positioned::new(err.into(), Pos::default())])
                }
            }
        }

=======
        request: Request<ConstValue>,
    ) -> AnyResponse<Vec<u8>> {
        let is_introspection_query =
            req_ctx.server.get_enable_introspection() && self.plan.is_introspection_query;
>>>>>>> 847d1da6
        let variables = &request.variables;

        // Attempt to skip unnecessary fields
        let Ok(plan) = transform::Skip::new(variables)
            .transform(self.plan)
            .to_result()
        else {
            let resp: Response<ConstValue> = Response::default();
            // this shouldn't actually ever happen
            return resp
                .with_errors(vec![Positioned::new(Error::Unknown, Pos::default())])
                .into();
        };

        // Attempt to replace variables in the plan with the actual values
        // TODO: operation from [ExecutableDocument] could contain definitions for
        // default values of arguments. That info should be passed to
        // [InputResolver] to resolve defaults properly
        let result = InputResolver::new(plan).resolve_input(variables);

        let plan = match result {
            Ok(plan) => plan,
            Err(err) => {
                let resp: Response<ConstValue> = Response::default();
                return resp
                    .with_errors(vec![Positioned::new(
                        BuildError::from(err).into(),
                        Pos::default(),
                    )])
                    .into();
            }
        };

        let exec = ConstValueExec::new(&plan, req_ctx);
        // PERF: remove this particular clone?
        let vars = request.variables.clone();
        let exe = Executor::new(&plan, exec);
        let store = exe.store().await;
        let synth = Synth::new(&plan, store, vars);

        let resp: Response<serde_json_borrow::Value> = exe.execute(&synth).await;

        if is_introspection_query {
            let async_req = async_graphql::Request::from(request).only_introspection();
            let async_resp = app_ctx.execute(async_req).await;

            resp.merge_with(&async_resp).into()
        } else {
            resp.into()
        }
    }
}

struct ConstValueExec<'a> {
    plan: &'a OperationPlan<ConstValue>,
    req_context: &'a RequestContext,
}

impl<'a> ConstValueExec<'a> {
    pub fn new(plan: &'a OperationPlan<ConstValue>, req_context: &'a RequestContext) -> Self {
        Self { req_context, plan }
    }

    async fn call(
        &self,
        ctx: &'a Context<'a, <Self as IRExecutor>::Input, <Self as IRExecutor>::Output>,
        ir: &'a IR,
    ) -> Result<<Self as IRExecutor>::Output>
    where
        <Self as IRExecutor>::Input: JsonLike<'a>,
        <Self as IRExecutor>::Output: JsonLike<'a>,
    {
        // if parent value is null do not try to resolve child fields
        if matches!(ctx.value(), Some(v) if v.is_null()) {
            return Ok(Default::default());
        }

        let req_context = &self.req_context;
        let mut eval_ctx = EvalContext::new(req_context, ctx);

        Ok(ir.eval(&mut eval_ctx).await?)
    }
}

impl<'ctx> IRExecutor for ConstValueExec<'ctx> {
    type Input = ConstValue;
    type Output = ConstValue;
    type Error = Error;

    async fn execute<'a>(
        &'a self,
        ir: &'a IR,
        ctx: &'a Context<'a, Self::Input, Self::Output>,
    ) -> Result<Self::Output> {
        let field = ctx.field();

        match ctx.value() {
            // TODO: check that field is expected list and it's a list of the required deepness
            Some(value) if value.as_array().is_some() => {
                let mut tasks = Vec::new();

                // collect the async tasks first before creating the final result
                value.for_each(&mut |value| {
                    // execute the resolver only for fields that are related to current value
                    // for fragments on union/interface
                    if self.plan.field_is_part_of_value(field, value) {
                        let ctx = ctx.with_value(value);
                        tasks.push(async move { self.call(&ctx, ir).await })
                    }
                });

                let results = join_all(tasks).await;

                let mut iter = results.into_iter();

                // map input value to the calculated results preserving the shape
                // of the input
                Ok(value.map_ref(&mut |value| {
                    // for fragments on union/interface we will
                    // have less entries for resolved values based on the type
                    // pull from the result only field is related and fill with null otherwise
                    if self.plan.field_is_part_of_value(field, value) {
                        iter.next().unwrap_or(Err(ir::Error::IO(
                            "Expected value to be present".to_string(),
                        )
                        .into()))
                    } else {
                        Ok(Self::Output::default())
                    }
                })?)
            }
            _ => Ok(self.call(ctx, ir).await?),
        }
    }
}<|MERGE_RESOLUTION|>--- conflicted
+++ resolved
@@ -40,9 +40,8 @@
         self,
         app_ctx: &Arc<AppContext>,
         req_ctx: &RequestContext,
-<<<<<<< HEAD
-        request: &Request<ConstValue>,
-    ) -> Response<ConstValue> {
+        request: Request<ConstValue>,
+    ) -> AnyResponse<Vec<u8>> {
         // TODO: collect the results in parallel
         let mut _results = Vec::new();
         for ir in &self.plan.before {
@@ -55,13 +54,9 @@
                 }
             }
         }
-
-=======
-        request: Request<ConstValue>,
-    ) -> AnyResponse<Vec<u8>> {
+      
         let is_introspection_query =
             req_ctx.server.get_enable_introspection() && self.plan.is_introspection_query;
->>>>>>> 847d1da6
         let variables = &request.variables;
 
         // Attempt to skip unnecessary fields
