use std::sync::Arc;

use async_graphql_value::ConstValue;

use super::context::Context;
use super::exec::{Executor, IRExecutor};
use super::synth::SynthConst;
use super::{Error, OperationPlan, Request, Response, Result};
use crate::core::app_context::AppContext;
use crate::core::http::RequestContext;
use crate::core::ir::model::IR;
use crate::core::ir::EvalContext;

/// A specialized executor that executes with async_graphql::Value
pub struct ConstValueExecutor {
<<<<<<< HEAD
    plan: OperationPlan,
    app_ctx: Arc<AppContext>,
=======
    plan: ExecutionPlan<ConstValue>,
>>>>>>> 09555080
}

impl ConstValueExecutor {
    pub fn new(request: &Request<ConstValue>, app_ctx: Arc<AppContext>) -> Result<Self> {
        Ok(Self { plan: request.create_plan(&app_ctx.blueprint)? })
    }

    pub async fn execute(
        self,
        req_ctx: &RequestContext,
        request: Request<ConstValue>,
    ) -> Response<ConstValue, Error> {
        let exec = ConstValueExec::new(req_ctx);
        let plan = self.plan;
        // TODO: drop the clones in plan
        let synth = SynthConst::new(plan.clone());
        let exe = Executor::new(plan, synth, exec);
        exe.execute(request).await
    }
}

struct ConstValueExec<'a> {
    req_context: &'a RequestContext,
}

impl<'a> ConstValueExec<'a> {
    pub fn new(ctx: &'a RequestContext) -> Self {
        Self { req_context: ctx }
    }
}

#[async_trait::async_trait]
impl<'ctx> IRExecutor for ConstValueExec<'ctx> {
    type Input = ConstValue;
    type Output = ConstValue;
    type Error = Error;

    async fn execute<'a>(
        &'a self,
        ir: &'a IR,
        ctx: &'a Context<'a, Self::Input, Self::Output>,
    ) -> Result<Self::Output> {
        let req_context = &self.req_context;
        let mut ctx = EvalContext::new(req_context, ctx);
        Ok(ir.eval(&mut ctx).await?)
    }
}<|MERGE_RESOLUTION|>--- conflicted
+++ resolved
@@ -5,7 +5,7 @@
 use super::context::Context;
 use super::exec::{Executor, IRExecutor};
 use super::synth::SynthConst;
-use super::{Error, OperationPlan, Request, Response, Result};
+use super::{Error, ExecutionPlan, Request, Response, Result};
 use crate::core::app_context::AppContext;
 use crate::core::http::RequestContext;
 use crate::core::ir::model::IR;
@@ -13,12 +13,7 @@
 
 /// A specialized executor that executes with async_graphql::Value
 pub struct ConstValueExecutor {
-<<<<<<< HEAD
-    plan: OperationPlan,
-    app_ctx: Arc<AppContext>,
-=======
     plan: ExecutionPlan<ConstValue>,
->>>>>>> 09555080
 }
 
 impl ConstValueExecutor {
