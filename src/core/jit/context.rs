use async_graphql::{Name, ServerError};
use async_graphql_value::ConstValue;

<<<<<<< HEAD
use super::exec::ExecutionEnv;
=======
>>>>>>> 61d769f3
use super::{Field, Nested, Request};
use crate::core::ir::{ResolverContextLike, SelectionField};

/// Rust representation of the GraphQL context available in the DSL
#[derive(Debug, Clone)]
pub struct Context<'a, Input, Output> {
    request: &'a Request<Input>,
    value: Option<&'a Output>,
    args: Option<indexmap::IndexMap<Name, Input>>,
    // TODO: remove the args, since they're already present inside the fields and add support for
    // default values.
    field: &'a Field<Nested<Input>, Input>,
<<<<<<< HEAD
    env: &'a ExecutionEnv<Input>,
=======
    is_query: bool,
>>>>>>> 61d769f3
}
impl<'a, Input: Clone, Output> Context<'a, Input, Output> {
    pub fn new(
        request: &'a Request<Input>,
        is_query: bool,
        field: &'a Field<Nested<Input>, Input>,
<<<<<<< HEAD
        env: &'a ExecutionEnv<Input>,
    ) -> Self {
        Self { request, value: None, args: None, field, env }
=======
    ) -> Self {
        Self { request, is_query, value: None, args: None, field }
>>>>>>> 61d769f3
    }

    pub fn with_value_and_field(
        &self,
        value: &'a Output,
        field: &'a Field<Nested<Input>, Input>,
    ) -> Self {
        Self {
            request: self.request,
            is_query: self.is_query,
            args: None,
            value: Some(value),
            field,
<<<<<<< HEAD
            env: self.env,
        }
    }

    pub fn with_field(&self, field: &'a Field<Nested<Input>, Input>) -> Self {
        let args = self.args.clone();

        Self {
            request: self.request,
            value: self.value,
            field,
            args,
            env: self.env,
=======
>>>>>>> 61d769f3
        }
    }

    pub fn with_args(&self, args: indexmap::IndexMap<&str, Input>) -> Self {
        let mut map = indexmap::IndexMap::new();
        for (key, value) in args {
            map.insert(Name::new(key), value);
        }
        Self {
            request: self.request,
            value: self.value,
            args: Some(map),
            field: self.field,
<<<<<<< HEAD
            env: self.env,
=======
            is_query: self.is_query,
>>>>>>> 61d769f3
        }
    }

    pub fn value(&self) -> Option<&Output> {
        self.value
    }

    pub fn field(&self) -> &Field<Nested<Input>, Input> {
        self.field
    }
}

impl<'a> ResolverContextLike for Context<'a, ConstValue, ConstValue> {
    fn value(&self) -> Option<&ConstValue> {
        self.value
    }

    // TODO: make generic over type of stored values
    fn args(&self) -> Option<&indexmap::IndexMap<Name, ConstValue>> {
        self.args.as_ref()
    }

    fn field(&self) -> Option<SelectionField> {
        Some(SelectionField::from(self.field))
    }

    fn is_query(&self) -> bool {
<<<<<<< HEAD
        self.env.plan().is_query()
    }

    fn add_error(&self, error: ServerError) {
        self.env.add_error(error.into())
=======
        self.is_query
    }

    fn add_error(&self, _error: ServerError) {
        todo!()
>>>>>>> 61d769f3
    }
}

#[cfg(test)]
mod test {
    use async_graphql_value::ConstValue;

    use super::Context;
    use crate::core::blueprint::Blueprint;
    use crate::core::config::{Config, ConfigModule};
    use crate::core::ir::ResolverContextLike;
    use crate::core::jit::exec::ExecutionEnv;
    use crate::core::jit::{OperationPlan, Request};
    use crate::core::valid::Validator;

    fn setup(
        query: &str,
    ) -> (
        OperationPlan<async_graphql::Value>,
        Request<async_graphql::Value>,
    ) {
        let sdl = std::fs::read_to_string(tailcall_fixtures::configs::JSONPLACEHOLDER).unwrap();
        let config = Config::from_sdl(&sdl).to_result().unwrap();
        let blueprint = Blueprint::try_from(&ConfigModule::from(config)).unwrap();
        let request = Request::new(query);
        let plan = request.clone().create_plan(&blueprint).unwrap();
        (plan, request)
    }

    #[test]
    fn test_field() {
        let (plan, req) = setup("query {posts {id title}}");
        let field = plan.as_nested();
<<<<<<< HEAD
        let env = ExecutionEnv::new(plan.clone());
        let ctx: Context<async_graphql::Value, async_graphql::Value> =
            Context::new(&req, &field[0], &env);
        insta::assert_debug_snapshot!(ctx.field().unwrap());
=======
        let ctx: Context<ConstValue, ConstValue> = Context::new(&req, false, &field[0]);
        insta::assert_debug_snapshot!(<Context<_, _> as ResolverContextLike>::field(&ctx).unwrap());
>>>>>>> 61d769f3
    }
}<|MERGE_RESOLUTION|>--- conflicted
+++ resolved
@@ -1,11 +1,7 @@
 use async_graphql::{Name, ServerError};
 use async_graphql_value::ConstValue;
 
-<<<<<<< HEAD
-use super::exec::ExecutionEnv;
-=======
->>>>>>> 61d769f3
-use super::{Field, Nested, Request};
+use super::{exec::ExecutionEnv, Field, Nested, Request};
 use crate::core::ir::{ResolverContextLike, SelectionField};
 
 /// Rust representation of the GraphQL context available in the DSL
@@ -17,25 +13,15 @@
     // TODO: remove the args, since they're already present inside the fields and add support for
     // default values.
     field: &'a Field<Nested<Input>, Input>,
-<<<<<<< HEAD
     env: &'a ExecutionEnv<Input>,
-=======
-    is_query: bool,
->>>>>>> 61d769f3
 }
 impl<'a, Input: Clone, Output> Context<'a, Input, Output> {
     pub fn new(
         request: &'a Request<Input>,
-        is_query: bool,
         field: &'a Field<Nested<Input>, Input>,
-<<<<<<< HEAD
         env: &'a ExecutionEnv<Input>,
     ) -> Self {
         Self { request, value: None, args: None, field, env }
-=======
-    ) -> Self {
-        Self { request, is_query, value: None, args: None, field }
->>>>>>> 61d769f3
     }
 
     pub fn with_value_and_field(
@@ -45,11 +31,9 @@
     ) -> Self {
         Self {
             request: self.request,
-            is_query: self.is_query,
             args: None,
             value: Some(value),
             field,
-<<<<<<< HEAD
             env: self.env,
         }
     }
@@ -63,8 +47,6 @@
             field,
             args,
             env: self.env,
-=======
->>>>>>> 61d769f3
         }
     }
 
@@ -78,11 +60,7 @@
             value: self.value,
             args: Some(map),
             field: self.field,
-<<<<<<< HEAD
             env: self.env,
-=======
-            is_query: self.is_query,
->>>>>>> 61d769f3
         }
     }
 
@@ -110,19 +88,11 @@
     }
 
     fn is_query(&self) -> bool {
-<<<<<<< HEAD
         self.env.plan().is_query()
     }
 
     fn add_error(&self, error: ServerError) {
         self.env.add_error(error.into())
-=======
-        self.is_query
-    }
-
-    fn add_error(&self, _error: ServerError) {
-        todo!()
->>>>>>> 61d769f3
     }
 }
 
@@ -156,14 +126,9 @@
     fn test_field() {
         let (plan, req) = setup("query {posts {id title}}");
         let field = plan.as_nested();
-<<<<<<< HEAD
         let env = ExecutionEnv::new(plan.clone());
         let ctx: Context<async_graphql::Value, async_graphql::Value> =
             Context::new(&req, &field[0], &env);
-        insta::assert_debug_snapshot!(ctx.field().unwrap());
-=======
-        let ctx: Context<ConstValue, ConstValue> = Context::new(&req, false, &field[0]);
-        insta::assert_debug_snapshot!(<Context<_, _> as ResolverContextLike>::field(&ctx).unwrap());
->>>>>>> 61d769f3
+        insta::assert_debug_snapshot!(ctx.field());
     }
 }