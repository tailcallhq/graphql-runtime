--- conflicted
+++ resolved
@@ -1,7 +1,7 @@
 use async_graphql::{Name, ServerError};
 use async_graphql_value::ConstValue;
 
-use super::{Field, Nested, OperationPlan, Request};
+use super::{Field, Nested,Request};
 use crate::core::ir::{ResolverContextLike, SelectionField};
 
 /// Rust representation of the GraphQL context available in the DSL
@@ -13,15 +13,15 @@
     // TODO: remove the args, since they're already present inside the fields and add support for
     // default values.
     field: &'a Field<Nested<Input>, Input>,
-    plan: &'a OperationPlan<Input>,
+    is_query: bool,
 }
 impl<'a, Input: Clone, Output> Context<'a, Input, Output> {
     pub fn new(
         request: &'a Request<Input>,
+        is_query: bool,
         field: &'a Field<Nested<Input>, Input>,
-        plan: &'a OperationPlan<Input>,
     ) -> Self {
-        Self { request, value: None, args: None, field, plan }
+        Self { request, is_query, value: None, args: None, field }
     }
 
     pub fn with_value_and_field(
@@ -29,30 +29,9 @@
         value: &'a Output,
         field: &'a Field<Nested<Input>, Input>,
     ) -> Self {
-        Self {
-            request: self.request,
-            args: None,
-            value: Some(value),
-            field,
-            plan: self.plan,
-        }
+        Self { request: self.request, is_query: self.is_query, args: None, value: Some(value), field }
     }
 
-<<<<<<< HEAD
-    pub fn with_field(&self, field: &'a Field<Nested<Input>, Input>) -> Self {
-        let args = self.args.clone();
-
-        Self {
-            request: self.request,
-            value: self.value,
-            field,
-            args,
-            plan: self.plan,
-        }
-    }
-
-=======
->>>>>>> 59a5cd0b
     pub fn with_args(&self, args: indexmap::IndexMap<&str, Input>) -> Self {
         let mut map = indexmap::IndexMap::new();
         for (key, value) in args {
@@ -63,7 +42,7 @@
             value: self.value,
             args: Some(map),
             field: self.field,
-            plan: self.plan,
+            is_query: self.is_query,
         }
     }
 
@@ -91,11 +70,11 @@
     }
 
     fn is_query(&self) -> bool {
-        self.plan.is_query()
+       self.is_query
     }
 
-    fn add_error(&self, error: ServerError) {
-        self.plan.add_error(error.into())
+    fn add_error(&self, _error: ServerError) {
+        todo!()
     }
 }
 
@@ -128,13 +107,7 @@
     fn test_field() {
         let (plan, req) = setup("query {posts {id title}}");
         let field = plan.as_nested();
-<<<<<<< HEAD
-        let ctx: Context<async_graphql::Value, async_graphql::Value> =
-            Context::new(&req, &field[0], &plan);
-        insta::assert_debug_snapshot!(ctx.field().unwrap());
-=======
         let ctx: Context<ConstValue, ConstValue> = Context::new(&req, false, &field[0]);
         insta::assert_debug_snapshot!(<Context<_, _> as ResolverContextLike>::field(&ctx).unwrap());
->>>>>>> 59a5cd0b
     }
 }