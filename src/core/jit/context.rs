use std::sync::{Arc, Mutex, MutexGuard};

use async_graphql::{Name, ServerError};
use async_graphql_value::ConstValue;
use indexmap::IndexMap;

use super::error::*;
use super::{Field, Nested, OperationPlan, Positioned};
use crate::core::ir::{ResolverContextLike, SelectionField};

#[derive(Debug, Clone)]
pub struct RequestContext<Input> {
    plan: OperationPlan<Input>,
    errors: Arc<Mutex<Vec<Positioned<Error>>>>,
}

impl<Input> RequestContext<Input> {
    pub fn new(plan: OperationPlan<Input>) -> Self {
        Self { plan, errors: Arc::new(Mutex::new(vec![])) }
    }
    pub fn add_error(&self, new_error: Positioned<Error>) {
        self.errors().push(new_error);
    }
    pub fn plan(&self) -> &OperationPlan<Input> {
        &self.plan
    }
    pub fn errors(&self) -> MutexGuard<Vec<Positioned<Error>>> {
        self.errors.lock().unwrap()
    }
}

/// Rust representation of the GraphQL context available in the DSL
#[derive(Debug, Clone)]
pub struct Context<'a, Input, Output> {
    value: Option<&'a Output>,
    args: Option<indexmap::IndexMap<Name, Input>>,
    // TODO: remove the args, since they're already present inside the fields and add support for
    // default values.
    field: &'a Field<Nested<Input>, Input>,
    request: &'a RequestContext<Input>,
}
impl<'a, Input: Clone, Output> Context<'a, Input, Output> {
<<<<<<< HEAD
    pub fn new(
        request: &'a Request<Input>,
        is_query: bool,
        field: &'a Field<Nested<Input>, Input>,
    ) -> Self {
        Self {
            request,
            value: None,
            args: Self::build_args(field),
            is_query,
            field,
        }
=======
    pub fn new(field: &'a Field<Nested<Input>, Input>, env: &'a RequestContext<Input>) -> Self {
        Self { value: None, args: None, field, request: env }
>>>>>>> a2f89a90
    }

    pub fn with_value_and_field(
        &self,
        value: &'a Output,
        field: &'a Field<Nested<Input>, Input>,
    ) -> Self {
<<<<<<< HEAD
        Self {
            request: self.request,
            args: Self::build_args(field),
            is_query: self.is_query,
            value: Some(value),
            field,
        }
    }

=======
        Self { args: None, value: Some(value), field, request: self.request }
    }

    pub fn with_args(&self, args: indexmap::IndexMap<&str, Input>) -> Self {
        let mut map = indexmap::IndexMap::new();
        for (key, value) in args {
            map.insert(Name::new(key), value);
        }
        Self {
            value: self.value,
            args: Some(map),
            field: self.field,
            request: self.request,
        }
    }

>>>>>>> a2f89a90
    pub fn value(&self) -> Option<&Output> {
        self.value
    }

    pub fn field(&self) -> &Field<Nested<Input>, Input> {
        self.field
    }

    fn build_args(field: &Field<Nested<Input>, Input>) -> Option<IndexMap<Name, Input>> {
        let mut arg_map = IndexMap::new();

        for arg in field.args.iter() {
            let name = arg.name.as_str();
            let value = arg
                .value
                .clone()
                // TODO: default value resolution should happen in the InputResolver
                .or_else(|| arg.default_value.clone());
            if let Some(value) = value {
                arg_map.insert(Name::new(name), value);
            } else if !arg.type_of.is_nullable() {
                // TODO: throw error here
                todo!()
            }
        }
        Some(arg_map)
    }
}

impl<'a> ResolverContextLike for Context<'a, ConstValue, ConstValue> {
    fn value(&self) -> Option<&ConstValue> {
        self.value
    }

    // TODO: make generic over type of stored values
    fn args(&self) -> Option<&indexmap::IndexMap<Name, ConstValue>> {
        self.args.as_ref()
    }

    fn field(&self) -> Option<SelectionField> {
        Some(SelectionField::from(self.field))
    }

    fn is_query(&self) -> bool {
        self.request.plan().is_query()
    }

    fn add_error(&self, error: ServerError) {
        self.request.add_error(error.into())
    }
}

#[cfg(test)]
mod test {
    use async_graphql_value::ConstValue;

    use super::{Context, RequestContext};
    use crate::core::blueprint::Blueprint;
    use crate::core::config::{Config, ConfigModule};
    use crate::core::ir::ResolverContextLike;
    use crate::core::jit::{OperationPlan, Request};
    use crate::core::valid::Validator;

    fn setup(query: &str) -> anyhow::Result<OperationPlan<ConstValue>> {
        let sdl = std::fs::read_to_string(tailcall_fixtures::configs::JSONPLACEHOLDER)?;
        let config = Config::from_sdl(&sdl).to_result()?;
        let blueprint = Blueprint::try_from(&ConfigModule::from(config))?;
        let request = Request::new(query);
        let plan = request.clone().create_plan(&blueprint)?;
        Ok(plan)
    }

    #[test]
    fn test_field() {
        let plan = setup("query {posts {id title}}").unwrap();
        let field = plan.as_nested();
        let env = RequestContext::new(plan.clone());
        let ctx = Context::<ConstValue, ConstValue>::new(&field[0], &env);
        let expected = <Context<_, _> as ResolverContextLike>::field(&ctx).unwrap();
        insta::assert_debug_snapshot!(expected);
    }

    #[test]
    fn test_is_query() {
        let plan = setup("query {posts {id title}}").unwrap();
        let env = RequestContext::new(plan.clone());
        let ctx = Context::new(&plan.as_nested()[0], &env);
        assert!(ctx.is_query());
    }
}<|MERGE_RESOLUTION|>--- conflicted
+++ resolved
@@ -40,11 +40,10 @@
     request: &'a RequestContext<Input>,
 }
 impl<'a, Input: Clone, Output> Context<'a, Input, Output> {
-<<<<<<< HEAD
     pub fn new(
-        request: &'a Request<Input>,
+        field: &'a Field<Nested<Input>, Input>,
+        request: &'a RequestContext<Input>,
         is_query: bool,
-        field: &'a Field<Nested<Input>, Input>,
     ) -> Self {
         Self {
             request,
@@ -53,18 +52,11 @@
             is_query,
             field,
         }
-=======
-    pub fn new(field: &'a Field<Nested<Input>, Input>, env: &'a RequestContext<Input>) -> Self {
-        Self { value: None, args: None, field, request: env }
->>>>>>> a2f89a90
-    }
-
     pub fn with_value_and_field(
         &self,
         value: &'a Output,
         field: &'a Field<Nested<Input>, Input>,
     ) -> Self {
-<<<<<<< HEAD
         Self {
             request: self.request,
             args: Self::build_args(field),
@@ -72,10 +64,6 @@
             value: Some(value),
             field,
         }
-    }
-
-=======
-        Self { args: None, value: Some(value), field, request: self.request }
     }
 
     pub fn with_args(&self, args: indexmap::IndexMap<&str, Input>) -> Self {
@@ -91,7 +79,6 @@
         }
     }
 
->>>>>>> a2f89a90
     pub fn value(&self) -> Option<&Output> {
         self.value
     }
