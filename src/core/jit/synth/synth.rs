use std::borrow::Cow;

use crate::core::jit::model::{Field, Nested, OperationPlan, Variables};
use crate::core::jit::store::{DataPath, Store};
use crate::core::jit::{Error, PathSegment, Positioned, ValidationError};
use crate::core::json::{JsonLike, JsonObjectLike};
use crate::core::scalar;

type ValueStore<Value> = Store<Result<Value, Positioned<Error>>>;

pub struct Synth<Value> {
    plan: OperationPlan<Value>,
    store: ValueStore<Value>,
    variables: Variables<Value>,
}

impl<Value> Synth<Value> {
    #[inline(always)]
    pub fn new(
        plan: OperationPlan<Value>,
        store: ValueStore<Value>,
        variables: Variables<Value>,
    ) -> Self {
        Self { plan, store, variables }
    }
}

impl<'a, Value> Synth<Value>
where
    Value: JsonLike<'a> + Clone + std::fmt::Debug,
{
    #[inline(always)]
    fn include<T>(&self, field: &Field<T, Value>) -> bool {
        !field.skip(&self.variables)
    }

    #[inline(always)]
    pub fn synthesize(&'a self) -> Result<Value, Positioned<Error>> {
        let mut data = Value::JsonObject::new();
        let mut path = Vec::new();
        let root_name = self.plan.root_name();

        for child in self.plan.as_nested().iter() {
            if !self.include(child) {
                continue;
            }
            // TODO: in case of error set `child.output_name` to null
            // and append error to response error array
            let val = self.iter(child, None, &DataPath::new(), &mut path, Some(root_name))?;
            data.insert_key(&child.output_name, val);
        }

        Ok(Value::object(data))
    }

    #[allow(clippy::too_many_arguments)]
    #[inline(always)]
    fn iter(
        &'a self,
        node: &'a Field<Nested<Value>, Value>,
        value: Option<&'a Value>,
        data_path: &DataPath,
        path: &mut Vec<PathSegment>,
        root_name: Option<&'a str>,
    ) -> Result<Value, Positioned<Error>> {
        path.push(PathSegment::Field(node.output_name.clone()));

        let result = match self.store.get(&node.id) {
            Some(value) => {
                let mut value = value.as_ref().map_err(Clone::clone)?;

                for index in data_path.as_slice() {
                    if let Some(arr) = value.as_array() {
                        value = &arr[*index];
                    } else {
                        return Ok(Value::null());
                    }
                }

<<<<<<< HEAD
                match data {
                    Data::Single(result) => {
                        let value = result.as_ref().map_err(Clone::clone)?;

                        if node.type_of.is_list() != value.as_array().is_some() {
                            self.node_nullable_guard(node, path, None)
                        } else {
                            self.iter_inner(node, value, data_path, path)
                        }
                    }
                    _ => {
                        // TODO: should bailout instead of returning Null
                        Ok(Value::null())
                    }
=======
                if node.type_of.is_list() != value.as_array().is_some() {
                    return self.node_nullable_guard(node, path);
>>>>>>> 7144fd3c
                }
                self.iter_inner(node, value, data_path, path)
            }
            None => match value {
                Some(result) => self.iter_inner(node, result, data_path, path),
                None => self.node_nullable_guard(node, path, root_name),
            },
        };

        path.pop();
        result
    }

    /// This guard ensures to return Null value only if node type permits it, in
    /// case it does not it throws an Error
    fn node_nullable_guard(
        &'a self,
        node: &'a Field<Nested<Value>, Value>,
        path: &[PathSegment],
        root_name: Option<&'a str>,
    ) -> Result<Value, Positioned<Error>> {
        if let Some(root_name) = root_name {
            if node.name.eq("__typename") {
                return Ok(Value::string(Cow::Borrowed(root_name)));
            }
        }
        // according to GraphQL spec https://spec.graphql.org/October2021/#sec-Handling-Field-Errors
        if node.type_of.is_nullable() {
            Ok(Value::null())
        } else {
            Err(ValidationError::ValueRequired.into())
                .map_err(|e| self.to_location_error(e, node, path))
        }
    }

    #[allow(clippy::too_many_arguments)]
    #[inline(always)]
    fn iter_inner(
        &'a self,
        node: &'a Field<Nested<Value>, Value>,
        value: &'a Value,
        data_path: &DataPath,
        path: &mut Vec<PathSegment>,
    ) -> Result<Value, Positioned<Error>> {
        // skip the field if field is not included in schema
        if !self.include(node) {
            return Ok(Value::null());
        }

        let eval_result = if value.is_null() {
            // check the nullability of this type unwrapping list modifier
            let is_nullable = match &node.type_of {
                crate::core::Type::Named { non_null, .. } => !*non_null,
                crate::core::Type::List { of_type, .. } => of_type.is_nullable(),
            };
            if is_nullable {
                Ok(Value::null())
            } else {
                Err(ValidationError::ValueRequired.into())
            }
        } else if self.plan.field_is_scalar(node) {
            let scalar =
                scalar::Scalar::find(node.type_of.name()).unwrap_or(&scalar::Scalar::Empty);

            // TODO: add validation for input type as well. But input types are not checked
            // by async_graphql anyway so it should be done after replacing
            // default engine with JIT
            if scalar.validate(value) {
                Ok(value.clone())
            } else {
                Err(
                    ValidationError::ScalarInvalid { type_of: node.type_of.name().to_string() }
                        .into(),
                )
            }
        } else if self.plan.field_is_enum(node) {
            if value
                .as_str()
                .map(|v| self.plan.field_validate_enum_value(node, v))
                .unwrap_or(false)
            {
                Ok(value.clone())
            } else {
                Err(
                    ValidationError::EnumInvalid { type_of: node.type_of.name().to_string() }
                        .into(),
                )
            }
        } else {
            match (value.as_array(), value.as_object()) {
                (_, Some(obj)) => {
                    let mut ans = Value::JsonObject::new();

                    for child in node
                        .iter()
                        .filter(|field| self.plan.field_is_part_of_value(field, value))
                    {
                        // all checks for skip must occur in `iter_inner`
                        // and include be checked before calling `iter` or recursing.
                        if self.include(child) {
                            let value = if child.name == "__typename" {
                                Value::string(node.value_type(value).into())
                            } else {
                                let val = obj.get_key(child.name.as_str());
                                self.iter(child, val, data_path, path, None)?
                            };
                            ans.insert_key(&child.output_name, value);
                        }
                    }

                    Ok(Value::object(ans))
                }
                (Some(arr), _) => {
                    let mut ans = vec![];
                    for (i, val) in arr.iter().enumerate() {
                        path.push(PathSegment::Index(i));
                        let val =
                            self.iter_inner(node, val, &data_path.clone().with_index(i), path)?;
                        path.pop();
                        ans.push(val);
                    }
                    Ok(Value::array(ans))
                }
                _ => Ok(value.clone()),
            }
        };

        eval_result.map_err(|e| self.to_location_error(e, node, path))
    }

    fn to_location_error(
        &'a self,
        error: Error,
        node: &'a Field<Nested<Value>, Value>,
        path: &[PathSegment],
    ) -> Positioned<Error> {
        Positioned::new(error, node.pos).with_path(path.to_vec())
    }
}

#[cfg(test)]
mod tests {
    use async_graphql_value::ConstValue;
    use serde::{Deserialize, Serialize};

    use crate::core::blueprint::Blueprint;
    use crate::core::config::{Config, ConfigModule};
    use crate::core::jit::builder::Builder;
    use crate::core::jit::common::JP;
    use crate::core::jit::model::{FieldId, Variables};
    use crate::core::jit::store::Store;
    use crate::core::jit::synth::Synth;
    use crate::core::json::JsonLike;
    use crate::core::valid::Validator;

    const POSTS: &str = r#"
        [
                {
                    "id": 1,
                    "userId": 1,
                    "title": "Some Title"
                },
                {
                    "id": 2,
                    "userId": 1,
                    "title": "Not Some Title"
                }
        ]
    "#;

    const USER1: &str = r#"
        {
                "id": 1,
                "name": "foo"
        }
    "#;

    const USER2: &str = r#"
        {
                "id": 2,
                "name": "bar"
        }
    "#;
    const USERS: &str = r#"
        [
          {
            "id": 1,
            "name": "Leanne Graham"
          },
          {
            "id": 2,
            "name": "Ervin Howell"
          }
        ]
    "#;

    #[derive(Clone)]
    enum TestData {
        Posts,
        UsersData,
        Users,
        User1,
    }

    impl TestData {
        fn into_value<'a, Value: Deserialize<'a> + JsonLike<'a>>(self) -> Value {
            match self {
                Self::Posts => serde_json::from_str(POSTS).unwrap(),
                Self::User1 => serde_json::from_str(USER1).unwrap(),
                TestData::UsersData => Value::array(vec![
                    serde_json::from_str(USER1).unwrap(),
                    serde_json::from_str(USER2).unwrap(),
                ]),
                TestData::Users => serde_json::from_str(USERS).unwrap(),
            }
        }
    }

    const CONFIG: &str = include_str!("../fixtures/jsonplaceholder-mutation.graphql");

    fn make_store<'a, Value>(query: &str, store: Vec<(FieldId, TestData)>) -> Synth<Value>
    where
        Value: Deserialize<'a> + JsonLike<'a> + Serialize + Clone + std::fmt::Debug,
    {
        let store = store
            .into_iter()
            .map(|(id, data)| (id, data.into_value()))
            .collect::<Vec<_>>();

        let doc = async_graphql::parser::parse_query(query).unwrap();
        let config = Config::from_sdl(CONFIG).to_result().unwrap();
        let config = ConfigModule::from(config);

        let builder = Builder::new(&Blueprint::try_from(&config).unwrap(), doc);
        let plan = builder.build(&Variables::new(), None).unwrap();
        let plan = plan.try_map(Deserialize::deserialize).unwrap();

        let store = store
            .into_iter()
            .fold(Store::new(), |mut store, (id, data)| {
                store.set_data(id, Ok(data));
                store
            });
        let vars = Variables::new();

        super::Synth::new(plan, store, vars)
    }

    struct Synths<'a> {
        synth_const: Synth<async_graphql::Value>,
        synth_borrow: Synth<serde_json_borrow::Value<'a>>,
    }

    impl<'a> Synths<'a> {
        fn init(query: &str, store: Vec<(FieldId, TestData)>) -> Self {
            let synth_const = make_store::<ConstValue>(query, store.clone());
            let synth_borrow = make_store::<serde_json_borrow::Value>(query, store.clone());
            Self { synth_const, synth_borrow }
        }
        fn assert(self) {
            let val_const = self.synth_const.synthesize().unwrap();
            let val_const = serde_json::to_string_pretty(&val_const).unwrap();
            let val_borrow = self.synth_borrow.synthesize().unwrap();
            let val_borrow = serde_json::to_string_pretty(&val_borrow).unwrap();
            assert_eq!(val_const, val_borrow);
        }
    }

    #[test]
    fn test_posts() {
        let store = vec![(FieldId::new(0), TestData::Posts)];
        let query = r#"
            query {
                posts { id }
            }
        "#;

        let synths = Synths::init(query, store);
        synths.assert();
    }

    #[test]
    fn test_user() {
        let store = vec![(FieldId::new(0), TestData::User1)];
        let query = r#"
                query {
                    user(id: 1) { id }
                }
            "#;

        let synths = Synths::init(query, store);
        synths.assert();
    }

    #[test]
    fn test_nested() {
        let store = vec![
            (FieldId::new(0), TestData::Posts),
            (FieldId::new(3), TestData::UsersData),
        ];
        let query = r#"
                query {
                    posts { id title user { id name } }
                }
            "#;
        let synths = Synths::init(query, store);
        synths.assert();
    }

    #[test]
    fn test_multiple_nested() {
        let store = vec![
            (FieldId::new(0), TestData::Posts),
            (FieldId::new(3), TestData::UsersData),
            (FieldId::new(6), TestData::Users),
        ];
        let query = r#"
                query {
                    posts { id title user { id name } }
                    users { id name }
                }
            "#;
        let synths = Synths::init(query, store);
        synths.assert();
    }

    #[test]
    fn test_json_placeholder() {
        let jp = JP::init("{ posts { id title userId user { id name } } }", None);
        let synth = jp.synth();
        let val: async_graphql::Value = synth.synthesize().unwrap();
        insta::assert_snapshot!(serde_json::to_string_pretty(&val).unwrap())
    }

    #[test]
    fn test_json_placeholder_borrowed() {
        let jp = JP::init("{ posts { id title userId user { id name } } }", None);
        let synth = jp.synth();
        let val: serde_json_borrow::Value = synth.synthesize().unwrap();
        insta::assert_snapshot!(serde_json::to_string_pretty(&val).unwrap())
    }

    #[test]
    fn test_json_placeholder_typename() {
        let jp = JP::init("{ posts { id __typename user { __typename id } } }", None);
        let synth = jp.synth();
        let val: serde_json_borrow::Value = synth.synthesize().unwrap();
        insta::assert_snapshot!(serde_json::to_string_pretty(&val).unwrap())
    }

    #[test]
    fn test_json_placeholder_typename_root_level() {
        let jp = JP::init("{ __typename posts { id user { id }} }", None);
        let synth = jp.synth();
        let val: serde_json_borrow::Value = synth.synthesize().unwrap();
        insta::assert_snapshot!(serde_json::to_string_pretty(&val).unwrap())
    }
}<|MERGE_RESOLUTION|>--- conflicted
+++ resolved
@@ -77,25 +77,8 @@
                     }
                 }
 
-<<<<<<< HEAD
-                match data {
-                    Data::Single(result) => {
-                        let value = result.as_ref().map_err(Clone::clone)?;
-
-                        if node.type_of.is_list() != value.as_array().is_some() {
-                            self.node_nullable_guard(node, path, None)
-                        } else {
-                            self.iter_inner(node, value, data_path, path)
-                        }
-                    }
-                    _ => {
-                        // TODO: should bailout instead of returning Null
-                        Ok(Value::null())
-                    }
-=======
                 if node.type_of.is_list() != value.as_array().is_some() {
-                    return self.node_nullable_guard(node, path);
->>>>>>> 7144fd3c
+                    return self.node_nullable_guard(node, path, None);
                 }
                 self.iter_inner(node, value, data_path, path)
             }
