--- conflicted
+++ resolved
@@ -3,7 +3,6 @@
 use serde::Serialize;
 use thiserror::Error;
 
-use crate::core::lift::Lift;
 
 #[derive(Error, Debug, Clone, PartialEq, Eq)]
 #[error("Error while building the plan")]
@@ -62,22 +61,33 @@
 
 pub type Result<A> = std::result::Result<A, Error>;
 
-impl Into<ServerError> for Error {
-    fn into(self) -> ServerError {
+impl From<Error> for ServerError {
+    fn from(val: Error) -> Self {
         // async_graphql::parser::Error has special conversion to ServerError
-        if let Error::ParseError(error) = self {
+        if let Error::ParseError(error) = val {
             return error.into();
         }
 
-        let extensions = self.extend().extensions;
-        let mut server_error = ServerError::new(self.to_string(), None);
+        let extensions = val.extend().extensions;
+        let mut server_error = ServerError::new(val.to_string(), None);
 
         server_error.extensions = extensions;
 
         server_error
     }
+}
 
-<<<<<<< HEAD
+// impl From<Positioned<Error>> for Lift<ServerError> {
+//     fn from(a: Positioned<Error>) -> Self {
+//         (match a.node {
+//             // async_graphql::parser::Error already has builtin positioning
+//             Error::ParseError(error) => error.into(),
+//             error => error.into_server_error_with_pos(Some(a.pos)),
+//         })
+//         .into()
+//     }
+// }
+
 #[derive(Debug, Serialize)]
 pub struct LocationError<Err> {
     pub error: Err,
@@ -85,38 +95,20 @@
     pub path: Vec<PathSegment>,
 }
 
-impl Into<ServerError> for LocationError<Error> {
-    fn into(self) -> ServerError {
-        let extensions = self.error.extend().extensions;
-        let mut server_error = ServerError::new(self.error.to_string(), Some(self.pos));
+impl From<LocationError<Error>> for ServerError {
+    fn from(val: LocationError<Error>) -> Self {
+        let extensions = val.error.extend().extensions;
+        let mut server_error = ServerError::new(val.error.to_string(), Some(val.pos));
 
         server_error.extensions = extensions;
 
-        // TODO: in order to be compatible with async_graphql path is only set for validation errors here
-        // but in general we might consider setting it for every error
-        if let Error::Validation(_) = self.error {
-            server_error.path = self.path;
+        // TODO: in order to be compatible with async_graphql path is only set for
+        // validation errors here but in general we might consider setting it
+        // for every error
+        if let Error::Validation(_) = val.error {
+            server_error.path = val.path;
         }
 
         server_error
-=======
-    pub fn into_server_error(self) -> ServerError {
-        match self {
-            // async_graphql::parser::Error has special conversion to ServerError
-            Error::ParseError(error) => error.into(),
-            error => error.into_server_error_with_pos(None),
-        }
-    }
-}
-
-impl From<Positioned<Error>> for Lift<ServerError> {
-    fn from(a: Positioned<Error>) -> Self {
-        (match a.node {
-            // async_graphql::parser::Error already has builtin positioning
-            Error::ParseError(error) => error.into(),
-            error => error.into_server_error_with_pos(Some(a.pos)),
-        })
-        .into()
->>>>>>> 23a56b4a
     }
 }