--- conflicted
+++ resolved
@@ -27,13 +27,7 @@
     // TODO: replace with sane error message. Right now, it's defined as is only for compatibility
     // with async_graphql error message for this case
     #[error(r#"internal: invalid value for scalar "{type_of}", expected "FieldValue::Value""#)]
-<<<<<<< HEAD
-    ScalarInvalid { type_of: String, path: String },
-=======
     ScalarInvalid { type_of: String },
-    #[error("TypeName shape doesn't satisfy the processed object")]
-    TypeNameMismatch,
->>>>>>> 9a50f131
     #[error(r#"internal: invalid item for enum "{type_of}""#)]
     EnumInvalid { type_of: String },
     #[error("internal: non-null types require a return value")]
