--- conflicted
+++ resolved
@@ -1,4 +1,5 @@
 mod builder;
+mod exec_ir;
 mod exec_ir;
 mod model;
 mod store;
@@ -10,8 +11,4 @@
 
 // NOTE: Only used in tests and benchmarks
 pub mod common;
-<<<<<<< HEAD
-mod ir;
-=======
-pub mod ir;
->>>>>>> f4ecd643
+pub mod ir;