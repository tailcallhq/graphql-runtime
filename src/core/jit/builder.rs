use std::collections::HashMap;
use std::ops::Deref;

use async_graphql::parser::types::{
    Directive, DocumentOperations, ExecutableDocument, FragmentDefinition, OperationDefinition,
    OperationType, Selection, SelectionSet,
};
use async_graphql::Positioned;
use async_graphql_value::{ConstValue, Value};

use super::input_resolver::InputResolver;
use super::model::{Directive as JitDirective, *};
use super::BuildError;
use crate::core::blueprint::{Blueprint, Index, QueryField};
use crate::core::counter::{Count, Counter};
use crate::core::jit::model::OperationPlan;
use crate::core::merge_right::MergeRight;

#[derive(PartialEq, strum_macros::Display)]
enum Condition {
    True,
    False,
    Variable(Variable),
}

struct Conditions {
    skip: Condition,
    include: Condition,
}

impl Conditions {
    /// Checks if the field should be skipped always
    fn is_const_skip(&self) -> bool {
        // Truth Table
        // skip | include | ignore
        // T   |    T    |   T
        // T   |    F    |   T
        // F   |    T    |   F
        // F   |    F    |   T
        //
        // Logical expression:
        //     say skip = p, include = q
        // (p V ~q)

        // so instead of a normalizing variables,
        // we can just check for the above condition

        matches!(
            (&self.skip, &self.include),
            (Condition::True, _) | (Condition::False, Condition::False)
        )
    }

    fn into_variable_tuple(self) -> (Option<Variable>, Option<Variable>) {
        let comp = |condition| match condition {
            Condition::Variable(var) => Some(var),
            _ => None,
        };

        let include = comp(self.include);
        let skip = comp(self.skip);

        (include, skip)
    }
}

pub struct Builder {
    pub index: Index,
    pub arg_id: Counter<usize>,
    pub field_id: Counter<usize>,
    pub document: ExecutableDocument,
}

// TODO: make generic over Value (Input) type
impl Builder {
    pub fn new(blueprint: &Blueprint, document: ExecutableDocument) -> Self {
        let index = blueprint.index();
        Self {
            document,
            index,
            arg_id: Counter::default(),
            field_id: Counter::default(),
        }
    }

    #[inline(always)]
    fn include(
        &self,
        directives: &[Positioned<async_graphql::parser::types::Directive>],
    ) -> Conditions {
        fn get_condition(dir: &Directive) -> Option<Condition> {
            let arg = dir.get_argument("if").map(|pos| &pos.node);
            match arg {
                None => None,
                Some(value) => match value {
                    Value::Boolean(bool) => {
                        let condition = if *bool {
                            Condition::True
                        } else {
                            Condition::False
                        };
                        Some(condition)
                    }
                    Value::Variable(var) => {
                        Some(Condition::Variable(Variable::new(var.deref().to_owned())))
                    }
                    _ => None,
                },
            }
        }
        Conditions {
            skip: directives
                .iter()
                .find(|d| d.node.name.node.as_str() == "skip")
                .map(|d| &d.node)
                .and_then(get_condition)
                .unwrap_or(Condition::False),
            include: directives
                .iter()
                .find(|d| d.node.name.node.as_str() == "include")
                .map(|d| &d.node)
                .and_then(get_condition)
                .unwrap_or(Condition::True),
        }
    }

    #[allow(clippy::too_many_arguments)]
    #[inline(always)]
    fn iter(
        &self,
        selection: &SelectionSet,
        type_of: &str,
        exts: Option<Flat>,
        fragments: &HashMap<&str, &FragmentDefinition>,
    ) -> Vec<Field<Flat, Value>> {
        let mut fields = vec![];
        for selection in &selection.items {
            match &selection.node {
                Selection::Field(Positioned { node: gql_field, .. }) => {
                    let conditions = self.include(&gql_field.directives);

                    // if include is always false xor skip is always true,
                    // then we can skip the field from the plan
                    if conditions.is_const_skip() {
                        continue;
                    }

                    let mut directives = Vec::with_capacity(gql_field.directives.len());
                    for directive in &gql_field.directives {
                        let directive = &directive.node;
                        if directive.name.node == "skip" || directive.name.node == "include" {
                            continue;
                        }
                        let arguments = directive
                            .arguments
                            .iter()
                            .map(|(k, v)| (k.node.to_string(), v.node.clone()))
                            .collect::<Vec<_>>();

                        directives.push(JitDirective {
                            name: directive.name.clone().to_string(),
                            arguments,
                        });
                    }

                    let (include, skip) = conditions.into_variable_tuple();

                    let field_name = gql_field.name.node.as_str();
                    let request_args = gql_field
                        .arguments
                        .iter()
                        .map(|(k, v)| (k.node.as_str().to_string(), v.node.to_owned()))
                        .collect::<HashMap<_, _>>();

                    if let Some(field_def) = self.index.get_field(type_of, field_name) {
                        let mut args = Vec::with_capacity(request_args.len());
                        if let QueryField::Field((_, schema_args)) = field_def {
                            for (arg_name, arg_value) in schema_args {
                                let type_of = arg_value.of_type.clone();
                                let id = ArgId::new(self.arg_id.next());
                                let name = arg_name.clone();
                                let default_value = arg_value
                                    .default_value
                                    .as_ref()
                                    .and_then(|v| v.to_owned().try_into().ok());
                                args.push(Arg {
                                    id,
                                    name,
                                    type_of,
                                    // TODO: handle errors for non existing request_args without the
                                    // default
                                    value: request_args.get(arg_name).cloned(),
                                    default_value,
                                });
                            }
                        }

                        let type_of = match field_def {
                            QueryField::Field((field_def, _)) => field_def.of_type.clone(),
                            QueryField::InputField(field_def) => field_def.of_type.clone(),
                        };

                        let id = FieldId::new(self.field_id.next());
                        let child_fields = self.iter(
                            &gql_field.selection_set.node,
                            type_of.name(),
                            Some(Flat::new(id.clone())),
                            fragments,
                        );
                        let name = gql_field
                            .alias
                            .as_ref()
                            .map(|alias| alias.node.to_string())
                            .unwrap_or(field_name.to_string());
                        let ir = match field_def {
                            QueryField::Field((field_def, _)) => field_def.resolver.clone(),
                            _ => None,
                        };
                        let flat_field = Field {
                            id,
                            name,
                            ir,
                            is_scalar: self.index.type_is_scalar(type_of.name()),
                            type_of,
                            skip,
                            include,
                            args,
                            pos: selection.pos,
                            extensions: exts.clone(),
                            directives,
                        };

                        fields.push(flat_field);
                        fields = fields.merge_right(child_fields);
                    } else {
                        // TODO: error if the field is not found in the schema
                    }
                }
                Selection::FragmentSpread(Positioned { node: fragment_spread, .. }) => {
                    if let Some(fragment) =
                        fragments.get(fragment_spread.fragment_name.node.as_str())
                    {
                        fields.extend(self.iter(
                            &fragment.selection_set.node,
                            fragment.type_condition.node.on.node.as_str(),
                            exts.clone(),
                            fragments,
                        ));
                    }
                }
                _ => {}
            }
        }

        fields
    }

    #[inline(always)]
    fn get_type(&self, ty: OperationType) -> Option<&str> {
        match ty {
            OperationType::Query => Some(self.index.get_query()),
            OperationType::Mutation => self.index.get_mutation(),
            OperationType::Subscription => None,
        }
    }

    /// Resolves currently processed operation
    /// based on [spec](https://spec.graphql.org/October2021/#sec-Executing-Requests)
    #[inline(always)]
    fn get_operation(
        &self,
        operation_name: Option<&str>,
    ) -> Result<&OperationDefinition, BuildError> {
        if let Some(operation_name) = operation_name {
            match &self.document.operations {
                DocumentOperations::Single(_) => None,
                DocumentOperations::Multiple(operations) => {
                    operations.get(operation_name).map(|op| &op.node)
                }
            }
            .ok_or_else(|| BuildError::OperationNotFound(operation_name.to_string()))
        } else {
            match &self.document.operations {
                DocumentOperations::Single(operation) => Ok(&operation.node),
                DocumentOperations::Multiple(map) if map.len() == 1 => {
                    let (_, operation) = map.iter().next().unwrap();
                    Ok(&operation.node)
                }
                DocumentOperations::Multiple(_) => Err(BuildError::OperationNameRequired),
            }
        }
    }

    #[inline(always)]
    pub fn build(
        &self,
        variables: &Variables<ConstValue>,
        operation_name: Option<&str>,
    ) -> Result<OperationPlan<ConstValue>, BuildError> {
        let mut fields = Vec::new();
        let mut fragments: HashMap<&str, &FragmentDefinition> = HashMap::new();

        for (name, fragment) in self.document.fragments.iter() {
            fragments.insert(name.as_str(), &fragment.node);
        }

        let operation = self.get_operation(operation_name)?;

<<<<<<< HEAD
        // remove the fields which are skipable.
        fields.retain(|f| !f.skip(variables));

        let plan = OperationPlan::new(fields, operation_type);
=======
        let name = self
            .get_type(operation.ty)
            .ok_or(BuildError::RootOperationTypeNotDefined { operation: operation.ty })?;
        fields.extend(self.iter(&operation.selection_set.node, name, None, &fragments));

        let plan = OperationPlan::new(fields, operation.ty);
>>>>>>> c99f716c
        // TODO: operation from [ExecutableDocument] could contain definitions for
        // default values of arguments. That info should be passed to
        // [InputResolver] to resolve defaults properly
        let input_resolver = InputResolver::new(plan);

        Ok(input_resolver.resolve_input(variables)?)
    }
}

#[cfg(test)]
mod tests {
    use pretty_assertions::assert_eq;

    use super::*;
    use crate::core::blueprint::Blueprint;
    use crate::core::config::Config;
    use crate::core::jit::builder::Builder;
    use crate::core::valid::Validator;

    const CONFIG: &str = include_str!("./fixtures/jsonplaceholder-mutation.graphql");

    fn plan(
        query: impl AsRef<str>,
        variables: &Variables<ConstValue>,
    ) -> OperationPlan<ConstValue> {
        let config = Config::from_sdl(CONFIG).to_result().unwrap();
        let blueprint = Blueprint::try_from(&config.into()).unwrap();
        let document = async_graphql::parser::parse_query(query).unwrap();
        Builder::new(&blueprint, document)
            .build(variables, None)
            .unwrap()
    }

    #[tokio::test]
    async fn test_from_document() {
        let plan = plan(
            r#"
            query {
                posts { user { id name } }
            }
        "#,
            &Variables::new(),
        );
        assert!(plan.is_query());
        insta::assert_debug_snapshot!(plan.into_nested());
    }

    #[tokio::test]
    async fn test_size() {
        let plan = plan(
            r#"
            query {
                posts { user { id name } }
            }
        "#,
            &Variables::new(),
        );

        assert!(plan.is_query());
        assert_eq!(plan.size(), 4)
    }

    #[test]
    fn test_simple_query() {
        let plan = plan(
            r#"
            query {
                posts { user { id } }
            }
        "#,
            &Variables::new(),
        );

        assert!(plan.is_query());
        insta::assert_debug_snapshot!(plan.into_nested());
    }

    #[test]
    fn test_simple_mutation() {
        let plan = plan(
            r#"
            mutation {
              createUser(user: {
                id: 101,
                name: "Tailcall",
                email: "tailcall@tailcall.run",
                phone: "2345234234",
                username: "tailcall",
                website: "tailcall.run"
              }) {
                id
                name
                email
                phone
                website
                username
              }
            }
        "#,
            &Variables::new(),
        );

        assert!(!plan.is_query());
        insta::assert_debug_snapshot!(plan.into_nested());
    }

    #[test]
    fn test_fragments() {
        let plan = plan(
            r#"
            fragment UserPII on User {
              name
              email
              phone
            }

            query {
              user(id:1) {
                ...UserPII
              }
            }
        "#,
            &Variables::new(),
        );

        assert!(plan.is_query());
        insta::assert_debug_snapshot!(plan.into_nested());
    }

    #[test]
    fn test_multiple_operations() {
        let plan = plan(
            r#"
            query {
              user(id:1) {
                id
                username
              }
              posts {
                id
                title
              }
            }
        "#,
            &Variables::new(),
        );

        assert!(plan.is_query());
        insta::assert_debug_snapshot!(plan.into_nested());
    }

    #[test]
    fn test_variables() {
        let plan = plan(
            r#"
            query user($id: Int!) {
              user(id: $id) {
                id
                name
              }
            }
        "#,
            &Variables::from_iter([("id".into(), ConstValue::from(1))]),
        );

        assert!(plan.is_query());
        insta::assert_debug_snapshot!(plan.into_nested());
    }

    #[test]
    fn test_unions() {
        let plan = plan(
            r#"
            query {
              getUserIdOrEmail(id:1) {
                ...on UserId {
                  id
                }
                ...on UserEmail {
                  email
                }
              }
            }
        "#,
            &Variables::new(),
        );

        assert!(plan.is_query());
        insta::assert_debug_snapshot!(plan.into_nested());
    }

    #[test]
    fn test_default_value() {
        let plan = plan(
            r#"
            mutation {
              createPost(post:{
                userId:123,
                title:"tailcall",
                body:"tailcall test"
              }) {
                id
              }
            }
        "#,
            &Variables::new(),
        );

        assert!(!plan.is_query());
        insta::assert_debug_snapshot!(plan.into_nested());
    }

    #[test]
    fn test_condition() {
        // cases:
        // skip | include | ignore
        // T  |    T    |   T
        // T  |    F    |   T
        // T  |    V    |   T
        // F  |    F    |   T
        // F  |    T    |   F
        // F  |    V    |   F
        // V  |    T    |   F
        // V  |    F    |   F

        let test_var = Variable::new("ssdd.dev".to_string());

        let test_cases = vec![
            // ignore
            (Condition::True, Condition::True, true),
            (Condition::True, Condition::False, true),
            (Condition::True, Condition::Variable(test_var.clone()), true),
            (Condition::False, Condition::False, true),
            // don't ignore
            (Condition::False, Condition::True, false),
            (
                Condition::False,
                Condition::Variable(test_var.clone()),
                false,
            ),
            (
                Condition::Variable(test_var.clone()),
                Condition::True,
                false,
            ),
            (Condition::Variable(test_var), Condition::False, false),
        ];

        for (skip, include, expected) in test_cases {
            let conditions = Conditions { skip, include };
            assert_eq!(
                conditions.is_const_skip(),
                expected,
                "Failed for skip: {}, include: {}",
                conditions.skip,
                conditions.include
            );
        }
    }

    #[test]
<<<<<<< HEAD
    fn test_directives() {
        let mut variables = Variables::new();
        variables.insert("includeName".to_string(), ConstValue::Boolean(true));

        let plan = plan(
            r#"
            query($includeName: Boolean! = true) {
                users {
                    id @options(paging: $includeName)
                    name @include(if: $includeName)
                }
            }
            "#,
            &variables,
        );

        assert!(plan.is_query());
        insta::assert_debug_snapshot!(plan.into_nested());
=======
    fn test_resolving_operation() {
        let query = r#"
            query GetPosts {
                posts {
                    id
                    userId
                    title
                }
            }

            mutation CreateNewPost {
                createPost(post: {
                    userId: 1,
                    title: "test-12",
                    body: "test-12",
                }) {
                    id
                    userId
                    title
                    body
                }
            }
        "#;
        let config = Config::from_sdl(CONFIG).to_result().unwrap();
        let blueprint = Blueprint::try_from(&config.into()).unwrap();
        let document = async_graphql::parser::parse_query(query).unwrap();
        let error = Builder::new(&blueprint, document.clone())
            .build(&Variables::new(), None)
            .unwrap_err();

        assert_eq!(error, BuildError::OperationNameRequired);

        let error = Builder::new(&blueprint, document.clone())
            .build(&Variables::new(), Some("unknown"))
            .unwrap_err();

        assert_eq!(error, BuildError::OperationNotFound("unknown".to_string()));

        let plan = Builder::new(&blueprint, document.clone())
            .build(&Variables::new(), Some("GetPosts"))
            .unwrap();
        assert!(plan.is_query());
        insta::assert_debug_snapshot!(plan.into_nested());

        let plan = Builder::new(&blueprint, document.clone())
            .build(&Variables::new(), Some("CreateNewPost"))
            .unwrap();
        assert!(!plan.is_query());
        insta::assert_debug_snapshot!(plan.into_nested());
>>>>>>> c99f716c
    }
}<|MERGE_RESOLUTION|>--- conflicted
+++ resolved
@@ -306,19 +306,15 @@
 
         let operation = self.get_operation(operation_name)?;
 
-<<<<<<< HEAD
-        // remove the fields which are skipable.
-        fields.retain(|f| !f.skip(variables));
-
-        let plan = OperationPlan::new(fields, operation_type);
-=======
         let name = self
             .get_type(operation.ty)
             .ok_or(BuildError::RootOperationTypeNotDefined { operation: operation.ty })?;
         fields.extend(self.iter(&operation.selection_set.node, name, None, &fragments));
 
+        // skip the fields depending on variables.
+        fields.retain(|f| !f.skip(variables));
+
         let plan = OperationPlan::new(fields, operation.ty);
->>>>>>> c99f716c
         // TODO: operation from [ExecutableDocument] could contain definitions for
         // default values of arguments. That info should be passed to
         // [InputResolver] to resolve defaults properly
@@ -580,26 +576,6 @@
     }
 
     #[test]
-<<<<<<< HEAD
-    fn test_directives() {
-        let mut variables = Variables::new();
-        variables.insert("includeName".to_string(), ConstValue::Boolean(true));
-
-        let plan = plan(
-            r#"
-            query($includeName: Boolean! = true) {
-                users {
-                    id @options(paging: $includeName)
-                    name @include(if: $includeName)
-                }
-            }
-            "#,
-            &variables,
-        );
-
-        assert!(plan.is_query());
-        insta::assert_debug_snapshot!(plan.into_nested());
-=======
     fn test_resolving_operation() {
         let query = r#"
             query GetPosts {
@@ -649,6 +625,26 @@
             .unwrap();
         assert!(!plan.is_query());
         insta::assert_debug_snapshot!(plan.into_nested());
->>>>>>> c99f716c
+    }
+
+    #[test]
+    fn test_directives() {
+        let mut variables = Variables::new();
+        variables.insert("includeName".to_string(), ConstValue::Boolean(true));
+
+        let plan = plan(
+            r#"
+            query($includeName: Boolean! = true) {
+                users {
+                    id @options(paging: $includeName)
+                    name @include(if: $includeName)
+                }
+            }
+            "#,
+            &variables,
+        );
+
+        assert!(plan.is_query());
+        insta::assert_debug_snapshot!(plan.into_nested());
     }
 }