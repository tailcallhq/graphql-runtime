--- conflicted
+++ resolved
@@ -238,18 +238,10 @@
                             name: field_name.to_string(),
                             output_name: field_name.to_string(),
                             ir: None,
-<<<<<<< HEAD
                             type_of: Type::Named { name: "String".to_owned(), non_null: true },
-                            type_condition: type_condition.to_string(),
-=======
-                            type_of: crate::core::blueprint::Type::NamedType {
-                                name: "String".to_owned(),
-                                non_null: true,
-                            },
                             // __typename has a special meaning and could be applied
                             // to any type
                             type_condition: None,
->>>>>>> 6caf1793
                             skip,
                             include,
                             args: Vec::new(),
