--- conflicted
+++ resolved
@@ -7,20 +7,15 @@
 
 use super::context::Context;
 use super::synth::Synthesizer;
-use super::{DataPath, Field, Nested, OperationPlan, Request, Response, Store};
+use super::{DataPath, ExecutionPlan, Field, Nested, Request, Response, Store};
 use crate::core::ir::model::IR;
 use crate::core::json::JsonLike;
 
 ///
 /// Default GraphQL executor that takes in a GraphQL Request and produces a
 /// GraphQL Response
-<<<<<<< HEAD
-pub struct Executor<Synth, IRExec> {
-    plan: OperationPlan,
-=======
 pub struct Executor<Synth, IRExec, Input> {
     plan: ExecutionPlan<Input>,
->>>>>>> 09555080
     synth: Synth,
     exec: IRExec,
 }
@@ -32,11 +27,7 @@
     Synth: Synthesizer<Value = Result<Output, Error>, Variable = Input>,
     Exec: IRExecutor<Input = Input, Output = Output, Error = Error>,
 {
-<<<<<<< HEAD
-    pub fn new(plan: OperationPlan, synth: Synth, exec: Exec) -> Self {
-=======
     pub fn new(plan: ExecutionPlan<Input>, synth: Synth, exec: Exec) -> Self {
->>>>>>> 09555080
         Self { plan, synth, exec }
     }
 
@@ -60,11 +51,7 @@
 struct ExecutorInner<'a, Input, Output, Error, Exec> {
     request: Request<Input>,
     store: Arc<Mutex<Store<Result<Output, Error>>>>,
-<<<<<<< HEAD
-    plan: OperationPlan,
-=======
     plan: ExecutionPlan<Input>,
->>>>>>> 09555080
     ir_exec: &'a Exec,
 }
 
@@ -77,28 +64,15 @@
     fn new(
         request: Request<Input>,
         store: Arc<Mutex<Store<Result<Output, Error>>>>,
-<<<<<<< HEAD
-        plan: OperationPlan,
-=======
         plan: ExecutionPlan<Input>,
->>>>>>> 09555080
         ir_exec: &'a Exec,
     ) -> Self {
         Self { request, store, plan, ir_exec }
     }
 
     async fn init(&mut self) {
-<<<<<<< HEAD
         let ctx = Context::new(&self.request, self.plan.is_query());
-        join_all(
-            self.plan
-                .as_nested()
-                .iter()
-                .map(|field| async { self.execute(field, &ctx, DataPath::new()).await }),
-        )
-=======
         join_all(self.plan.as_nested().iter().map(|field| async {
-            let ctx = Context::new(&self.request);
             let mut arg_map = indexmap::IndexMap::new();
             for arg in field.args.iter() {
                 let name = arg.name.as_str();
@@ -118,7 +92,6 @@
             let ctx = ctx.with_args(arg_map);
             self.execute(field, &ctx, DataPath::new()).await
         }))
->>>>>>> 09555080
         .await;
     }
 
