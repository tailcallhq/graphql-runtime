use std::fmt::Debug;
use std::mem;
use std::sync::{Arc, Mutex};

use async_graphql::Positioned;
use derive_getters::Getters;
use futures_util::future::join_all;

use super::context::Context;
use super::synth::Synthesizer;
use super::{DataPath, Field, Nested, OperationPlan, Request, Response, Store};
use crate::core::ir::model::IR;
use crate::core::json::JsonLike;

type SharedStore<Output, Error> = Arc<Mutex<Store<Result<Output, Positioned<Error>>>>>;

///
/// Default GraphQL executor that takes in a GraphQL Request and produces a
/// GraphQL Response
pub struct Executor<Synth, IRExec, Input> {
    plan: OperationPlan<Input>,
    synth: Synth,
    exec: IRExec,
}

impl<Input, Output, Error, Synth, Exec> Executor<Synth, Exec, Input>
where
    Output: for<'a> JsonLike<'a> + Debug,
    Input: Clone + Debug,
    Synth: Synthesizer<Value = Result<Output, Positioned<Error>>, Variable = Input>,
    Exec: IRExecutor<Input = Input, Output = Output, Error = Error>,
{
    pub fn new(plan: OperationPlan<Input>, synth: Synth, exec: Exec) -> Self {
        Self { plan, synth, exec }
    }

    async fn execute_inner(
        &self,
        request: Request<Input>,
    ) -> Store<Result<Output, Positioned<Error>>> {
        let store = Arc::new(Mutex::new(Store::new()));
        let mut ctx = ExecutorInner::new(request, store.clone(), self.plan.to_owned(), &self.exec);
        ctx.init().await;

        let store = mem::replace(&mut *store.lock().unwrap(), Store::new());
        store
    }

    pub async fn execute(self, request: Request<Input>) -> Response<Output, Error> {
        let vars = request.variables.clone();
        let store = self.execute_inner(request).await;
        Response::new(self.synth.synthesize(store, vars))
    }
}

#[derive(Getters)]
struct ExecutorInner<'a, Input, Output, Error, Exec> {
    request: Request<Input>,
<<<<<<< HEAD
    store: SharedStore<Output, Error>,
    plan: ExecutionPlan<Input>,
=======
    store: Arc<Mutex<Store<Result<Output, Error>>>>,
    plan: OperationPlan<Input>,
>>>>>>> 8972714e
    ir_exec: &'a Exec,
}

impl<'a, Input, Output, Error, Exec> ExecutorInner<'a, Input, Output, Error, Exec>
where
    Output: for<'i> JsonLike<'i> + Debug,
    Input: Clone + Debug,
    Exec: IRExecutor<Input = Input, Output = Output, Error = Error>,
{
    fn new(
        request: Request<Input>,
<<<<<<< HEAD
        store: SharedStore<Output, Error>,
        plan: ExecutionPlan<Input>,
=======
        store: Arc<Mutex<Store<Result<Output, Error>>>>,
        plan: OperationPlan<Input>,
>>>>>>> 8972714e
        ir_exec: &'a Exec,
    ) -> Self {
        Self { request, store, plan, ir_exec }
    }

    async fn init(&mut self) {
        let ctx = Context::new(&self.request, self.plan.is_query());
        join_all(self.plan.as_nested().iter().map(|field| async {
            let mut arg_map = indexmap::IndexMap::new();
            for arg in field.args.iter() {
                let name = arg.name.as_str();
                let value: Option<Input> = arg
                    .value
                    .clone()
                    // TODO: default value resolution should happen in the InputResolver
                    .or_else(|| arg.default_value.clone());

                if let Some(value) = value {
                    arg_map.insert(name, value);
                } else if !arg.type_of.is_nullable() {
                    // TODO: throw error here
                    todo!()
                }
            }
            let ctx = ctx.with_args(arg_map);
            self.execute(field, &ctx, DataPath::new()).await
        }))
        .await;
    }

    async fn execute<'b>(
        &'b self,
        field: &'b Field<Nested<Input>, Input>,
        ctx: &'b Context<'b, Input, Output>,
        data_path: DataPath,
    ) -> Result<(), Error> {
        if let Some(ir) = &field.ir {
            let result = self.ir_exec.execute(ir, ctx).await;

            if let Ok(ref value) = result {
                // Array
                // Check if the field expects a list
                if field.type_of.is_list() {
                    // Check if the value is an array
                    if let Some(array) = value.as_array() {
                        join_all(field.nested_iter().map(|field| {
                            join_all(array.iter().enumerate().map(|(index, value)| {
                                let ctx = ctx.with_value(value); // Output::JsonArray::Value
                                let data_path = data_path.clone().with_index(index);
                                async move { self.execute(field, &ctx, data_path).await }
                            }))
                        }))
                        .await;
                    }
                    // TODO:  We should throw an error stating that we expected
                    // a list type here but because the `Error` is a
                    // type-parameter, its not possible
                }
                // TODO: Validate if the value is an Object
                // Has to be an Object, we don't do anything while executing if its a Scalar
                else {
                    join_all(field.nested_iter().map(|child| {
                        let ctx = ctx.with_value(value);
                        let data_path = data_path.clone();
                        async move { self.execute(child, &ctx, data_path).await }
                    }))
                    .await;
                }
            }

            let mut store = self.store.lock().unwrap();

            store.set(
                &field.id,
                &data_path,
                result.map_err(|e| Positioned::new(e, field.pos)),
            );
        }

        Ok(())
    }
}

/// Executor for IR
#[async_trait::async_trait]
pub trait IRExecutor {
    type Input;
    type Output;
    type Error;
    async fn execute<'a>(
        &'a self,
        ir: &'a IR,
        ctx: &'a Context<'a, Self::Input, Self::Output>,
    ) -> Result<Self::Output, Self::Error>;
}<|MERGE_RESOLUTION|>--- conflicted
+++ resolved
@@ -56,13 +56,8 @@
 #[derive(Getters)]
 struct ExecutorInner<'a, Input, Output, Error, Exec> {
     request: Request<Input>,
-<<<<<<< HEAD
     store: SharedStore<Output, Error>,
-    plan: ExecutionPlan<Input>,
-=======
-    store: Arc<Mutex<Store<Result<Output, Error>>>>,
     plan: OperationPlan<Input>,
->>>>>>> 8972714e
     ir_exec: &'a Exec,
 }
 
@@ -74,13 +69,8 @@
 {
     fn new(
         request: Request<Input>,
-<<<<<<< HEAD
         store: SharedStore<Output, Error>,
-        plan: ExecutionPlan<Input>,
-=======
-        store: Arc<Mutex<Store<Result<Output, Error>>>>,
         plan: OperationPlan<Input>,
->>>>>>> 8972714e
         ir_exec: &'a Exec,
     ) -> Self {
         Self { request, store, plan, ir_exec }
