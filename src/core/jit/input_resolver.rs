use async_graphql_value::{ConstValue, Value};

<<<<<<< HEAD
use super::variables::Variables;
use super::{ExecutionPlan, ResolveInputError};
=======
use super::{ExecutionPlan, ResolveInputError, Variables};
>>>>>>> ed1c8651

/// Trait to represent conversion from some dynamic type (with variables)
/// to the resolved variant based on the additional provided info.
/// E.g. conversion from [async_graphql_value::Value] ->
/// [async_graphql_value::ConstValue]
pub trait InputResolvable {
    type Output;

    fn resolve(
        self,
        variables: &Variables<Self::Output>,
    ) -> Result<Self::Output, ResolveInputError>;
}

impl InputResolvable for Value {
    type Output = ConstValue;

    // TODO:
    // - provide default values
    fn resolve(self, variables: &Variables<ConstValue>) -> Result<Self::Output, ResolveInputError> {
        self.into_const_with(|name| {
            variables
                .get(&name)
                .cloned()
                .ok_or_else(|| ResolveInputError::VariableIsNotFound(name.to_string()))
        })
    }
}

/// Transforms [ExecutionPlan] values the way that all the input values
/// are transformed to const variant with the help of [InputResolvable] trait
pub struct InputResolver<Input> {
    plan: ExecutionPlan<Input>,
}

impl<Input> InputResolver<Input> {
    pub fn new(plan: ExecutionPlan<Input>) -> Self {
        Self { plan }
    }
}

impl<Input, Output> InputResolver<Input>
where
    Input: Clone,
    Output: Clone,
    Input: InputResolvable<Output = Output>,
{
    pub fn resolve_input(
        &self,
        variables: &Variables<Output>,
    ) -> Result<ExecutionPlan<Output>, ResolveInputError> {
        let new_fields = self
            .plan
            .as_parent()
            .iter()
            .map(|field| {
                field
                    .clone()
                    .map_args(|arg| arg.map_value(|value| value.resolve(variables)))
            })
            .collect::<Result<_, _>>()?;

        Ok(ExecutionPlan::new(new_fields))
    }
}<|MERGE_RESOLUTION|>--- conflicted
+++ resolved
@@ -1,11 +1,6 @@
 use async_graphql_value::{ConstValue, Value};
 
-<<<<<<< HEAD
-use super::variables::Variables;
-use super::{ExecutionPlan, ResolveInputError};
-=======
 use super::{ExecutionPlan, ResolveInputError, Variables};
->>>>>>> ed1c8651
 
 /// Trait to represent conversion from some dynamic type (with variables)
 /// to the resolved variant based on the additional provided info.
