--- conflicted
+++ resolved
@@ -115,11 +115,7 @@
 
         async move {
             let jit_request = jit::Request::from(request);
-<<<<<<< HEAD
-            let exec = if let Some(op) = self.app_ctx.operation_plans.get(&hash) {
-=======
             let mut exec = if let Some(op) = self.app_ctx.operation_plans.get(&hash) {
->>>>>>> 912aad15
                 ConstValueExecutor::from(op.value().clone())
             } else {
                 let exec = match ConstValueExecutor::try_new(&jit_request, &self.app_ctx) {
@@ -130,15 +126,9 @@
                 exec
             };
 
-<<<<<<< HEAD
-            if let Some(ref response) = exec.response {
-                response.clone().into_async_graphql()
-            } else if self.is_query && exec.plan.dedupe {
-=======
             if let Some(response) = std::mem::take(&mut exec.response) {
                 response.into_async_graphql()
             } else if exec.plan.is_query() && exec.plan.is_dedupe {
->>>>>>> 912aad15
                 self.dedupe_and_exec(exec, jit_request).await
             } else {
                 self.exec(exec, jit_request).await
