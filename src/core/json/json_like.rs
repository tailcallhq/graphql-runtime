--- conflicted
+++ resolved
@@ -8,8 +8,15 @@
 
 pub trait JsonLike<'json> {
     type Output;
-<<<<<<< HEAD
+    type Obj: JsonObjectLike;
+
+    // Constructors
+    fn default() -> Self;
+    fn new_array(arr: Vec<Self::Output>) -> Self;
+
+    // Operators
     fn as_array_ok(&'json self) -> Result<&'json Vec<Self::Output>, &str>;
+    fn as_object_ok(&'json self) -> Result<&'json Self::Obj, &str>;
     fn as_str_ok(&'json self) -> Result<&'json str, &str>;
     fn as_string_ok(&'json self) -> Result<&'json String, &str>;
     fn as_i64_ok(&'json self) -> Result<i64, &str>;
@@ -22,40 +29,14 @@
     fn get_key(&'json self, path: &'json str) -> Option<&'json Self::Output>;
     fn new(value: &'json Self::Output) -> &'json Self;
     fn group_by(&'json self, path: &'json [String]) -> HashMap<String, Vec<&'json Self::Output>>;
-=======
-    type Obj: JsonObjectLike;
-
-    // Constructors
-    fn default() -> Self;
-    fn new_array(arr: Vec<Self::Output>) -> Self;
-
-    // Operators
-    fn as_array_ok(&self) -> Result<&Vec<Self::Output>, &str>;
-    fn as_object_ok(&self) -> Result<&Self::Obj, &str>;
-    fn as_str_ok(&self) -> Result<&str, &str>;
-    fn as_string_ok(&self) -> Result<&str, &str>;
-    fn as_i64_ok(&self) -> Result<i64, &str>;
-    fn as_u64_ok(&self) -> Result<u64, &str>;
-    fn as_f64_ok(&self) -> Result<f64, &str>;
-    fn as_bool_ok(&self) -> Result<bool, &str>;
-    fn as_null_ok(&self) -> Result<(), &str>;
-    fn as_option_ok(&self) -> Result<Option<&Self::Output>, &str>;
-    fn get_path<T: AsRef<str>>(&self, path: &[T]) -> Option<&Self::Output>;
-    fn get_key(&self, path: &str) -> Option<&Self::Output>;
-    fn new(value: &Self::Output) -> &Self;
-    fn group_by<'a>(&'a self, path: &'a [String]) -> HashMap<String, Vec<&'a Self::Output>>;
->>>>>>> 5ddc5940
 }
 
 impl<'json> JsonLike<'json> for serde_json::Value {
     type Output = serde_json::Value;
-<<<<<<< HEAD
+    type Obj = serde_json::Map<String, Self::Output>;
+
 
     fn as_array_ok(&'json self) -> Result<&'json Vec<Self::Output>, &str> {
-=======
-    type Obj = serde_json::Map<String, Self::Output>;
-    fn as_array_ok(&self) -> Result<&Vec<Self::Output>, &str> {
->>>>>>> 5ddc5940
         self.as_array().ok_or("expected array")
     }
 
@@ -119,16 +100,8 @@
         }
     }
 
-<<<<<<< HEAD
     fn new(value: &'json Self::Output) -> &'json Self {
         value
-=======
-    fn as_string_ok(&self) -> Result<&str, &str> {
-        match self {
-            serde_json::Value::String(s) => Ok(s),
-            _ => Err("expected string"),
-        }
->>>>>>> 5ddc5940
     }
 
     fn group_by(&'json self, path: &'json [String]) -> HashMap<String, Vec<&'json Self::Output>> {
@@ -236,11 +209,7 @@
             _ => None,
         }
     }
-<<<<<<< HEAD
     fn as_string_ok(&'json self) -> Result<&'json String, &str> {
-=======
-    fn as_string_ok(&self) -> Result<&str, &str> {
->>>>>>> 5ddc5940
         match self {
             ConstValue::String(s) => Ok(s),
             _ => Err("expected string"),
@@ -252,7 +221,7 @@
         group_by_key(src)
     }
 
-    fn as_object_ok(&self) -> Result<&Self::Obj, &str> {
+    fn as_object_ok(&'json self) -> Result<&'json Self::Obj, &str> {
         match self {
             ConstValue::Object(obj) => Ok(obj),
             _ => Err("expected object"),
