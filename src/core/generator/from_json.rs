--- conflicted
+++ resolved
@@ -5,11 +5,7 @@
     FieldBaseUrlGenerator, NameGenerator, QueryGenerator, SchemaGenerator, TypesGenerator,
 };
 use crate::core::config::transformer::{
-<<<<<<< HEAD
-    RemoveUnused, Transform, TransformerOps, TypeMerger, TypeNameGenerator,
-=======
-    ConsolidateURL, RemoveUnused, Transform, TransformerOps, TypeMerger,
->>>>>>> 1fd3661f
+    ConsolidateURL, RemoveUnused, Transform, TransformerOps, TypeMerger, TypeNameGenerator,
 };
 use crate::core::config::Config;
 use crate::core::valid::Validator;
