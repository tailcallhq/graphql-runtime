use serde_json::Value;
use url::Url;

use super::json::{
    FieldBaseUrlGenerator, NameGenerator, QueryGenerator, SchemaGenerator, TypesGenerator,
};
use crate::core::config::transformer::{
    ConsolidateURL, RemoveUnused, Transform, TransformerOps, TypeMerger, TypeNameGenerator,
};
use crate::core::config::Config;
use crate::core::valid::Validator;

pub struct RequestSample {
    url: Url,
    response: Value,
}

impl RequestSample {
    pub fn new(url: Url, resp: Value) -> Self {
        Self { url, response: resp }
    }
}

pub fn from_json(
    config_gen_req: &[RequestSample],
    query: &str,
    field_name_gen: &NameGenerator,
    type_name_gen: &NameGenerator,
) -> anyhow::Result<Config> {
    let mut config = Config::default();

    for request in config_gen_req.iter() {
        let field_name = field_name_gen.generate_name();
<<<<<<< HEAD
        let query_generator =
            QueryGenerator::new(request.resp.is_array(), &request.url, query, &field_name);

        config = TypesGenerator::new(&request.resp, query_generator, type_name_gen)
=======
        let query_generator = QueryGenerator::new(
            request.response.is_array(),
            &request.url,
            query,
            &field_name,
        );

        config = TypesGenerator::new(&request.response, query_generator, type_name_gen)
>>>>>>> 9a522745
            .pipe(SchemaGenerator::new(query.to_owned()))
            .pipe(FieldBaseUrlGenerator::new(&request.url, query))
            .pipe(RemoveUnused)
            .pipe(TypeMerger::new(0.8)) //TODO: take threshold value from user
            .pipe(TypeNameGenerator)
            .transform(config)
            .to_result()?;
    }

    let config = ConsolidateURL::new(0.5).transform(config).to_result()?;

    Ok(config)
}<|MERGE_RESOLUTION|>--- conflicted
+++ resolved
@@ -31,12 +31,6 @@
 
     for request in config_gen_req.iter() {
         let field_name = field_name_gen.generate_name();
-<<<<<<< HEAD
-        let query_generator =
-            QueryGenerator::new(request.resp.is_array(), &request.url, query, &field_name);
-
-        config = TypesGenerator::new(&request.resp, query_generator, type_name_gen)
-=======
         let query_generator = QueryGenerator::new(
             request.response.is_array(),
             &request.url,
@@ -45,7 +39,6 @@
         );
 
         config = TypesGenerator::new(&request.response, query_generator, type_name_gen)
->>>>>>> 9a522745
             .pipe(SchemaGenerator::new(query.to_owned()))
             .pipe(FieldBaseUrlGenerator::new(&request.url, query))
             .pipe(RemoveUnused)
