--- conflicted
+++ resolved
@@ -2,11 +2,7 @@
 use url::Url;
 
 use super::url_utils::extract_base_url;
-<<<<<<< HEAD
-use crate::core::config::{Config, Resolver};
-=======
-use crate::core::config::{Config, GraphQLOperationType};
->>>>>>> c7c0b23a
+use crate::core::config::{Config, GraphQLOperationType, Resolver};
 use crate::core::transform::Transform;
 use crate::core::valid::Valid;
 
@@ -23,18 +19,9 @@
     fn update_base_urls(&self, config: &mut Config, operation_name: &str, base_url: &str) {
         if let Some(query_type) = config.types.get_mut(operation_name) {
             for field in query_type.fields.values_mut() {
-<<<<<<< HEAD
                 if let Some(Resolver::Http(http)) = &mut field.resolver {
                     if http.base_url.is_none() {
-                        http.base_url = Some(base_url.clone())
-=======
-                field.http = match field.http.clone() {
-                    Some(mut http) => {
-                        if http.base_url.is_none() {
-                            http.base_url = Some(base_url.to_owned());
-                        }
-                        Some(http)
->>>>>>> c7c0b23a
+                        http.base_url = Some(base_url.to_owned())
                     }
                 }
             }
@@ -64,11 +51,7 @@
     use url::Url;
 
     use super::FieldBaseUrlGenerator;
-<<<<<<< HEAD
-    use crate::core::config::{Config, Field, Http, Resolver, Type};
-=======
-    use crate::core::config::{Config, Field, GraphQLOperationType, Http, Type};
->>>>>>> c7c0b23a
+    use crate::core::config::{Config, Field, GraphQLOperationType, Http, Resolver, Type};
     use crate::core::transform::Transform;
     use crate::core::valid::Validator;
 
