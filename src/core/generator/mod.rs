--- conflicted
+++ resolved
@@ -2,11 +2,8 @@
 mod from_proto;
 mod generator;
 mod graphql_type;
-<<<<<<< HEAD
 mod json;
-=======
 mod proto;
->>>>>>> 3d5b67a4
 mod source;
 
 pub use from_json::{from_json, ConfigGenerationRequest};
