<<<<<<< HEAD
pub mod from_openapi;
=======
mod from_json;
>>>>>>> 345785dd
mod from_proto;
mod generator;
mod graphql_type;
mod json;
mod proto;
mod source;

pub use from_json::{from_json, ConfigGenerationRequest};
pub use generator::Generator;
pub use source::Source;<|MERGE_RESOLUTION|>--- conflicted
+++ resolved
@@ -1,8 +1,4 @@
-<<<<<<< HEAD
-pub mod from_openapi;
-=======
 mod from_json;
->>>>>>> 345785dd
 mod from_proto;
 mod generator;
 mod graphql_type;
