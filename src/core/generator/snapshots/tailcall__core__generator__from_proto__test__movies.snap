---
source: src/core/generator/from_proto.rs
expression: config
---
schema @server @upstream {
  query: Query
}

  """
  A Duration represents a signed, fixed-length span of time represented
  as a count of seconds and fractions of seconds at nanosecond
  resolution. It is independent of any calendar and concepts like "day"
  or "month". It is related to Timestamp in that the difference between
  two Timestamp values is a Duration and it can be added or subtracted
  from a Timestamp. Range is approximately +-10,000 years.
  # Examples
  Example 1: Compute Duration from two Timestamps in pseudo code.
  Timestamp start = ...;
  Timestamp end = ...;
  Duration duration = ...;
  duration.seconds = end.seconds - start.seconds;
  duration.nanos = end.nanos - start.nanos;
  if (duration.seconds < 0 && duration.nanos > 0) {
  duration.seconds += 1;
  duration.nanos -= 1000000000;
  } else if (duration.seconds > 0 && duration.nanos < 0) {
  duration.seconds -= 1;
  duration.nanos += 1000000000;
  }
  Example 2: Compute Timestamp from Timestamp + Duration in pseudo code.
  Timestamp start = ...;
  Duration duration = ...;
  Timestamp end = ...;
  end.seconds = start.seconds + duration.seconds;
  end.nanos = start.nanos + duration.nanos;
  if (end.nanos < 0) {
  end.seconds -= 1;
  end.nanos += 1000000000;
  } else if (end.nanos >= 1000000000) {
  end.seconds += 1;
  end.nanos -= 1000000000;
  }
  Example 3: Compute Duration from datetime.timedelta in Python.
  td = datetime.timedelta(days=3, minutes=10)
  duration = Duration()
  duration.FromTimedelta(td)
  # JSON Mapping
  In JSON format, the Duration type is encoded as a string rather than an
  object, where the string ends in the suffix "s" (indicating seconds) and
  is preceded by the number of seconds, with nanoseconds expressed as
  fractional seconds. For example, 3 seconds with 0 nanoseconds should be
  encoded in JSON format as "3s", while 3 seconds and 1 nanosecond should
  be expressed in JSON format as "3.000000001s", and 3 seconds and 1
  microsecond should be expressed in JSON format as "3.000001s".
  """
input google__protobuf__DurationInput @tag(id: "google.protobuf.Duration") {
  """
  Signed fractions of a second at nanosecond resolution of the span
  of time. Durations less than one second are represented with a 0
  `seconds` field and a positive or negative `nanos` field. For durations
  of one second or more, a non-zero value for the `nanos` field must be
  of the same sign as the `seconds` field. Must be from -999,999,999
  to +999,999,999 inclusive.
  """
  nanos: Int
<<<<<<< HEAD
  seconds: Int64Str
=======
  """
  Signed seconds of the span of time. Must be from -315,576,000,000
  to +315,576,000,000 inclusive. Note: these bounds are computed from:
  60 sec/min * 60 min/hr * 24 hr/day * 365.25 days/year * 10000 years
  """
  seconds: Int
>>>>>>> 9cdf3ef8
}

  """
  Wrapper message for `int32`.
  The JSON representation for `Int32Value` is JSON number.
  """
input google__protobuf__Int32ValueInput @tag(id: "google.protobuf.Int32Value") {
  """
  The int32 value.
  """
  value: Int
}

  """
  Wrapper message for `string`.
  The JSON representation for `StringValue` is JSON string.
  """
input google__protobuf__StringValue @tag(id: "google.protobuf.StringValue") {
  """
  The string value.
  """
  value: String
}

  """
  A Timestamp represents a point in time independent of any time zone or local
  calendar, encoded as a count of seconds and fractions of seconds at
  nanosecond resolution. The count is relative to an epoch at UTC midnight on
  January 1, 1970, in the proleptic Gregorian calendar which extends the
  Gregorian calendar backwards to year one.
  All minutes are 60 seconds long. Leap seconds are "smeared" so that no leap
  second table is needed for interpretation, using a [24-hour linear
  smear](https://developers.google.com/time/smear).
  The range is from 0001-01-01T00:00:00Z to 9999-12-31T23:59:59.999999999Z. By
  restricting to that range, we ensure that we can convert to and from [RFC
  3339](https://www.ietf.org/rfc/rfc3339.txt) date strings.
  # Examples
  Example 1: Compute Timestamp from POSIX `time()`.
  Timestamp timestamp;
  timestamp.set_seconds(time(NULL));
  timestamp.set_nanos(0);
  Example 2: Compute Timestamp from POSIX `gettimeofday()`.
  struct timeval tv;
  gettimeofday(&tv, NULL);
  Timestamp timestamp;
  timestamp.set_seconds(tv.tv_sec);
  timestamp.set_nanos(tv.tv_usec * 1000);
  Example 3: Compute Timestamp from Win32 `GetSystemTimeAsFileTime()`.
  FILETIME ft;
  GetSystemTimeAsFileTime(&ft);
  UINT64 ticks = (((UINT64)ft.dwHighDateTime) << 32) | ft.dwLowDateTime;
  // A Windows tick is 100 nanoseconds. Windows epoch 1601-01-01T00:00:00Z
  // is 11644473600 seconds before Unix epoch 1970-01-01T00:00:00Z.
  Timestamp timestamp;
  timestamp.set_seconds((INT64) ((ticks / 10000000) - 11644473600LL));
  timestamp.set_nanos((INT32) ((ticks % 10000000) * 100));
  Example 4: Compute Timestamp from Java `System.currentTimeMillis()`.
  long millis = System.currentTimeMillis();
  Timestamp timestamp = Timestamp.newBuilder().setSeconds(millis / 1000)
  .setNanos((int) ((millis % 1000) * 1000000)).build();
  Example 5: Compute Timestamp from Java `Instant.now()`.
  Instant now = Instant.now();
  Timestamp timestamp =
  Timestamp.newBuilder().setSeconds(now.getEpochSecond())
  .setNanos(now.getNano()).build();
  Example 6: Compute Timestamp from current time in Python.
  timestamp = Timestamp()
  timestamp.GetCurrentTime()
  # JSON Mapping
  In JSON format, the Timestamp type is encoded as a string in the
  [RFC 3339](https://www.ietf.org/rfc/rfc3339.txt) format. That is, the
  format is "{year}-{month}-{day}T{hour}:{min}:{sec}[.{frac_sec}]Z"
  where {year} is always expressed using four digits while {month}, {day},
  {hour}, {min}, and {sec} are zero-padded to two digits each. The fractional
  seconds, which can go up to 9 digits (i.e. up to 1 nanosecond resolution),
  are optional. The "Z" suffix indicates the timezone ("UTC"); the timezone
  is required. A proto3 JSON serializer should always use UTC (as indicated by
  "Z") when printing the Timestamp type and a proto3 JSON parser should be
  able to accept both UTC and other timezones (as indicated by an offset).
  For example, "2017-01-15T01:30:15.01Z" encodes 15.01 seconds past
  01:30 UTC on January 15, 2017.
  In JavaScript, one can convert a Date object to this format using the
  standard
  [toISOString()](https://developer.mozilla.org/en-US/docs/Web/JavaScript/Reference/Global_Objects/Date/toISOString)
  method. In Python, a standard `datetime.datetime` object can be converted
  to this format using
  [`strftime`](https://docs.python.org/2/library/time.html#time.strftime) with
  the time format spec '%Y-%m-%dT%H:%M:%S.%fZ'. Likewise, in Java, one can use
  the Joda Time's [`ISODateTimeFormat.dateTime()`](
  http://www.joda.org/joda-time/apidocs/org/joda/time/format/ISODateTimeFormat.html#dateTime%2D%2D
  ) to obtain a formatter capable of generating timestamps in this format.
  """
input google__protobuf__TimestampInput @tag(id: "google.protobuf.Timestamp") {
  """
  Non-negative fractions of a second at nanosecond resolution. Negative
  second values with fractions must still have non-negative nanos values
  that count forward in time. Must be from 0 to 999,999,999
  inclusive.
  """
  nanos: Int
<<<<<<< HEAD
  seconds: Int64Str
=======
  """
  Represents seconds of UTC time since Unix epoch
  1970-01-01T00:00:00Z. Must be from 0001-01-01T00:00:00Z to
  9999-12-31T23:59:59Z inclusive.
  """
  seconds: Int
>>>>>>> 9cdf3ef8
}

  """
  movie message payload
  """
input movies__MovieInput @tag(id: "movies.Movie") {
  """
  list of cast
  """
  cast: [String]
  duration: google__protobuf__DurationInput
  genre: movies__GenreInput
  name: String
  rating: Float
  """
  SubMovie reference
  """
  subMovie: movies__Movie__SubMovieInput
  time: google__protobuf__TimestampInput
  year: google__protobuf__Int32ValueInput
}

input movies__MovieRequest @tag(id: "movies.MovieRequest") {
  movie: movies__MovieInput
}

  """
  This is a comment for submovie
  """
input movies__Movie__SubMovieInput @tag(id: "movies.Movie.SubMovie") {
  """
  This is a comment for movie format in submovie
  """
  format: movies__Movie__MovieFormatInput
  """
  This is a comment for sub_rating
  """
  subRating: Float
}

input movies__SearchByCastRequest @tag(id: "movies.SearchByCastRequest") {
  castName: google__protobuf__StringValue
}

"""
This is a comment for Genre enum
"""
enum movies__Genre {
  ""
  This is a comment for DRAMA variant
  ""
  DRAMA
  ""
  This is a comment for UNSPECIFIED variant
  ""
  UNSPECIFIED
  ACTION
}

"""
Represents the format in which a movie can be released
"""
enum movies__Movie__MovieFormat {
  ""
  The movie is released in IMAX format
  ""
  IMAX
}

type Query {
  """
  get all movies
  """
  movies__AnotherExample__GetMovies(movieRequest: movies__MovieRequest!): movies__MoviesResult! @grpc(body: "{{.args.movieRequest}}", method: "movies.AnotherExample.GetMovies")
  """
  search movies by the name of the cast
  """
  movies__AnotherExample__SearchMoviesByCast(searchByCastRequest: movies__SearchByCastRequest!): movies__Movie! @grpc(body: "{{.args.searchByCastRequest}}", method: "movies.AnotherExample.SearchMoviesByCast")
  """
  get all movies
  """
  movies__Example__GetMovies(movieRequest: movies__MovieRequest!): movies__MoviesResult! @grpc(body: "{{.args.movieRequest}}", method: "movies.Example.GetMovies")
  """
  search movies by the name of the cast
  """
  movies__Example__SearchMoviesByCast(searchByCastRequest: movies__SearchByCastRequest!): movies__Movie! @grpc(body: "{{.args.searchByCastRequest}}", method: "movies.Example.SearchMoviesByCast")
}

  """
  A Duration represents a signed, fixed-length span of time represented
  as a count of seconds and fractions of seconds at nanosecond
  resolution. It is independent of any calendar and concepts like "day"
  or "month". It is related to Timestamp in that the difference between
  two Timestamp values is a Duration and it can be added or subtracted
  from a Timestamp. Range is approximately +-10,000 years.
  # Examples
  Example 1: Compute Duration from two Timestamps in pseudo code.
  Timestamp start = ...;
  Timestamp end = ...;
  Duration duration = ...;
  duration.seconds = end.seconds - start.seconds;
  duration.nanos = end.nanos - start.nanos;
  if (duration.seconds < 0 && duration.nanos > 0) {
  duration.seconds += 1;
  duration.nanos -= 1000000000;
  } else if (duration.seconds > 0 && duration.nanos < 0) {
  duration.seconds -= 1;
  duration.nanos += 1000000000;
  }
  Example 2: Compute Timestamp from Timestamp + Duration in pseudo code.
  Timestamp start = ...;
  Duration duration = ...;
  Timestamp end = ...;
  end.seconds = start.seconds + duration.seconds;
  end.nanos = start.nanos + duration.nanos;
  if (end.nanos < 0) {
  end.seconds -= 1;
  end.nanos += 1000000000;
  } else if (end.nanos >= 1000000000) {
  end.seconds += 1;
  end.nanos -= 1000000000;
  }
  Example 3: Compute Duration from datetime.timedelta in Python.
  td = datetime.timedelta(days=3, minutes=10)
  duration = Duration()
  duration.FromTimedelta(td)
  # JSON Mapping
  In JSON format, the Duration type is encoded as a string rather than an
  object, where the string ends in the suffix "s" (indicating seconds) and
  is preceded by the number of seconds, with nanoseconds expressed as
  fractional seconds. For example, 3 seconds with 0 nanoseconds should be
  encoded in JSON format as "3s", while 3 seconds and 1 nanosecond should
  be expressed in JSON format as "3.000000001s", and 3 seconds and 1
  microsecond should be expressed in JSON format as "3.000001s".
  """
type google__protobuf__Duration @tag(id: "google.protobuf.Duration") {
  """
  Signed fractions of a second at nanosecond resolution of the span
  of time. Durations less than one second are represented with a 0
  `seconds` field and a positive or negative `nanos` field. For durations
  of one second or more, a non-zero value for the `nanos` field must be
  of the same sign as the `seconds` field. Must be from -999,999,999
  to +999,999,999 inclusive.
  """
  nanos: Int
<<<<<<< HEAD
  seconds: Int64Str
=======
  """
  Signed seconds of the span of time. Must be from -315,576,000,000
  to +315,576,000,000 inclusive. Note: these bounds are computed from:
  60 sec/min * 60 min/hr * 24 hr/day * 365.25 days/year * 10000 years
  """
  seconds: Int
>>>>>>> 9cdf3ef8
}

  """
  Wrapper message for `int32`.
  The JSON representation for `Int32Value` is JSON number.
  """
type google__protobuf__Int32Value @tag(id: "google.protobuf.Int32Value") {
  """
  The int32 value.
  """
  value: Int
}

  """
  A Timestamp represents a point in time independent of any time zone or local
  calendar, encoded as a count of seconds and fractions of seconds at
  nanosecond resolution. The count is relative to an epoch at UTC midnight on
  January 1, 1970, in the proleptic Gregorian calendar which extends the
  Gregorian calendar backwards to year one.
  All minutes are 60 seconds long. Leap seconds are "smeared" so that no leap
  second table is needed for interpretation, using a [24-hour linear
  smear](https://developers.google.com/time/smear).
  The range is from 0001-01-01T00:00:00Z to 9999-12-31T23:59:59.999999999Z. By
  restricting to that range, we ensure that we can convert to and from [RFC
  3339](https://www.ietf.org/rfc/rfc3339.txt) date strings.
  # Examples
  Example 1: Compute Timestamp from POSIX `time()`.
  Timestamp timestamp;
  timestamp.set_seconds(time(NULL));
  timestamp.set_nanos(0);
  Example 2: Compute Timestamp from POSIX `gettimeofday()`.
  struct timeval tv;
  gettimeofday(&tv, NULL);
  Timestamp timestamp;
  timestamp.set_seconds(tv.tv_sec);
  timestamp.set_nanos(tv.tv_usec * 1000);
  Example 3: Compute Timestamp from Win32 `GetSystemTimeAsFileTime()`.
  FILETIME ft;
  GetSystemTimeAsFileTime(&ft);
  UINT64 ticks = (((UINT64)ft.dwHighDateTime) << 32) | ft.dwLowDateTime;
  // A Windows tick is 100 nanoseconds. Windows epoch 1601-01-01T00:00:00Z
  // is 11644473600 seconds before Unix epoch 1970-01-01T00:00:00Z.
  Timestamp timestamp;
  timestamp.set_seconds((INT64) ((ticks / 10000000) - 11644473600LL));
  timestamp.set_nanos((INT32) ((ticks % 10000000) * 100));
  Example 4: Compute Timestamp from Java `System.currentTimeMillis()`.
  long millis = System.currentTimeMillis();
  Timestamp timestamp = Timestamp.newBuilder().setSeconds(millis / 1000)
  .setNanos((int) ((millis % 1000) * 1000000)).build();
  Example 5: Compute Timestamp from Java `Instant.now()`.
  Instant now = Instant.now();
  Timestamp timestamp =
  Timestamp.newBuilder().setSeconds(now.getEpochSecond())
  .setNanos(now.getNano()).build();
  Example 6: Compute Timestamp from current time in Python.
  timestamp = Timestamp()
  timestamp.GetCurrentTime()
  # JSON Mapping
  In JSON format, the Timestamp type is encoded as a string in the
  [RFC 3339](https://www.ietf.org/rfc/rfc3339.txt) format. That is, the
  format is "{year}-{month}-{day}T{hour}:{min}:{sec}[.{frac_sec}]Z"
  where {year} is always expressed using four digits while {month}, {day},
  {hour}, {min}, and {sec} are zero-padded to two digits each. The fractional
  seconds, which can go up to 9 digits (i.e. up to 1 nanosecond resolution),
  are optional. The "Z" suffix indicates the timezone ("UTC"); the timezone
  is required. A proto3 JSON serializer should always use UTC (as indicated by
  "Z") when printing the Timestamp type and a proto3 JSON parser should be
  able to accept both UTC and other timezones (as indicated by an offset).
  For example, "2017-01-15T01:30:15.01Z" encodes 15.01 seconds past
  01:30 UTC on January 15, 2017.
  In JavaScript, one can convert a Date object to this format using the
  standard
  [toISOString()](https://developer.mozilla.org/en-US/docs/Web/JavaScript/Reference/Global_Objects/Date/toISOString)
  method. In Python, a standard `datetime.datetime` object can be converted
  to this format using
  [`strftime`](https://docs.python.org/2/library/time.html#time.strftime) with
  the time format spec '%Y-%m-%dT%H:%M:%S.%fZ'. Likewise, in Java, one can use
  the Joda Time's [`ISODateTimeFormat.dateTime()`](
  http://www.joda.org/joda-time/apidocs/org/joda/time/format/ISODateTimeFormat.html#dateTime%2D%2D
  ) to obtain a formatter capable of generating timestamps in this format.
  """
type google__protobuf__Timestamp @tag(id: "google.protobuf.Timestamp") {
  """
  Non-negative fractions of a second at nanosecond resolution. Negative
  second values with fractions must still have non-negative nanos values
  that count forward in time. Must be from 0 to 999,999,999
  inclusive.
  """
  nanos: Int
<<<<<<< HEAD
  seconds: Int64Str
=======
  """
  Represents seconds of UTC time since Unix epoch
  1970-01-01T00:00:00Z. Must be from 0001-01-01T00:00:00Z to
  9999-12-31T23:59:59Z inclusive.
  """
  seconds: Int
>>>>>>> 9cdf3ef8
}

  """
  movie message payload
  """
type movies__Movie @tag(id: "movies.Movie") {
  """
  list of cast
  """
  cast: [String]
  duration: google__protobuf__Duration
  genre: movies__Genre
  name: String
  rating: Float
  """
  SubMovie reference
  """
  subMovie: movies__Movie__SubMovie
  time: google__protobuf__Timestamp
  year: google__protobuf__Int32Value
}

  """
  This is a comment for submovie
  """
type movies__Movie__SubMovie @tag(id: "movies.Movie.SubMovie") {
  """
  This is a comment for movie format in submovie
  """
  format: movies__Movie__MovieFormat
  """
  This is a comment for sub_rating
  """
  subRating: Float
}

  """
  movie result message, contains list of movies
  """
type movies__MoviesResult @tag(id: "movies.MoviesResult") {
  """
  list of movies
  """
  result: [movies__Movie]
}<|MERGE_RESOLUTION|>--- conflicted
+++ resolved
@@ -63,16 +63,12 @@
   to +999,999,999 inclusive.
   """
   nanos: Int
-<<<<<<< HEAD
-  seconds: Int64Str
-=======
   """
   Signed seconds of the span of time. Must be from -315,576,000,000
   to +315,576,000,000 inclusive. Note: these bounds are computed from:
   60 sec/min * 60 min/hr * 24 hr/day * 365.25 days/year * 10000 years
   """
-  seconds: Int
->>>>>>> 9cdf3ef8
+  seconds: Int64Str
 }
 
   """
@@ -173,16 +169,12 @@
   inclusive.
   """
   nanos: Int
-<<<<<<< HEAD
-  seconds: Int64Str
-=======
   """
   Represents seconds of UTC time since Unix epoch
   1970-01-01T00:00:00Z. Must be from 0001-01-01T00:00:00Z to
   9999-12-31T23:59:59Z inclusive.
   """
-  seconds: Int
->>>>>>> 9cdf3ef8
+  seconds: Int64Str
 }
 
   """
@@ -328,16 +320,12 @@
   to +999,999,999 inclusive.
   """
   nanos: Int
-<<<<<<< HEAD
-  seconds: Int64Str
-=======
   """
   Signed seconds of the span of time. Must be from -315,576,000,000
   to +315,576,000,000 inclusive. Note: these bounds are computed from:
   60 sec/min * 60 min/hr * 24 hr/day * 365.25 days/year * 10000 years
   """
-  seconds: Int
->>>>>>> 9cdf3ef8
+  seconds: Int64Str
 }
 
   """
@@ -427,16 +415,12 @@
   inclusive.
   """
   nanos: Int
-<<<<<<< HEAD
-  seconds: Int64Str
-=======
   """
   Represents seconds of UTC time since Unix epoch
   1970-01-01T00:00:00Z. Must be from 0001-01-01T00:00:00Z to
   9999-12-31T23:59:59Z inclusive.
   """
-  seconds: Int
->>>>>>> 9cdf3ef8
+  seconds: Int64Str
 }
 
   """
