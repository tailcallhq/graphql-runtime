use std::marker::PhantomData;
use std::path::Path;

use path_clean::PathClean;
use schemars::JsonSchema;
use serde::{Deserialize, Serialize};
use url::Url;

<<<<<<< HEAD
use crate::core::config::reader::ConfigReader;
use crate::core::config::{self};
=======
use crate::core::config::{self};

#[derive(Debug)]
pub enum Resolved {}

#[derive(Serialize, Deserialize, Debug, JsonSchema)]
pub enum UnResolved {}

// TODO: In our codebase we've similar functions like below, create a separate
// module for helpers functions like these.
fn resolve(path: &str, parent_dir: Option<&Path>) -> anyhow::Result<String> {
    if Url::parse(path).is_ok() || Path::new(path).is_absolute() {
        return Ok(path.to_string());
    }

    let parent_dir = parent_dir.unwrap_or(Path::new(""));
    let joined_path = parent_dir.join(path);
    if let Ok(abs_path) = std::fs::canonicalize(&joined_path) {
        return Ok(abs_path.to_string_lossy().to_string());
    }
    Ok(joined_path.clean().to_string_lossy().to_string())
}
>>>>>>> 2bc5e924

#[derive(Serialize, Deserialize, Debug, JsonSchema, Clone)]
#[serde(rename_all = "camelCase")]
pub enum InputSource<Status = UnResolved> {
    Config {
        src: String,
        #[serde(skip_serializing, skip_deserializing)]
        _marker: PhantomData<Status>,
    },
    Import {
        src: String,
        #[serde(skip_serializing, skip_deserializing)]
        _marker: PhantomData<Status>,
    },
}

<<<<<<< HEAD
#[derive(Serialize, Deserialize, Debug, JsonSchema, Clone)]
=======
impl InputSource<UnResolved> {
    pub fn resolve(self, parent_dir: Option<&Path>) -> anyhow::Result<InputSource<Resolved>> {
        match self {
            InputSource::Config { src, _marker } => Ok(InputSource::Config {
                src: resolve(src.as_str(), parent_dir)?,
                _marker: PhantomData,
            }),
            InputSource::Import { src, _marker } => Ok(InputSource::Import {
                src: resolve(src.as_str(), parent_dir)?,
                _marker: PhantomData,
            }),
        }
    }
}

#[derive(Serialize, Deserialize, Debug, JsonSchema)]
>>>>>>> 2bc5e924
#[serde(rename_all = "camelCase")]
pub struct Input<Status = UnResolved> {
    #[serde(flatten)]
    pub source: InputSource<Status>,
}

<<<<<<< HEAD
#[derive(Serialize, Deserialize, Default, Debug, JsonSchema, Clone)]
=======
impl Input<UnResolved> {
    pub fn resolve(self, parent_dir: Option<&Path>) -> anyhow::Result<Input<Resolved>> {
        let resolved_source = self.source.resolve(parent_dir)?;
        Ok(Input { source: resolved_source })
    }
}

#[derive(Serialize, Deserialize, Debug, JsonSchema, Default)]
>>>>>>> 2bc5e924
#[serde(rename_all = "camelCase")]
pub struct Output<Status = UnResolved> {
    /// Controls the output format (graphql, json, yaml)
    pub format: config::Source,
    /// Specifies the output file name
    pub file: String,
    #[serde(skip_serializing, skip_deserializing)]
    _markder: PhantomData<Status>,
}

impl Output<UnResolved> {
    pub fn resolve(self, parent_dir: Option<&Path>) -> anyhow::Result<Output<Resolved>> {
        Ok(Output {
            format: self.format,
            file: resolve(&self.file, parent_dir)?,
            _markder: PhantomData,
        })
    }
}

#[derive(Serialize, Deserialize, Debug, JsonSchema, Clone)]
#[serde(rename_all = "camelCase")]
pub struct Schema {
    #[serde(default = "defaults::schema::query")]
    pub query: String,
    #[serde(default = "defaults::schema::mutation")]
    pub mutation: String,
}

impl Default for Schema {
    fn default() -> Self {
        Self {
            query: defaults::schema::query(),
            mutation: defaults::schema::mutation(),
        }
    }
}

#[derive(Serialize, Deserialize, Default, Debug, JsonSchema, Clone)]
#[serde(rename_all = "camelCase")]
pub struct GenerateOptions {
    #[serde(default)]
    pub schema: Schema,
}

#[derive(Serialize, Deserialize, Default, Debug, JsonSchema, Clone)]
#[serde(rename_all = "camelCase")]
pub struct Transform {
    // TODO: change types
    pub ambiguous_name_resolver: Option<serde_json::Value>,
    pub merge_types: Option<serde_json::Value>,
    pub js: Option<serde_json::Value>,
}

#[derive(Serialize, Deserialize, Default, Debug, JsonSchema, Clone)]
#[serde(rename_all = "camelCase")]
pub struct GeneratorConfig<Status = UnResolved> {
    pub input: Vec<Input<Status>>,
    pub output: Output<Status>,
    #[serde(default)]
    pub generate: GenerateOptions,
    #[serde(default)]
    pub transform: Transform,
    #[serde(skip_serializing, skip_deserializing)]
    _marker: PhantomData<Status>,
}

impl GeneratorConfig {
    /// Resolves all the paths present inside the GeneratorConfig.
    pub fn resolve_paths(self, config_path: &str) -> anyhow::Result<GeneratorConfig<Resolved>> {
        let parent_dir = Some(Path::new(config_path).parent().unwrap_or(Path::new("")));

        let resolved_inputs = self
            .input
            .into_iter()
            .map(|input| input.resolve(parent_dir))
            .collect::<anyhow::Result<Vec<Input<_>>>>()?;

        Ok(GeneratorConfig {
            input: resolved_inputs,
            output: self.output.resolve(parent_dir)?,
            generate: self.generate,
            transform: self.transform,
            _marker: PhantomData,
        })
    }
}

mod defaults {
    pub mod schema {
        pub fn query() -> String {
            "Query".to_string()
        }

        pub fn mutation() -> String {
            "Mutation".to_string()
        }
    }
}

#[cfg(test)]
mod tests {
    use insta::assert_debug_snapshot;

    use super::GeneratorConfig;

    #[test]
    fn test_from_json() {
        let content = std::fs::read_to_string(tailcall_fixtures::generator::SIMPLE_JSON).unwrap();
        let config: GeneratorConfig = serde_json::from_str(&content).unwrap();

        assert_debug_snapshot!(&config);
    }

    #[test]
    fn test_resolve_paths() {
        let file_path = tailcall_fixtures::generator::SIMPLE_JSON;
        let content = std::fs::read_to_string(tailcall_fixtures::generator::SIMPLE_JSON).unwrap();
        let config: GeneratorConfig = serde_json::from_str(&content).unwrap();
        let config = config.resolve_paths(file_path);
        assert!(config.is_ok());
    }
}<|MERGE_RESOLUTION|>--- conflicted
+++ resolved
@@ -6,16 +6,12 @@
 use serde::{Deserialize, Serialize};
 use url::Url;
 
-<<<<<<< HEAD
-use crate::core::config::reader::ConfigReader;
-use crate::core::config::{self};
-=======
 use crate::core::config::{self};
 
 #[derive(Debug)]
 pub enum Resolved {}
 
-#[derive(Serialize, Deserialize, Debug, JsonSchema)]
+#[derive(Serialize, Deserialize, Debug, JsonSchema, Clone)]
 pub enum UnResolved {}
 
 // TODO: In our codebase we've similar functions like below, create a separate
@@ -32,7 +28,6 @@
     }
     Ok(joined_path.clean().to_string_lossy().to_string())
 }
->>>>>>> 2bc5e924
 
 #[derive(Serialize, Deserialize, Debug, JsonSchema, Clone)]
 #[serde(rename_all = "camelCase")]
@@ -49,9 +44,6 @@
     },
 }
 
-<<<<<<< HEAD
-#[derive(Serialize, Deserialize, Debug, JsonSchema, Clone)]
-=======
 impl InputSource<UnResolved> {
     pub fn resolve(self, parent_dir: Option<&Path>) -> anyhow::Result<InputSource<Resolved>> {
         match self {
@@ -67,17 +59,13 @@
     }
 }
 
-#[derive(Serialize, Deserialize, Debug, JsonSchema)]
->>>>>>> 2bc5e924
+#[derive(Serialize, Deserialize, Debug, JsonSchema, Clone)]
 #[serde(rename_all = "camelCase")]
 pub struct Input<Status = UnResolved> {
     #[serde(flatten)]
     pub source: InputSource<Status>,
 }
 
-<<<<<<< HEAD
-#[derive(Serialize, Deserialize, Default, Debug, JsonSchema, Clone)]
-=======
 impl Input<UnResolved> {
     pub fn resolve(self, parent_dir: Option<&Path>) -> anyhow::Result<Input<Resolved>> {
         let resolved_source = self.source.resolve(parent_dir)?;
@@ -85,8 +73,7 @@
     }
 }
 
-#[derive(Serialize, Deserialize, Debug, JsonSchema, Default)]
->>>>>>> 2bc5e924
+#[derive(Serialize, Deserialize, Debug, JsonSchema, Default, Clone)]
 #[serde(rename_all = "camelCase")]
 pub struct Output<Status = UnResolved> {
     /// Controls the output format (graphql, json, yaml)
