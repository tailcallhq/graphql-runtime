use std::hash::Hash;
use std::num::NonZeroU64;
use std::sync::atomic::{AtomicUsize, Ordering};
use std::sync::{Arc, RwLock};
use std::time::Duration;

use ttl_cache::TtlCache;

use super::error::cache;

pub struct InMemoryCache<K: Hash + Eq, V> {
    data: Arc<RwLock<TtlCache<K, V>>>,
    hits: AtomicUsize,
    miss: AtomicUsize,
}

// TODO: take this from the user instead of hardcoding it
const CACHE_CAPACITY: usize = 100000;

impl<K: Hash + Eq, V: Clone> Default for InMemoryCache<K, V> {
    fn default() -> Self {
        Self::new()
    }
}

impl<K: Hash + Eq, V: Clone> InMemoryCache<K, V> {
    pub fn new() -> Self {
        InMemoryCache {
            data: Arc::new(RwLock::new(TtlCache::new(CACHE_CAPACITY))),
            hits: AtomicUsize::new(0),
            miss: AtomicUsize::new(0),
        }
    }
}

#[async_trait::async_trait]
impl<K: Hash + Eq + Send + Sync, V: Clone + Send + Sync> crate::core::Cache
    for InMemoryCache<K, V>
{
    type Key = K;
    type Value = V;
    #[allow(clippy::too_many_arguments)]
    async fn set<'a>(&'a self, key: K, value: V, ttl: NonZeroU64) -> cache::Result<()> {
        let ttl = Duration::from_millis(ttl.get());
        self.data.write().unwrap().insert(key, value, ttl);
        Ok(())
    }

<<<<<<< HEAD
    async fn get<'a>(&'a self, key: &'a K) -> anyhow::Result<Option<Self::Value>> {
        let val = self.data.read().unwrap().get(key).cloned();
        if val.is_some() {
            self.hits.fetch_add(1, Ordering::Relaxed);
        } else {
            self.miss.fetch_add(1, Ordering::Relaxed);
        }
        Ok(val)
=======
    async fn get<'a>(&'a self, key: &'a K) -> cache::Result<Option<Self::Value>> {
        Ok(self.data.read().unwrap().get(key).cloned())
>>>>>>> 1dd1b8ac
    }

    fn hit_rate(&self) -> Option<f64> {
        let cache = self.data.read().unwrap();
        let hits = self.hits.load(Ordering::Relaxed);
        let misses = self.miss.load(Ordering::Relaxed);

        drop(cache);

        if hits + misses > 0 {
            return Some(hits as f64 / (hits + misses) as f64);
        }

        None
    }
}

#[cfg(test)]
mod tests {
    use std::num::NonZeroU64;
    use std::time::Duration;

    use crate::core::Cache;

    #[tokio::test]
    async fn test_native_chrono_cache_set_get() {
        let cache: crate::core::cache::InMemoryCache<u64, String> =
            crate::core::cache::InMemoryCache::default();
        let ttl = NonZeroU64::new(100).unwrap();
        assert_eq!(cache.get(&10).await.ok(), Some(None));

        cache.set(10, "hello".into(), ttl).await.unwrap();
        assert_eq!(cache.get(&10).await.ok(), Some(Some("hello".into())));

        cache.set(10, "bye".into(), ttl).await.ok();
        tokio::time::sleep(Duration::from_millis(ttl.get())).await;
        assert_eq!(cache.get(&10).await.ok(), Some(None));
    }
}<|MERGE_RESOLUTION|>--- conflicted
+++ resolved
@@ -46,8 +46,7 @@
         Ok(())
     }
 
-<<<<<<< HEAD
-    async fn get<'a>(&'a self, key: &'a K) -> anyhow::Result<Option<Self::Value>> {
+    async fn get<'a>(&'a self, key: &'a K) -> cache::Result<Option<Self::Value>> {
         let val = self.data.read().unwrap().get(key).cloned();
         if val.is_some() {
             self.hits.fetch_add(1, Ordering::Relaxed);
@@ -55,10 +54,6 @@
             self.miss.fetch_add(1, Ordering::Relaxed);
         }
         Ok(val)
-=======
-    async fn get<'a>(&'a self, key: &'a K) -> cache::Result<Option<Self::Value>> {
-        Ok(self.data.read().unwrap().get(key).cloned())
->>>>>>> 1dd1b8ac
     }
 
     fn hit_rate(&self) -> Option<f64> {
