--- conflicted
+++ resolved
@@ -48,23 +48,12 @@
     fn eval<'a, Ctx: super::ResolverContextLike<'a> + Sync + Send>(
         &'a self,
         ctx: super::EvaluationContext<'a, Ctx>,
-<<<<<<< HEAD
-    ) -> Pin<Box<dyn Future<Output = Result<ConstValue>> + 'a + Send>> {
-=======
-        _conc: &'a super::Concurrent,
     ) -> Pin<Box<dyn Future<Output = Result<ConstValue, EvaluationError>> + 'a + Send>> {
->>>>>>> ca0a8bbf
         let key = self.cache_key(&ctx);
         Box::pin(async move {
             ctx.request_ctx
                 .cache
-                .get_or_eval(key, move || {
-<<<<<<< HEAD
-                    Box::pin(async { self.eval_inner(ctx).await.map_err(|err| err.to_string()) })
-=======
-                    Box::pin(async { self.eval_inner(ctx, _conc).await })
->>>>>>> ca0a8bbf
-                })
+                .get_or_eval(key, move || Box::pin(async { self.eval_inner(ctx).await }))
                 .await
         })
     }
@@ -74,12 +63,7 @@
     fn eval_inner<'a, Ctx: super::ResolverContextLike<'a> + Sync + Send>(
         &'a self,
         ctx: super::EvaluationContext<'a, Ctx>,
-<<<<<<< HEAD
-    ) -> Pin<Box<dyn Future<Output = Result<ConstValue>> + 'a + Send>> {
-=======
-        _conc: &'a super::Concurrent,
     ) -> Pin<Box<dyn Future<Output = Result<ConstValue, EvaluationError>> + 'a + Send>> {
->>>>>>> ca0a8bbf
         Box::pin(async move {
             match self {
                 IO::Http { req_template, dl_id, .. } => {
