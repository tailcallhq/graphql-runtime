use core::future::Future;
use std::pin::Pin;
use std::sync::Arc;

use async_graphql::from_value;
use async_graphql_value::ConstValue;
use reqwest::Request;

use super::{CacheKey, Eval, EvaluationContext, ResolverContextLike};
use crate::config::group_by::GroupBy;
use crate::config::GraphQLOperationType;
use crate::data_loader::{DataLoader, Loader};
use crate::graphql::{self, GraphqlDataLoader};
use crate::grpc::data_loader::GrpcDataLoader;
use crate::grpc::protobuf::ProtobufOperation;
use crate::grpc::request::execute_grpc_request;
use crate::grpc::request_template::RenderedRequestTemplate;
use crate::http::{cache_policy, DataLoaderRequest, HttpDataLoader, HttpFilter, Response};
use crate::json::JsonLike;
use crate::lambda::EvaluationError;
use crate::valid::Validator;
use crate::{grpc, http};

#[derive(Clone, Debug, strum_macros::Display)]
pub enum IO {
    Http {
        req_template: http::RequestTemplate,
        group_by: Option<GroupBy>,
        dl_id: Option<DataLoaderId>,
        /// Provides us the ability to pass request
        /// interception handler via on_request field.
        http_filter: http::HttpFilter,
    },
    GraphQL {
        req_template: graphql::RequestTemplate,
        field_name: String,
        batch: bool,
        dl_id: Option<DataLoaderId>,
    },
    Grpc {
        req_template: grpc::RequestTemplate,
        group_by: Option<GroupBy>,
        dl_id: Option<DataLoaderId>,
    },
}

#[derive(Clone, Copy, Debug)]
pub struct DataLoaderId(pub usize);

impl Eval for IO {
    fn eval<'a, Ctx: super::ResolverContextLike<'a> + Sync + Send>(
        &'a self,
        ctx: super::EvaluationContext<'a, Ctx>,
    ) -> Pin<Box<dyn Future<Output = Result<ConstValue, EvaluationError>> + 'a + Send>> {
        if ctx.request_ctx.upstream.dedupe {
            Box::pin(async move {
                let key = self.cache_key(&ctx);
                ctx.request_ctx
                    .cache
                    .get_or_eval(key, move || Box::pin(async { self.eval_inner(ctx).await }))
                    .await
                    .as_ref()
                    .clone()
            })
        } else {
            Box::pin(self.eval_inner(ctx))
        }
    }
}

impl IO {
    fn eval_inner<'a, Ctx: super::ResolverContextLike<'a> + Sync + Send>(
        &'a self,
        ctx: super::EvaluationContext<'a, Ctx>,
    ) -> Pin<Box<dyn Future<Output = Result<ConstValue, EvaluationError>> + 'a + Send>> {
        Box::pin(async move {
            match self {
                IO::Http { req_template, dl_id, http_filter, .. } => {
                    let req = req_template.to_request(&ctx)?;
                    let is_get = req.method() == reqwest::Method::GET;

                    let res = if is_get && ctx.request_ctx.is_batching_enabled() {
                        let data_loader: Option<&DataLoader<DataLoaderRequest, HttpDataLoader>> =
                            dl_id.and_then(|index| ctx.request_ctx.http_data_loaders.get(index.0));
                        execute_request_with_dl(&ctx, req, data_loader).await?
                    } else {
                        execute_raw_request(&ctx, req, http_filter).await?
                    };

                    if ctx.request_ctx.server.get_enable_http_validation() {
                        req_template
                            .endpoint
                            .output
                            .validate(&res.body)
                            .to_result()
                            .map_err(EvaluationError::from)?;
                    }

                    set_headers(&ctx, &res);

                    Ok(res.body)
                }
                IO::GraphQL { req_template, field_name, dl_id, .. } => {
                    let req = req_template.to_request(&ctx)?;

                    let res = if ctx.request_ctx.upstream.batch.is_some()
                        && matches!(req_template.operation_type, GraphQLOperationType::Query)
                    {
                        let data_loader: Option<&DataLoader<DataLoaderRequest, GraphqlDataLoader>> =
                            dl_id.and_then(|index| ctx.request_ctx.gql_data_loaders.get(index.0));
                        execute_request_with_dl(&ctx, req, data_loader).await?
                    } else {
                        execute_raw_request(&ctx, req, &HttpFilter::default()).await?
                    };

                    set_headers(&ctx, &res);
                    parse_graphql_response(&ctx, res, field_name)
                }
                IO::Grpc { req_template, dl_id, .. } => {
                    let rendered = req_template.render(&ctx)?;

                    let res = if ctx.request_ctx.upstream.batch.is_some() &&
                    // TODO: share check for operation_type for resolvers
                    matches!(req_template.operation_type, GraphQLOperationType::Query)
                    {
                        let data_loader: Option<
                            &DataLoader<grpc::DataLoaderRequest, GrpcDataLoader>,
                        > = dl_id.and_then(|index| ctx.request_ctx.grpc_data_loaders.get(index.0));
                        execute_grpc_request_with_dl(&ctx, rendered, data_loader).await?
                    } else {
                        let req = rendered.to_request()?;
                        execute_raw_grpc_request(&ctx, req, &req_template.operation).await?
                    };

                    set_headers(&ctx, &res);

                    Ok(res.body)
                }
            }
        })
    }
}

impl<'a, Ctx: ResolverContextLike<'a> + Sync + Send> CacheKey<EvaluationContext<'a, Ctx>> for IO {
    fn cache_key(&self, ctx: &EvaluationContext<'a, Ctx>) -> u64 {
        match self {
            IO::Http { req_template, .. } => req_template.cache_key(ctx),
            IO::Grpc { req_template, .. } => req_template.cache_key(ctx),
            IO::GraphQL { req_template, .. } => req_template.cache_key(ctx),
        }
    }
}

fn set_headers<'ctx, Ctx: ResolverContextLike<'ctx>>(
    ctx: &EvaluationContext<'ctx, Ctx>,
    res: &Response<async_graphql::Value>,
) {
    set_cache_control(ctx, res);
    set_cookie_headers(ctx, res);
    set_experimental_headers(ctx, res);
}

fn set_cache_control<'ctx, Ctx: ResolverContextLike<'ctx>>(
    ctx: &EvaluationContext<'ctx, Ctx>,
    res: &Response<async_graphql::Value>,
) {
    if ctx.request_ctx.server.get_enable_cache_control() && res.status.is_success() {
        if let Some(policy) = cache_policy(res) {
            ctx.request_ctx.set_cache_control(policy);
        }
    }
}

fn set_experimental_headers<'ctx, Ctx: ResolverContextLike<'ctx>>(
    ctx: &EvaluationContext<'ctx, Ctx>,
    res: &Response<async_graphql::Value>,
) {
    ctx.request_ctx.add_x_headers(&res.headers);
}

fn set_cookie_headers<'ctx, Ctx: ResolverContextLike<'ctx>>(
    ctx: &EvaluationContext<'ctx, Ctx>,
    res: &Response<async_graphql::Value>,
) {
    if res.status.is_success() {
        ctx.request_ctx.set_cookie_headers(&res.headers);
    }
}

async fn execute_raw_request<'ctx, Ctx: ResolverContextLike<'ctx>>(
    ctx: &EvaluationContext<'ctx, Ctx>,
    req: Request,
<<<<<<< HEAD
    http_filter: &http::HttpFilter,
) -> Result<Response<async_graphql::Value>> {
=======
) -> Result<Response<async_graphql::Value>, EvaluationError> {
>>>>>>> ebc2b79c
    let response = ctx
        .request_ctx
        .runtime
        .http
        .execute_with(req, http_filter)
        .await
        .map_err(EvaluationError::from)?
        .to_json()?;

    Ok(response)
}

async fn execute_raw_grpc_request<'ctx, Ctx: ResolverContextLike<'ctx>>(
    ctx: &EvaluationContext<'ctx, Ctx>,
    req: Request,
    operation: &ProtobufOperation,
) -> Result<Response<async_graphql::Value>, EvaluationError> {
    execute_grpc_request(&ctx.request_ctx.runtime, operation, req)
        .await
        .map_err(EvaluationError::from)
}

async fn execute_grpc_request_with_dl<
    'ctx,
    Ctx: ResolverContextLike<'ctx>,
    Dl: Loader<
        grpc::DataLoaderRequest,
        Value = Response<async_graphql::Value>,
        Error = Arc<anyhow::Error>,
    >,
>(
    ctx: &EvaluationContext<'ctx, Ctx>,
    rendered: RenderedRequestTemplate,
    data_loader: Option<&DataLoader<grpc::DataLoaderRequest, Dl>>,
) -> Result<Response<async_graphql::Value>, EvaluationError> {
    let headers = ctx
        .request_ctx
        .upstream
        .batch
        .clone()
        .map(|s| s.headers)
        .unwrap_or_default();
    let endpoint_key = grpc::DataLoaderRequest::new(rendered, headers);

    Ok(data_loader
        .unwrap()
        .load_one(endpoint_key)
        .await
        .map_err(EvaluationError::from)?
        .unwrap_or_default())
}

async fn execute_request_with_dl<
    'ctx,
    Ctx: ResolverContextLike<'ctx>,
    Dl: Loader<DataLoaderRequest, Value = Response<async_graphql::Value>, Error = Arc<anyhow::Error>>,
>(
    ctx: &EvaluationContext<'ctx, Ctx>,
    req: Request,
    data_loader: Option<&DataLoader<DataLoaderRequest, Dl>>,
) -> Result<Response<async_graphql::Value>, EvaluationError> {
    let headers = ctx
        .request_ctx
        .upstream
        .batch
        .clone()
        .map(|s| s.headers)
        .unwrap_or_default();
    let endpoint_key = crate::http::DataLoaderRequest::new(req, headers);

    Ok(data_loader
        .unwrap()
        .load_one(endpoint_key)
        .await
        .map_err(EvaluationError::from)?
        .unwrap_or_default())
}

fn parse_graphql_response<'ctx, Ctx: ResolverContextLike<'ctx>>(
    ctx: &EvaluationContext<'ctx, Ctx>,
    res: Response<async_graphql::Value>,
    field_name: &str,
) -> Result<async_graphql::Value, EvaluationError> {
    let res: async_graphql::Response =
        from_value(res.body).map_err(|err| EvaluationError::DeserializeError(err.to_string()))?;

    for error in res.errors {
        ctx.add_error(error);
    }

    Ok(res
        .data
        .get_key(field_name)
        .map(|v| v.to_owned())
        .unwrap_or_default())
}<|MERGE_RESOLUTION|>--- conflicted
+++ resolved
@@ -190,12 +190,8 @@
 async fn execute_raw_request<'ctx, Ctx: ResolverContextLike<'ctx>>(
     ctx: &EvaluationContext<'ctx, Ctx>,
     req: Request,
-<<<<<<< HEAD
     http_filter: &http::HttpFilter,
-) -> Result<Response<async_graphql::Value>> {
-=======
-) -> Result<Response<async_graphql::Value>, EvaluationError> {
->>>>>>> ebc2b79c
+) -> Result<Response<async_graphql::Value>, EvaluationError> {
     let response = ctx
         .request_ctx
         .runtime
