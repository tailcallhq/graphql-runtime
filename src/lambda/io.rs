use core::future::Future;
use std::pin::Pin;
use std::sync::Arc;

use anyhow::Result;
use async_graphql_value::ConstValue;
use reqwest::Request;

use super::{Eval, EvaluationContext, ResolverContextLike};
use crate::config::group_by::GroupBy;
use crate::config::GraphQLOperationType;
use crate::data_loader::{DataLoader, Loader};
use crate::graphql::{self, GraphqlDataLoader};
use crate::grpc::data_loader::GrpcDataLoader;
use crate::grpc::protobuf::ProtobufOperation;
use crate::grpc::request::execute_grpc_request;
use crate::grpc::request_template::RenderedRequestTemplate;
use crate::http::{cache_policy, DataLoaderRequest, HttpDataLoader, Response};
use crate::json::JsonLike;
use crate::lambda::EvaluationError;
use crate::{grpc, http};

#[derive(Clone, Debug)]
pub enum IO {
    Http {
        req_template: http::RequestTemplate,
        group_by: Option<GroupBy>,
        dl_id: Option<DataLoaderId>,
    },
    GraphQLEndpoint {
        req_template: graphql::RequestTemplate,
        field_name: String,
        batch: bool,
        dl_id: Option<DataLoaderId>,
    },
    Grpc {
        req_template: grpc::RequestTemplate,
        group_by: Option<GroupBy>,
        dl_id: Option<DataLoaderId>,
    },
<<<<<<< HEAD
    JS(Box<Expression>, String),
=======
>>>>>>> 99f11676
}

#[derive(Clone, Copy, Debug)]
pub struct DataLoaderId(pub usize);

impl Eval for IO {
    fn eval<'a, Ctx: super::ResolverContextLike<'a> + Sync + Send>(
        &'a self,
        ctx: &'a super::EvaluationContext<'a, Ctx>,
        _conc: &'a super::Concurrent,
    ) -> Pin<Box<dyn Future<Output = Result<ConstValue>> + 'a + Send>> {
        Box::pin(async move {
            match self {
                IO::Http { req_template, dl_id, .. } => {
                    let req = req_template.to_request(ctx)?;
                    let is_get = req.method() == reqwest::Method::GET;

                    let res = if is_get && ctx.req_ctx.is_batching_enabled() {
                        let data_loader: Option<&DataLoader<DataLoaderRequest, HttpDataLoader>> =
                            dl_id.and_then(|index| ctx.req_ctx.http_data_loaders.get(index.0));
                        execute_request_with_dl(ctx, req, data_loader).await?
                    } else {
                        execute_raw_request(ctx, req).await?
                    };

                    if ctx.req_ctx.server.get_enable_http_validation() {
                        req_template
                            .endpoint
                            .output
                            .validate(&res.body)
                            .to_result()
                            .map_err(EvaluationError::from)?;
                    }

                    set_cache_control(ctx, &res);

                    Ok(res.body)
                }
                IO::GraphQLEndpoint { req_template, field_name, dl_id, .. } => {
                    let req = req_template.to_request(ctx)?;

                    let res = if ctx.req_ctx.upstream.batch.is_some()
                        && matches!(req_template.operation_type, GraphQLOperationType::Query)
                    {
                        let data_loader: Option<&DataLoader<DataLoaderRequest, GraphqlDataLoader>> =
                            dl_id.and_then(|index| ctx.req_ctx.gql_data_loaders.get(index.0));
                        execute_request_with_dl(ctx, req, data_loader).await?
                    } else {
                        execute_raw_request(ctx, req).await?
                    };

                    set_cache_control(ctx, &res);
                    parse_graphql_response(ctx, res, field_name)
                }
                IO::Grpc { req_template, dl_id, .. } => {
                    let rendered = req_template.render(ctx)?;

                    let res = if ctx.req_ctx.upstream.batch.is_some() &&
                    // TODO: share check for operation_type for resolvers
                    matches!(req_template.operation_type, GraphQLOperationType::Query)
                    {
                        let data_loader: Option<
                            &DataLoader<grpc::DataLoaderRequest, GrpcDataLoader>,
                        > = dl_id.and_then(|index| ctx.req_ctx.grpc_data_loaders.get(index.0));
                        execute_grpc_request_with_dl(ctx, rendered, data_loader).await?
                    } else {
                        let req = rendered.to_request()?;
                        execute_raw_grpc_request(ctx, req, &req_template.operation).await?
                    };

                    set_cache_control(ctx, &res);

                    Ok(res.body)
                }
<<<<<<< HEAD
                IO::JS(input, script) => {
                    let result;
                    #[cfg(not(feature = "unsafe-js"))]
                    {
                        let _ = script;
                        let _ = input;
                        result = Err(EvaluationError::JSException(
                            "JS execution is disabled".to_string(),
                        )
                        .into());
                    }

                    #[cfg(feature = "unsafe-js")]
                    {
                        let input = input.eval(ctx, _conc).await?;
                        result = javascript::execute_js(script, input, Some(ctx.timeout))
                            .map_err(|e| EvaluationError::JSException(e.to_string()).into());
                    }
                    result
                }
=======
>>>>>>> 99f11676
            }
        })
    }
}

fn set_cache_control<'ctx, Ctx: ResolverContextLike<'ctx>>(
    ctx: &EvaluationContext<'ctx, Ctx>,
    res: &Response<async_graphql::Value>,
) {
    if ctx.req_ctx.server.get_enable_cache_control() && res.status.is_success() {
        if let Some(policy) = cache_policy(res) {
            ctx.req_ctx.set_cache_control(policy);
        }
    }
}

async fn execute_raw_request<'ctx, Ctx: ResolverContextLike<'ctx>>(
    ctx: &EvaluationContext<'ctx, Ctx>,
    req: Request,
) -> Result<Response<async_graphql::Value>> {
    ctx.req_ctx
        .h_client
        .execute(req)
        .await
        .map_err(|e| EvaluationError::IOException(e.to_string()))?
        .to_json()
}

async fn execute_raw_grpc_request<'ctx, Ctx: ResolverContextLike<'ctx>>(
    ctx: &EvaluationContext<'ctx, Ctx>,
    req: Request,
    operation: &ProtobufOperation,
) -> Result<Response<async_graphql::Value>> {
    Ok(execute_grpc_request(&ctx.req_ctx.h2_client, operation, req)
        .await
        .map_err(|e| EvaluationError::IOException(e.to_string()))?)
}

async fn execute_grpc_request_with_dl<
    'ctx,
    Ctx: ResolverContextLike<'ctx>,
    Dl: Loader<
        grpc::DataLoaderRequest,
        Value = Response<async_graphql::Value>,
        Error = Arc<anyhow::Error>,
    >,
>(
    ctx: &EvaluationContext<'ctx, Ctx>,
    rendered: RenderedRequestTemplate,
    data_loader: Option<&DataLoader<grpc::DataLoaderRequest, Dl>>,
) -> Result<Response<async_graphql::Value>> {
    let headers = ctx
        .req_ctx
        .upstream
        .batch
        .clone()
        .map(|s| s.headers)
        .unwrap_or_default();
    let endpoint_key = grpc::DataLoaderRequest::new(rendered, headers);

    Ok(data_loader
        .unwrap()
        .load_one(endpoint_key)
        .await
        .map_err(|e| EvaluationError::IOException(e.to_string()))?
        .unwrap_or_default())
}

async fn execute_request_with_dl<
    'ctx,
    Ctx: ResolverContextLike<'ctx>,
    Dl: Loader<DataLoaderRequest, Value = Response<async_graphql::Value>, Error = Arc<anyhow::Error>>,
>(
    ctx: &EvaluationContext<'ctx, Ctx>,
    req: Request,
    data_loader: Option<&DataLoader<DataLoaderRequest, Dl>>,
) -> Result<Response<async_graphql::Value>> {
    let headers = ctx
        .req_ctx
        .upstream
        .batch
        .clone()
        .map(|s| s.headers)
        .unwrap_or_default();
    let endpoint_key = crate::http::DataLoaderRequest::new(req, headers);

    Ok(data_loader
        .unwrap()
        .load_one(endpoint_key)
        .await
        .map_err(|e| EvaluationError::IOException(e.to_string()))?
        .unwrap_or_default())
}

fn parse_graphql_response<'ctx, Ctx: ResolverContextLike<'ctx>>(
    ctx: &EvaluationContext<'ctx, Ctx>,
    res: Response<async_graphql::Value>,
    field_name: &str,
) -> Result<async_graphql::Value> {
    let res: async_graphql::Response = serde_json::from_value(res.body.into_json()?)?;

    for error in res.errors {
        ctx.add_error(error);
    }

    Ok(res
        .data
        .get_key(field_name)
        .map(|v| v.to_owned())
        .unwrap_or_default())
}<|MERGE_RESOLUTION|>--- conflicted
+++ resolved
@@ -38,10 +38,6 @@
         group_by: Option<GroupBy>,
         dl_id: Option<DataLoaderId>,
     },
-<<<<<<< HEAD
-    JS(Box<Expression>, String),
-=======
->>>>>>> 99f11676
 }
 
 #[derive(Clone, Copy, Debug)]
@@ -116,29 +112,6 @@
 
                     Ok(res.body)
                 }
-<<<<<<< HEAD
-                IO::JS(input, script) => {
-                    let result;
-                    #[cfg(not(feature = "unsafe-js"))]
-                    {
-                        let _ = script;
-                        let _ = input;
-                        result = Err(EvaluationError::JSException(
-                            "JS execution is disabled".to_string(),
-                        )
-                        .into());
-                    }
-
-                    #[cfg(feature = "unsafe-js")]
-                    {
-                        let input = input.eval(ctx, _conc).await?;
-                        result = javascript::execute_js(script, input, Some(ctx.timeout))
-                            .map_err(|e| EvaluationError::JSException(e.to_string()).into());
-                    }
-                    result
-                }
-=======
->>>>>>> 99f11676
             }
         })
     }
