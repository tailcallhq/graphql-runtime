use core::future::Future;
use std::fmt::Debug;
use std::pin::Pin;

use anyhow::Result;
use async_graphql_value::ConstValue;
use serde_json::Value;
use thiserror::Error;

<<<<<<< HEAD
use super::ResolverContextLike;
use crate::blueprint::ClientRateLimit;
use crate::config::group_by::GroupBy;
use crate::config::GraphQLOperationType;
use crate::data_loader::{DataLoader, Loader};
use crate::graphql::{self, GraphqlDataLoader};
use crate::grpc;
use crate::grpc::data_loader::GrpcDataLoader;
use crate::grpc::protobuf::ProtobufOperation;
use crate::grpc::request::execute_grpc_request;
use crate::grpc::request_template::RenderedRequestTemplate;
use crate::http::{self, cache_policy, DataLoaderRequest, HttpDataLoader, Response};
#[cfg(feature = "unsafe-js")]
use crate::javascript;
=======
use super::list::List;
use super::logic::Logic;
use super::{Concurrent, Eval, EvaluationContext, Math, Relation, ResolverContextLike, IO};
>>>>>>> eb116704
use crate::json::JsonLike;
use crate::lambda::cache::Cache;

#[derive(Clone, Debug)]
pub enum Expression {
    Context(Context),
    Literal(Value), // TODO: this should async_graphql::Value
    EqualTo(Box<Expression>, Box<Expression>),
    IO(IO),
    Cache(Cache),
    Input(Box<Expression>, Vec<String>),
    Logic(Logic),
    Relation(Relation),
    List(List),
    Math(Math),
    Concurrency(Concurrent, Box<Expression>),
}

#[derive(Clone, Debug)]
pub enum Context {
    Value,
    Path(Vec<String>),
}

<<<<<<< HEAD
#[derive(Clone, Debug)]
pub enum Unsafe {
  Http {
    req_template: http::RequestTemplate,
    group_by: Option<GroupBy>,
    dl_id: Option<DataLoaderId>,
    rate_limit: Option<ClientRateLimit>,
  },
  GraphQLEndpoint {
    req_template: graphql::RequestTemplate,
    field_name: String,
    batch: bool,
    dl_id: Option<DataLoaderId>,
    rate_limit: Option<ClientRateLimit>,
  },
  Grpc {
    req_template: grpc::RequestTemplate,
    group_by: Option<GroupBy>,
    dl_id: Option<DataLoaderId>,
    rate_limit: Option<ClientRateLimit>,
  },
  JS(Box<Expression>, String),
}

#[derive(Clone, Copy, Debug)]
pub struct DataLoaderId(pub usize);

=======
>>>>>>> eb116704
#[derive(Debug, Error)]
pub enum EvaluationError {
    #[error("IOException: {0}")]
    IOException(String),

    #[error("APIValidationError: {0:?}")]
    APIValidationError(Vec<String>),

    #[error("ExprEvalError: {0:?}")]
    ExprEvalError(String),
}

impl<'a> From<crate::valid::ValidationError<&'a str>> for EvaluationError {
    fn from(_value: crate::valid::ValidationError<&'a str>) -> Self {
        EvaluationError::APIValidationError(
            _value
                .as_vec()
                .iter()
                .map(|e| e.message.to_owned())
                .collect(),
        )
    }
}

impl Expression {
    pub fn concurrency(self, conc: Concurrent) -> Self {
        Expression::Concurrency(conc, Box::new(self))
    }

    pub fn in_parallel(self) -> Self {
        self.concurrency(Concurrent::Parallel)
    }

    pub fn parallel_when(self, cond: bool) -> Self {
        if cond {
            self.concurrency(Concurrent::Parallel)
        } else {
            self
        }
    }

    pub fn in_sequence(self) -> Self {
        self.concurrency(Concurrent::Sequential)
    }
}

impl Eval for Expression {
    fn eval<'a, Ctx: ResolverContextLike<'a> + Sync + Send>(
        &'a self,
        ctx: &'a EvaluationContext<'a, Ctx>,
        conc: &'a Concurrent,
    ) -> Pin<Box<dyn Future<Output = Result<ConstValue>> + 'a + Send>> {
        Box::pin(async move {
            match self {
                Expression::Concurrency(conc, expr) => Ok(expr.eval(ctx, conc).await?),
                Expression::Context(op) => match op {
                    Context::Value => {
                        Ok(ctx.value().cloned().unwrap_or(async_graphql::Value::Null))
                    }
                    Context::Path(path) => Ok(ctx
                        .path_value(path)
                        .cloned()
                        .unwrap_or(async_graphql::Value::Null)),
                },
                Expression::Input(input, path) => {
                    let inp = &input.eval(ctx, conc).await?;
                    Ok(inp
                        .get_path(path)
                        .unwrap_or(&async_graphql::Value::Null)
                        .clone())
                }
                Expression::Literal(value) => Ok(serde_json::from_value(value.clone())?),
                Expression::EqualTo(left, right) => Ok(async_graphql::Value::from(
                    left.eval(ctx, conc).await? == right.eval(ctx, conc).await?,
                )),
                Expression::IO(operation) => operation.eval(ctx, conc).await,
                Expression::Cache(cached) => cached.eval(ctx, conc).await,
                Expression::Relation(relation) => relation.eval(ctx, conc).await,
                Expression::Logic(logic) => logic.eval(ctx, conc).await,
                Expression::List(list) => list.eval(ctx, conc).await,
                Expression::Math(math) => math.eval(ctx, conc).await,
            }
        })
    }
}<|MERGE_RESOLUTION|>--- conflicted
+++ resolved
@@ -7,26 +7,9 @@
 use serde_json::Value;
 use thiserror::Error;
 
-<<<<<<< HEAD
-use super::ResolverContextLike;
-use crate::blueprint::ClientRateLimit;
-use crate::config::group_by::GroupBy;
-use crate::config::GraphQLOperationType;
-use crate::data_loader::{DataLoader, Loader};
-use crate::graphql::{self, GraphqlDataLoader};
-use crate::grpc;
-use crate::grpc::data_loader::GrpcDataLoader;
-use crate::grpc::protobuf::ProtobufOperation;
-use crate::grpc::request::execute_grpc_request;
-use crate::grpc::request_template::RenderedRequestTemplate;
-use crate::http::{self, cache_policy, DataLoaderRequest, HttpDataLoader, Response};
-#[cfg(feature = "unsafe-js")]
-use crate::javascript;
-=======
 use super::list::List;
 use super::logic::Logic;
 use super::{Concurrent, Eval, EvaluationContext, Math, Relation, ResolverContextLike, IO};
->>>>>>> eb116704
 use crate::json::JsonLike;
 use crate::lambda::cache::Cache;
 
@@ -51,36 +34,6 @@
     Path(Vec<String>),
 }
 
-<<<<<<< HEAD
-#[derive(Clone, Debug)]
-pub enum Unsafe {
-  Http {
-    req_template: http::RequestTemplate,
-    group_by: Option<GroupBy>,
-    dl_id: Option<DataLoaderId>,
-    rate_limit: Option<ClientRateLimit>,
-  },
-  GraphQLEndpoint {
-    req_template: graphql::RequestTemplate,
-    field_name: String,
-    batch: bool,
-    dl_id: Option<DataLoaderId>,
-    rate_limit: Option<ClientRateLimit>,
-  },
-  Grpc {
-    req_template: grpc::RequestTemplate,
-    group_by: Option<GroupBy>,
-    dl_id: Option<DataLoaderId>,
-    rate_limit: Option<ClientRateLimit>,
-  },
-  JS(Box<Expression>, String),
-}
-
-#[derive(Clone, Copy, Debug)]
-pub struct DataLoaderId(pub usize);
-
-=======
->>>>>>> eb116704
 #[derive(Debug, Error)]
 pub enum EvaluationError {
     #[error("IOException: {0}")]
