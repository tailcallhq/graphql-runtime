--- conflicted
+++ resolved
@@ -19,20 +19,12 @@
   EqualTo(Box<Expression>, Box<Expression>),
   IO(IO),
   Input(Box<Expression>, Vec<String>),
-<<<<<<< HEAD
-  If {
-    cond: Box<Expression>,
-    then: Box<Expression>,
-    els: Box<Expression>,
-  },
-  Protected(Box<Expression>),
-=======
   Logic(Logic),
   Relation(Relation),
   List(List),
   Math(Math),
   Concurrency(Concurrent, Box<Expression>),
->>>>>>> 9b01f937
+  Protected(Box<Expression>),
 }
 
 #[derive(Clone, Debug)]
@@ -105,58 +97,11 @@
         Expression::EqualTo(left, right) => Ok(async_graphql::Value::from(
           left.eval(ctx, conc).await? == right.eval(ctx, conc).await?,
         )),
-<<<<<<< HEAD
         Expression::Protected(expr) => {
           ctx.req_ctx.auth_ctx.validate(ctx.req_ctx).await?;
-          expr.eval(ctx).await
+          expr.eval(ctx, conc).await
         }
-        Expression::Unsafe(operation) => match operation {
-          Unsafe::Http { req_template, dl_id, .. } => {
-            let req = req_template.to_request(ctx)?;
-            let is_get = req.method() == reqwest::Method::GET;
-
-            let res = if is_get && ctx.req_ctx.is_batching_enabled() {
-              let data_loader: Option<&DataLoader<DataLoaderRequest, HttpDataLoader>> =
-                dl_id.and_then(|index| ctx.req_ctx.http_data_loaders.get(index.0));
-              execute_request_with_dl(ctx, req, data_loader).await?
-            } else {
-              execute_raw_request(ctx, req).await?
-            };
-
-            if ctx.req_ctx.server.get_enable_http_validation() {
-              req_template
-                .endpoint
-                .output
-                .validate(&res.body)
-                .to_result()
-                .map_err(EvaluationError::from)?;
-            }
-
-            set_cache_control(ctx, &res);
-
-            Ok(res.body)
-          }
-          Unsafe::GraphQLEndpoint { req_template, field_name, dl_id, .. } => {
-            let req = req_template.to_request(ctx)?;
-
-            let res = if ctx.req_ctx.upstream.batch.is_some()
-              && matches!(req_template.operation_type, GraphQLOperationType::Query)
-            {
-              let data_loader: Option<&DataLoader<DataLoaderRequest, GraphqlDataLoader>> =
-                dl_id.and_then(|index| ctx.req_ctx.gql_data_loaders.get(index.0));
-              execute_request_with_dl(ctx, req, data_loader).await?
-            } else {
-              execute_raw_request(ctx, req).await?
-            };
-
-            set_cache_control(ctx, &res);
-            parse_graphql_response(ctx, res, field_name)
-          }
-          Unsafe::Grpc { req_template, dl_id, .. } => {
-            let rendered = req_template.render(ctx)?;
-=======
         Expression::IO(operation) => operation.eval(ctx, conc).await,
->>>>>>> 9b01f937
 
         Expression::Relation(relation) => relation.eval(ctx, conc).await,
         Expression::Logic(logic) => logic.eval(ctx, conc).await,
