#![allow(clippy::module_inception)]
#![allow(clippy::mutable_key_type)]

mod app_context;
pub mod async_graphql_hyper;
pub mod blueprint;
pub mod cache;
#[cfg(feature = "cli")]
pub mod cli;
pub mod config;
pub mod data_loader;
pub mod directive;
pub mod document;
pub mod endpoint;
pub mod graphql;
pub mod grpc;
pub mod has_headers;
pub mod helpers;
pub mod http;
pub mod json;
pub mod lambda;
pub mod mustache;
pub mod path;
pub mod print_schema;
pub mod runtime;
<<<<<<< HEAD
pub mod scalars;
mod schema_extension;
=======
pub mod scalar;
>>>>>>> 2cf9d1d1
mod serde_value_ext;
pub mod tracing;
pub mod try_fold;
pub mod valid;

use std::hash::Hash;
use std::num::NonZeroU64;

use async_graphql_value::ConstValue;
use http::Response;

pub trait EnvIO: Send + Sync + 'static {
    fn get(&self, key: &str) -> Option<String>;
}

#[async_trait::async_trait]
pub trait HttpIO: Sync + Send + 'static {
    async fn execute(
        &self,
        request: reqwest::Request,
    ) -> anyhow::Result<Response<hyper::body::Bytes>>;
}

#[async_trait::async_trait]
pub trait FileIO: Send + Sync {
    async fn write<'a>(&'a self, path: &'a str, content: &'a [u8]) -> anyhow::Result<()>;
    async fn read<'a>(&'a self, path: &'a str) -> anyhow::Result<String>;
}

#[async_trait::async_trait]
pub trait Cache: Send + Sync {
    type Key: Hash + Eq;
    type Value;
    async fn set<'a>(
        &'a self,
        key: Self::Key,
        value: Self::Value,
        ttl: NonZeroU64,
    ) -> anyhow::Result<()>;
    async fn get<'a>(&'a self, key: &'a Self::Key) -> anyhow::Result<Option<Self::Value>>;

    fn hit_rate(&self) -> Option<f64>;
}

pub type EntityCache = dyn Cache<Key = u64, Value = ConstValue>;

#[async_trait::async_trait]
pub trait WorkerIO<In, Out>: Send + Sync + 'static {
    /// Calls a global JS function
    async fn call(&self, name: String, input: In) -> anyhow::Result<Option<Out>>;
}

pub fn is_default<T: Default + Eq>(val: &T) -> bool {
    *val == T::default()
}

#[cfg(test)]
pub mod tests {
    use std::collections::HashMap;

    use super::*;

    #[derive(Clone, Default)]
    pub struct TestEnvIO(HashMap<String, String>);

    impl EnvIO for TestEnvIO {
        fn get(&self, key: &str) -> Option<String> {
            self.0.get(key).cloned()
        }
    }

    impl FromIterator<(String, String)> for TestEnvIO {
        fn from_iter<T: IntoIterator<Item = (String, String)>>(iter: T) -> Self {
            Self(HashMap::from_iter(iter))
        }
    }
}<|MERGE_RESOLUTION|>--- conflicted
+++ resolved
@@ -23,12 +23,8 @@
 pub mod path;
 pub mod print_schema;
 pub mod runtime;
-<<<<<<< HEAD
-pub mod scalars;
+pub mod scalar;
 mod schema_extension;
-=======
-pub mod scalar;
->>>>>>> 2cf9d1d1
 mod serde_value_ext;
 pub mod tracing;
 pub mod try_fold;
