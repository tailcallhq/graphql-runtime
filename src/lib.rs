#![allow(clippy::module_inception)]
#![allow(clippy::mutable_key_type)]
mod app_context;
pub mod async_graphql_hyper;
pub mod blueprint;
pub mod cache;
#[cfg(feature = "cli")]
pub mod cli;
pub mod config;
pub mod data_loader;
pub mod directive;
pub mod document;
pub mod endpoint;
pub mod graphql;
pub mod grpc;
pub mod has_headers;
pub mod helpers;
pub mod http;
pub mod json;
pub mod lambda;
pub mod mustache;
pub mod path;
pub mod print_schema;
<<<<<<< HEAD
pub mod tracing;
=======
pub mod runtime;
>>>>>>> 260e7cde
pub mod try_fold;
pub mod valid;

use std::hash::Hash;
use std::num::NonZeroU64;

use async_graphql_value::ConstValue;
use http::Response;

pub trait EnvIO: Send + Sync + 'static {
    fn get(&self, key: &str) -> Option<String>;
}

#[async_trait::async_trait]
pub trait HttpIO: Sync + Send + 'static {
    async fn execute(
        &self,
        request: reqwest::Request,
    ) -> anyhow::Result<Response<hyper::body::Bytes>>;
}

#[async_trait::async_trait]
pub trait FileIO: Send + Sync {
    async fn write<'a>(&'a self, path: &'a str, content: &'a [u8]) -> anyhow::Result<()>;
    async fn read<'a>(&'a self, path: &'a str) -> anyhow::Result<String>;
}

#[async_trait::async_trait]
pub trait Cache: Send + Sync {
    type Key: Hash + Eq;
    type Value;
    async fn set<'a>(
        &'a self,
        key: Self::Key,
        value: Self::Value,
        ttl: NonZeroU64,
    ) -> anyhow::Result<()>;
    async fn get<'a>(&'a self, key: &'a Self::Key) -> anyhow::Result<Option<Self::Value>>;
}

pub type EntityCache = dyn Cache<Key = u64, Value = ConstValue>;

pub trait WorkerIO<Event, Command>: Send + Sync {
    fn dispatch(&self, event: Event) -> anyhow::Result<Command>;
}

pub fn is_default<T: Default + Eq>(val: &T) -> bool {
    *val == T::default()
}<|MERGE_RESOLUTION|>--- conflicted
+++ resolved
@@ -21,11 +21,8 @@
 pub mod mustache;
 pub mod path;
 pub mod print_schema;
-<<<<<<< HEAD
+pub mod runtime;
 pub mod tracing;
-=======
-pub mod runtime;
->>>>>>> 260e7cde
 pub mod try_fold;
 pub mod valid;
 
@@ -64,6 +61,10 @@
         ttl: NonZeroU64,
     ) -> anyhow::Result<()>;
     async fn get<'a>(&'a self, key: &'a Self::Key) -> anyhow::Result<Option<Self::Value>>;
+
+    fn hit_rate(&self) -> Option<f64> {
+        unimplemented!()
+    }
 }
 
 pub type EntityCache = dyn Cache<Key = u64, Value = ConstValue>;
