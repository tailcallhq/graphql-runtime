#![allow(clippy::module_inception)]
#![allow(clippy::mutable_key_type)]

mod app_context;
pub mod async_cache;
pub mod async_graphql_hyper;
mod auth;
pub mod blueprint;
pub mod cache;
#[cfg(feature = "cli")]
pub mod cli;
pub mod config;
<<<<<<< HEAD
pub mod config_generator;
=======
mod config_generator;
>>>>>>> 47bccfd2
pub mod data_loader;
pub mod directive;
pub mod document;
pub mod endpoint;
pub mod graphql;
pub mod grpc;
pub mod has_headers;
pub mod helpers;
pub mod http;
pub mod json;
pub mod lambda;
pub mod merge_right;
pub mod mustache;
pub mod path;
pub mod print_schema;
mod proto_reader;
mod resource_reader;
mod rest;
pub mod runtime;
pub mod scalar;
mod schema_extension;
mod serde_value_ext;
pub mod tracing;
pub mod try_fold;
pub mod valid;

use std::borrow::Cow;
use std::hash::Hash;
use std::num::NonZeroU64;

use async_graphql_value::ConstValue;
use http::Response;

pub trait EnvIO: Send + Sync + 'static {
    fn get(&self, key: &str) -> Option<Cow<'_, str>>;
}

#[async_trait::async_trait]
pub trait HttpIO: Sync + Send + 'static {
    async fn execute(
        &self,
        request: reqwest::Request,
    ) -> anyhow::Result<Response<hyper::body::Bytes>>;
}

#[async_trait::async_trait]
pub trait FileIO: Send + Sync {
    async fn write<'a>(&'a self, path: &'a str, content: &'a [u8]) -> anyhow::Result<()>;
    async fn read<'a>(&'a self, path: &'a str) -> anyhow::Result<String>;
}

#[async_trait::async_trait]
pub trait Cache: Send + Sync {
    type Key: Hash + Eq;
    type Value;
    async fn set<'a>(
        &'a self,
        key: Self::Key,
        value: Self::Value,
        ttl: NonZeroU64,
    ) -> anyhow::Result<()>;
    async fn get<'a>(&'a self, key: &'a Self::Key) -> anyhow::Result<Option<Self::Value>>;

    fn hit_rate(&self) -> Option<f64>;
}

pub type EntityCache = dyn Cache<Key = u64, Value = ConstValue>;

#[async_trait::async_trait]
pub trait WorkerIO<In, Out>: Send + Sync + 'static {
    /// Calls a global JS function
    async fn call(&self, name: String, input: In) -> anyhow::Result<Option<Out>>;
}

pub fn is_default<T: Default + Eq>(val: &T) -> bool {
    *val == T::default()
}

#[cfg(test)]
pub mod tests {
    use std::collections::HashMap;

    use super::*;

    #[derive(Clone, Default)]
    pub struct TestEnvIO(HashMap<String, String>);

    impl EnvIO for TestEnvIO {
        fn get(&self, key: &str) -> Option<Cow<'_, str>> {
            self.0.get(key).map(Cow::from)
        }
    }

    impl FromIterator<(String, String)> for TestEnvIO {
        fn from_iter<T: IntoIterator<Item = (String, String)>>(iter: T) -> Self {
            Self(HashMap::from_iter(iter))
        }
    }
}<|MERGE_RESOLUTION|>--- conflicted
+++ resolved
@@ -10,11 +10,7 @@
 #[cfg(feature = "cli")]
 pub mod cli;
 pub mod config;
-<<<<<<< HEAD
 pub mod config_generator;
-=======
-mod config_generator;
->>>>>>> 47bccfd2
 pub mod data_loader;
 pub mod directive;
 pub mod document;
