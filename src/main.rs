--- conflicted
+++ resolved
@@ -32,12 +32,7 @@
         .on_thread_stop(|| {
             TRACING_GUARD.take();
         })
-<<<<<<< HEAD
-        .enable_time()
-        .enable_io()
-=======
         .enable_all()
->>>>>>> b99849e2
         .build()?;
     rt.block_on(async { tailcall::cli::run().await })
 }
