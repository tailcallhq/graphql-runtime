--- conflicted
+++ resolved
@@ -146,7 +146,6 @@
     impl HasHeaders for Context {
         fn headers(&self) -> &HeaderMap {
             &self.headers
-<<<<<<< HEAD
         }
     }
 
@@ -156,17 +155,6 @@
         }
     }
 
-=======
-        }
-    }
-
-    impl GraphQLOperationContext for Context {
-        fn selection_set(&self) -> Option<String> {
-            Some("{ a,b,c }".to_owned())
-        }
-    }
-
->>>>>>> 99f11676
     #[test]
     fn test_query_without_args() {
         let tmpl = RequestTemplate::new(
@@ -200,33 +188,19 @@
     #[test]
     fn test_query_with_args() {
         let tmpl = RequestTemplate::new(
-<<<<<<< HEAD
       "http://localhost:3000".to_string(),
       &GraphQLOperationType::Mutation,
       "create",
       Some(
-        serde_json::from_str(r#"[{"key": "id", "value": "{{foo.bar}}"}, {"key": "struct", "value": "{{foo}}"}]"#)
+                serde_json::from_str(
+                    r#"[{"key": "id", "value": "{{foo.bar}}"}, {"key": "struct", "value": "{{foo}}"}]"#,
+                )
           .unwrap(),
       )
       .as_ref(),
       vec![],
     )
     .unwrap();
-=======
-            "http://localhost:3000".to_string(),
-            &GraphQLOperationType::Mutation,
-            "create",
-            Some(
-                serde_json::from_str(
-                    r#"[{"key": "id", "value": "{{foo.bar}}"}, {"key": "struct", "value": "{{foo}}"}]"#,
-                )
-                .unwrap(),
-            )
-            .as_ref(),
-            vec![],
-        )
-        .unwrap();
->>>>>>> 99f11676
         let ctx = Context {
             value: Value::from_json(json!({
               "foo": {
