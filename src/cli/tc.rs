#![allow(clippy::too_many_arguments)]

use std::fs;

use anyhow::Result;
use clap::Parser;
use inquire::Confirm;
use log::Level;
use resource::resource_str;
use stripmargin::StripMargin;

use super::command::{Cli, Command};
use crate::blueprint::Blueprint;
use crate::cli::fmt::Fmt;
use crate::config::{Config, Source};
use crate::http::start_server;
use crate::print_schema;

pub async fn run() -> Result<()> {
  let cli = Cli::parse();

  match cli.command {
    Command::Start { file_path, log_level } => {
      env_logger::Builder::new()
        .filter_level(log_level.unwrap_or(Level::Info).to_level_filter())
        .init();
      let config = Config::from_file_paths(file_path.iter()).await?;
      start_server(config).await?;
      Ok(())
    }
    Command::Check { file_path, n_plus_one_queries, schema } => {
<<<<<<< HEAD
      let source = Source::detect(&file_path)?;
      let schema_definition = fs::read_to_string(file_path)?;
      let config = Config::from_source(source, &schema_definition)?;
      let blueprint = blueprint_from_config(&config);
=======
      let config = Config::from_file_paths(file_path.iter()).await?;
      let blueprint = Ok(Blueprint::try_from(&config)?);
>>>>>>> 16358664
      match blueprint {
        Ok(blueprint) => {
          display_details(&config, blueprint, &n_plus_one_queries, &schema)?;
          Ok(())
        }
        Err(e) => Err(e),
      }
    }
    Command::Init { file_path } => Ok(init(&file_path).await?),
  }
}

pub async fn init(file_path: &str) -> Result<()> {
  let tailcallrc = resource_str!("examples/.tailcallrc.graphql");

  let ans = Confirm::new("Do you want to add a file to the project?")
    .with_default(false)
    .prompt();

  match ans {
    Ok(true) => {
      let file_name = inquire::Text::new("Enter the file name:")
        .with_default(".graphql")
        .prompt()
        .unwrap_or_else(|_| String::from(".graphql"));

      let file_name = format!("{}.graphql", file_name.strip_suffix(".graphql").unwrap_or(&file_name));

      let confirm = Confirm::new(&format!("Do you want to create the file {}?", file_name))
        .with_default(false)
        .prompt();

      match confirm {
        Ok(true) => {
          fs::write(format!("{}/{}", file_path, &file_name), "")?;

          let graphqlrc = format!(
            r#"|schema:
               |- './{}'
               |- './.tailcallrc.graphql'
          "#,
            &file_name
          )
          .strip_margin();
          fs::write(format!("{}/.graphqlrc.yml", file_path), graphqlrc)?;
        }
        Ok(false) => (),
        Err(e) => return Err(e.into()),
      }
    }
    Ok(false) => (),
    Err(e) => return Err(e.into()),
  }

  fs::write(
    format!("{}/.tailcallrc.graphql", file_path),
    tailcallrc.as_ref().as_bytes(),
  )?;
  Ok(())
}

<<<<<<< HEAD
pub fn blueprint_from_config(config: &Config) -> Result<Blueprint> {
  Ok(Blueprint::try_from(config)?)
}

=======
>>>>>>> 16358664
pub fn display_details(config: &Config, blueprint: Blueprint, n_plus_one_queries: &bool, schema: &bool) -> Result<()> {
  Fmt::display(Fmt::success(&"No errors found".to_string()));
  let seq = vec![Fmt::n_plus_one_data(*n_plus_one_queries, config)];
  Fmt::display(Fmt::table(seq));

  if *schema {
    Fmt::display(Fmt::heading(&"GraphQL Schema:\n".to_string()));
    let sdl = blueprint.to_schema(&config.server);
    Fmt::display(print_schema::print_schema(sdl));
  }
  Ok(())
}<|MERGE_RESOLUTION|>--- conflicted
+++ resolved
@@ -29,15 +29,8 @@
       Ok(())
     }
     Command::Check { file_path, n_plus_one_queries, schema } => {
-<<<<<<< HEAD
-      let source = Source::detect(&file_path)?;
-      let schema_definition = fs::read_to_string(file_path)?;
-      let config = Config::from_source(source, &schema_definition)?;
-      let blueprint = blueprint_from_config(&config);
-=======
       let config = Config::from_file_paths(file_path.iter()).await?;
       let blueprint = Ok(Blueprint::try_from(&config)?);
->>>>>>> 16358664
       match blueprint {
         Ok(blueprint) => {
           display_details(&config, blueprint, &n_plus_one_queries, &schema)?;
@@ -99,13 +92,10 @@
   Ok(())
 }
 
-<<<<<<< HEAD
 pub fn blueprint_from_config(config: &Config) -> Result<Blueprint> {
   Ok(Blueprint::try_from(config)?)
 }
 
-=======
->>>>>>> 16358664
 pub fn display_details(config: &Config, blueprint: Blueprint, n_plus_one_queries: &bool, schema: &bool) -> Result<()> {
   Fmt::display(Fmt::success(&"No errors found".to_string()));
   let seq = vec![Fmt::n_plus_one_data(*n_plus_one_queries, config)];
