--- conflicted
+++ resolved
@@ -3,13 +3,8 @@
 use hyper::body::Bytes;
 use rquickjs::FromJs;
 
-<<<<<<< HEAD
-use super::{JsRequest, JsResponse};
 use crate::core::http::{HttpFilter, Response};
-=======
-use crate::core::http::Response;
 use crate::core::worker::{Command, Event, WorkerRequest, WorkerResponse};
->>>>>>> 24c85d2b
 use crate::core::{HttpIO, WorkerIO};
 
 impl<'js> FromJs<'js> for Command {
@@ -54,23 +49,16 @@
     }
 
     #[async_recursion::async_recursion]
-<<<<<<< HEAD
     async fn on_request(
         &self,
         mut request: reqwest::Request,
         http_filter: HttpFilter,
     ) -> anyhow::Result<Response<Bytes>> {
-        let js_request = JsRequest::try_from(&request)?;
+        let js_request = WorkerRequest::try_from(&request)?;
         let event = Event::Request(js_request);
 
-        let command = self.worker.call(http_filter.on_request, event).await?;
+        let command = self.worker.call(&http_filter.on_request, event).await?;
 
-=======
-    async fn on_request(&self, mut request: reqwest::Request) -> anyhow::Result<Response<Bytes>> {
-        let js_request = WorkerRequest::try_from(&request)?;
-        let event = Event::Request(js_request);
-        let command = self.worker.call("onRequest", event).await?;
->>>>>>> 24c85d2b
         match command {
             Some(command) => match command {
                 Command::Request(js_request) => {
