use std::sync::Arc;

use hyper::body::Bytes;
use rquickjs::FromJs;

use super::{JsRequest, JsResponse};
use crate::http::{self, HttpFilter, Response};
use crate::{HttpIO, WorkerIO};

#[derive(Debug)]
pub enum Event {
    Request(JsRequest),
}

#[derive(Debug)]
pub enum Command {
    Request(JsRequest),
    Response(JsResponse),
}

impl<'js> FromJs<'js> for Command {
    fn from_js(ctx: &rquickjs::Ctx<'js>, value: rquickjs::Value<'js>) -> rquickjs::Result<Self> {
        let object = value.as_object().ok_or(rquickjs::Error::FromJs {
            from: value.type_name(),
            to: "rquickjs::Object",
            message: Some("unable to cast JS Value as object".to_string()),
        })?;

        if object.contains_key("request")? {
            Ok(Command::Request(JsRequest::from_js(
                ctx,
                object.get("request")?,
            )?))
        } else if object.contains_key("response")? {
            Ok(Command::Response(JsResponse::from_js(
                ctx,
                object.get("response")?,
            )?))
        } else {
            Err(rquickjs::Error::FromJs {
                from: "object",
                to: "tailcall::cli::javascript::request_filter::Command",
                message: Some("object must contain either request or response".to_string()),
            })
        }
    }
}

pub struct RequestFilter {
    worker: Arc<dyn WorkerIO<Event, Command>>,
    client: Arc<dyn HttpIO>,
}

impl RequestFilter {
    pub fn new(
        client: Arc<impl HttpIO + Send + Sync + 'static>,
        worker: Arc<impl WorkerIO<Event, Command>>,
    ) -> Self {
        Self { worker, client }
    }

    #[async_recursion::async_recursion]
    async fn on_request(
        &self,
        mut request: reqwest::Request,
        http_filter: &http::HttpFilter,
    ) -> anyhow::Result<Response<Bytes>> {
        let js_request = JsRequest::try_from(&request)?;
        let event = Event::Request(js_request);

        let mut command = None;
        if let Some(ref on_request) = http_filter.on_request {
            command = self.worker.call(on_request.clone(), event).await?;
        }
        match command {
            Some(command) => match command {
                Command::Request(js_request) => {
                    let response = self.client.execute(js_request.into()).await?;
                    Ok(response)
                }
                Command::Response(js_response) => {
                    // Check if the response is a redirect
                    if (js_response.status() == 301 || js_response.status() == 302)
                        && js_response.headers().contains_key("location")
                    {
                        request
                            .url_mut()
<<<<<<< HEAD
                            .set_path(js_response.headers["location"].as_str());
                        self.on_request(request, &HttpFilter::default()).await
=======
                            .set_path(js_response.headers()["location"].as_str());
                        self.on_request(request).await
>>>>>>> ebc2b79c
                    } else {
                        Ok(js_response.try_into()?)
                    }
                }
            },
            None => self.client.execute(request).await,
        }
    }
}

#[async_trait::async_trait]
impl HttpIO for RequestFilter {
    async fn execute_with<'a>(
        &'a self,
        request: reqwest::Request,
        http_filter: &'a http::HttpFilter,
    ) -> anyhow::Result<Response<hyper::body::Bytes>> {
        if http_filter.on_request.is_some() {
            self.on_request(request, http_filter).await
        } else {
            self.client.execute(request).await
        }
    }
}

#[cfg(test)]
mod tests {
    use hyper::body::Bytes;
    use rquickjs::{Context, FromJs, IntoJs, Object, Runtime, String as JsString};

    use crate::cli::javascript::request_filter::Command;
    use crate::cli::javascript::{JsRequest, JsResponse};
    use crate::http::Response;

    #[test]
    fn test_command_from_invalid_object() {
        let runtime = Runtime::new().unwrap();
        let context = Context::base(&runtime).unwrap();
        context.with(|ctx| {
            let value = JsString::from_str(ctx.clone(), "invalid")
                .unwrap()
                .into_value();
            assert!(Command::from_js(&ctx, value).is_err());
        });
    }

    #[test]
    fn test_command_from_request() {
        let runtime = Runtime::new().unwrap();
        let context = Context::base(&runtime).unwrap();
        context.with(|ctx| {
            let request =
                reqwest::Request::new(reqwest::Method::GET, "http://example.com/".parse().unwrap());
            let js_request: JsRequest = (&request).try_into().unwrap();
            let value = Object::new(ctx.clone()).unwrap();
            value.set("request", js_request.into_js(&ctx)).unwrap();
            assert!(Command::from_js(&ctx, value.into_value()).is_ok());
        });
    }

    #[test]
    fn test_command_from_response() {
        let runtime = Runtime::new().unwrap();
        let context = Context::base(&runtime).unwrap();
        context.with(|ctx| {
            let js_response = JsResponse::try_from(Response {
                status: reqwest::StatusCode::OK,
                headers: reqwest::header::HeaderMap::default(),
                body: Bytes::new(),
            })
            .unwrap();
            let value = Object::new(ctx.clone()).unwrap();
            value.set("response", js_response).unwrap();
            assert!(Command::from_js(&ctx, value.into_value()).is_ok());
        });
    }

    #[test]
    fn test_command_from_arbitrary_object() {
        let runtime = Runtime::new().unwrap();
        let context = Context::base(&runtime).unwrap();
        context.with(|ctx| {
            let value = Object::new(ctx.clone()).unwrap();
            assert!(Command::from_js(&ctx, value.into_value()).is_err());
        });
    }
}<|MERGE_RESOLUTION|>--- conflicted
+++ resolved
@@ -85,13 +85,8 @@
                     {
                         request
                             .url_mut()
-<<<<<<< HEAD
-                            .set_path(js_response.headers["location"].as_str());
+                            .set_path(js_response.headers()["location"].as_str());
                         self.on_request(request, &HttpFilter::default()).await
-=======
-                            .set_path(js_response.headers()["location"].as_str());
-                        self.on_request(request).await
->>>>>>> ebc2b79c
                     } else {
                         Ok(js_response.try_into()?)
                     }
