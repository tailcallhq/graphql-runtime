use std::sync::Arc;

use hyper::body::Bytes;
use rquickjs::FromJs;

use crate::core::http::Response;
use crate::core::worker::{Command, Event, WorkerRequest, WorkerResponse};
use crate::core::{HttpIO, WorkerIO};

impl<'js> FromJs<'js> for Command {
    fn from_js(ctx: &rquickjs::Ctx<'js>, value: rquickjs::Value<'js>) -> rquickjs::Result<Self> {
        let object = value.as_object().ok_or(rquickjs::Error::FromJs {
            from: value.type_name(),
            to: "rquickjs::Object",
            message: Some("unable to cast JS Value as object".to_string()),
        })?;

        if object.contains_key("request")? {
            Ok(Command::Request(WorkerRequest::from_js(
                ctx,
                object.get("request")?,
            )?))
        } else if object.contains_key("response")? {
            Ok(Command::Response(WorkerResponse::from_js(
                ctx,
                object.get("response")?,
            )?))
        } else {
            Err(rquickjs::Error::FromJs {
                from: "object",
                to: "tailcall::cli::javascript::request_filter::Command",
                message: Some("object must contain either request or response".to_string()),
            })
        }
    }
}

pub struct RequestFilter {
    worker: Arc<dyn WorkerIO<Event, Command>>,
    client: Arc<dyn HttpIO>,
}

impl RequestFilter {
    pub fn new(
        client: Arc<impl HttpIO + 'static>,
        worker: Arc<impl WorkerIO<Event, Command>>,
    ) -> Self {
        Self { worker, client }
    }

    #[async_recursion::async_recursion]
    async fn on_request(&self, mut request: reqwest::Request) -> anyhow::Result<Response<Bytes>> {
        let js_request = WorkerRequest::try_from(&request)?;
        let event = Event::Request(js_request);
        let command = self.worker.call("onRequest", event).await?;
        match command {
            Some(command) => match command {
                Command::Request(js_request) => {
                    let response = self.client.execute(js_request.into()).await?;
                    Ok(response)
                }
                Command::Response(js_response) => {
                    // Check if the response is a redirect
                    if (js_response.status() == 301 || js_response.status() == 302)
                        && js_response.headers().contains_key("location")
                    {
                        request
                            .url_mut()
                            .set_path(js_response.headers()["location"].as_str());
                        self.on_request(request).await
                    } else {
                        Ok(js_response.try_into()?)
                    }
                }
            },
            None => self.client.execute(request).await,
        }
    }
}

#[async_trait::async_trait]
impl HttpIO for RequestFilter {
    async fn execute(
        &self,
        request: reqwest::Request,
    ) -> anyhow::Result<Response<hyper::body::Bytes>> {
        self.on_request(request).await
    }
}

#[cfg(test)]
mod tests {
    use hyper::body::Bytes;
    use rquickjs::{Context, FromJs, IntoJs, Object, Runtime, String as JsString};

    use crate::core::http::Response;
    use crate::core::worker::{Command, WorkerRequest, WorkerResponse};

    #[test]
    fn test_command_from_invalid_object() {
        let runtime = Runtime::new().unwrap();
        let context = Context::base(&runtime).unwrap();
        context.with(|ctx| {
            let value = JsString::from_str(ctx.clone(), "invalid")
                .unwrap()
                .into_value();
            assert!(Command::from_js(&ctx, value).is_err());
        });
    }

    #[test]
    fn test_command_from_request() {
        let runtime = Runtime::new().unwrap();
        let context = Context::base(&runtime).unwrap();
        context.with(|ctx| {
            let request =
                reqwest::Request::new(reqwest::Method::GET, "http://example.com/".parse().unwrap());
            let js_request: WorkerRequest = (&request).try_into().unwrap();
            let value = Object::new(ctx.clone()).unwrap();
            value.set("request", js_request.into_js(&ctx)).unwrap();
            assert!(Command::from_js(&ctx, value.into_value()).is_ok());
        });
    }

    #[test]
    fn test_command_from_response() {
        let runtime = Runtime::new().unwrap();
        let context = Context::base(&runtime).unwrap();
        context.with(|ctx| {
<<<<<<< HEAD
            let js_response = JsResponse::try_from(Response {
                status: hyper::StatusCode::OK,
                headers: hyper::header::HeaderMap::default(),
=======
            let js_response = WorkerResponse::try_from(Response {
                status: reqwest::StatusCode::OK,
                headers: reqwest::header::HeaderMap::default(),
>>>>>>> 13c5049d
                body: Bytes::new(),
            })
            .unwrap();
            let value = Object::new(ctx.clone()).unwrap();
            value.set("response", js_response).unwrap();
            assert!(Command::from_js(&ctx, value.into_value()).is_ok());
        });
    }

    #[test]
    fn test_command_from_arbitrary_object() {
        let runtime = Runtime::new().unwrap();
        let context = Context::base(&runtime).unwrap();
        context.with(|ctx| {
            let value = Object::new(ctx.clone()).unwrap();
            assert!(Command::from_js(&ctx, value.into_value()).is_err());
        });
    }
}<|MERGE_RESOLUTION|>--- conflicted
+++ resolved
@@ -127,15 +127,9 @@
         let runtime = Runtime::new().unwrap();
         let context = Context::base(&runtime).unwrap();
         context.with(|ctx| {
-<<<<<<< HEAD
-            let js_response = JsResponse::try_from(Response {
+            let js_response = WorkerResponse::try_from(Response {
                 status: hyper::StatusCode::OK,
                 headers: hyper::header::HeaderMap::default(),
-=======
-            let js_response = WorkerResponse::try_from(Response {
-                status: reqwest::StatusCode::OK,
-                headers: reqwest::header::HeaderMap::default(),
->>>>>>> 13c5049d
                 body: Bytes::new(),
             })
             .unwrap();
