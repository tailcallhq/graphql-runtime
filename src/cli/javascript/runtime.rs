--- conflicted
+++ resolved
@@ -83,15 +83,7 @@
 
 #[async_trait::async_trait]
 impl WorkerIO<Event, Command> for Runtime {
-<<<<<<< HEAD
-    async fn call(
-        &self,
-        name: &str,
-        event: Event,
-    ) -> crate::core::Result<Option<Command>, worker::Error> {
-=======
     async fn call(&self, name: &str, event: Event) -> worker::Result<Option<Command>> {
->>>>>>> faf9c4c9
         let script = self.script.clone();
         let name = name.to_string(); // TODO
         if let Some(runtime) = &self.tokio_runtime {
@@ -110,15 +102,7 @@
 
 #[async_trait::async_trait]
 impl WorkerIO<ConstValue, ConstValue> for Runtime {
-<<<<<<< HEAD
-    async fn call(
-        &self,
-        name: &str,
-        input: ConstValue,
-    ) -> crate::core::Result<Option<ConstValue>, worker::Error> {
-=======
     async fn call(&self, name: &str, input: ConstValue) -> worker::Result<Option<ConstValue>> {
->>>>>>> faf9c4c9
         let script = self.script.clone();
         let name = name.to_string();
         let value = serde_json::to_string(&input).map_err(worker::Error::from)?;
