--- conflicted
+++ resolved
@@ -16,12 +16,8 @@
 
 use crate::{blueprint, HttpIO};
 
-<<<<<<< HEAD
-pub fn init_http(http: impl HttpIO, script: blueprint::Script) -> Arc<dyn HttpIO> {
+pub fn init_http(http: impl HttpIO, script: blueprint::Script) -> Arc<dyn HttpIO + Sync + Send> {
     log::debug!("Initializing JavaScript HTTP filter: {}", script.source);
-=======
-pub fn init_http(http: impl HttpIO, script: blueprint::Script) -> Arc<dyn HttpIO + Sync + Send> {
->>>>>>> 6f5d3afa
     let script_io = Runtime::new(script);
     Arc::new(HttpFilter::new(http, script_io))
 }
