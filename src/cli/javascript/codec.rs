use std::collections::BTreeMap;
use std::str::FromStr;

use headers::HeaderValue;
use reqwest::header::HeaderName;
use rquickjs::{FromJs, IntoJs};

use super::create_header_map;
use crate::core::http::Response;
use crate::core::worker::*;

impl<'js> FromJs<'js> for Command {
    fn from_js(ctx: &rquickjs::Ctx<'js>, value: rquickjs::Value<'js>) -> rquickjs::Result<Self> {
        let object = value.as_object().ok_or(rquickjs::Error::FromJs {
            from: value.type_name(),
            to: "rquickjs::Object",
            message: Some("unable to cast JS Value as object".to_string()),
        })?;

        if object.contains_key("request")? {
            Ok(Command::Request(WorkerRequest::from_js(
                ctx,
                object.get("request")?,
            )?))
        } else if object.contains_key("response")? {
            Ok(Command::Response(WorkerResponse::from_js(
                ctx,
                object.get("response")?,
            )?))
        } else {
            Err(rquickjs::Error::FromJs {
                from: "object",
                to: "tailcall::cli::javascript::request_filter::Command",
                message: Some("object must contain either request or response".to_string()),
            })
        }
    }
}

impl<'js> IntoJs<'js> for WorkerRequest {
    fn into_js(self, ctx: &rquickjs::Ctx<'js>) -> rquickjs::Result<rquickjs::Value<'js>> {
        let object = rquickjs::Object::new(ctx.clone())?;
        object.set("uri", self.uri())?;
        object.set("method", self.method())?;
        object.set(
            "headers",
            self.headers().map_err(|e| rquickjs::Error::FromJs {
                from: "HeaderMap",
                to: "BTreeMap<String, String>",
                message: Some(e.to_string()),
            })?,
        )?;
        object.set("body", self.body())?;
        Ok(object.into_value())
    }
}

impl<'js> FromJs<'js> for WorkerRequest {
    fn from_js(_: &rquickjs::Ctx<'js>, value: rquickjs::Value<'js>) -> rquickjs::Result<Self> {
        let object = value.as_object().ok_or(rquickjs::Error::FromJs {
            from: value.type_name(),
            to: "rquickjs::Object",
            message: Some("unable to cast JS Value as object".to_string()),
        })?;
        let uri = object.get::<&str, Uri>("uri")?;
        let method = object.get::<&str, String>("method")?;
        let headers = object.get::<&str, BTreeMap<String, String>>("headers")?;
        let body = object.get::<&str, Option<String>>("body")?;
        let mut request = reqwest::Request::new(
            reqwest::Method::from_bytes(method.as_bytes()).map_err(|e| {
                rquickjs::Error::FromJs {
                    from: "string",
                    to: "Method",
                    message: Some(e.to_string()),
                }
            })?,
            uri.to_string()
                .parse()
                .map_err(|_| rquickjs::Error::FromJs {
                    from: "string",
                    to: "Url",
                    message: Some("unable to parse URL".to_string()),
                })?,
        );
        for (k, v) in headers {
            request.headers_mut().insert(
                HeaderName::from_str(&k).map_err(|e| rquickjs::Error::FromJs {
                    from: "string",
                    to: "HeaderName",
                    message: Some(e.to_string()),
                })?,
                HeaderValue::from_str(v.as_str()).map_err(|e| rquickjs::Error::FromJs {
                    from: "string",
                    to: "reqwest::header::HeaderValue",
                    message: Some(e.to_string()),
                })?,
            );
        }
        if let Some(body) = body {
            let _ = request.body_mut().insert(reqwest::Body::from(body));
        }
        Ok(WorkerRequest(request))
    }
}

impl<'js> IntoJs<'js> for Scheme {
    fn into_js(self, ctx: &rquickjs::Ctx<'js>) -> rquickjs::Result<rquickjs::Value<'js>> {
        match self {
            Scheme::Http => Ok(rquickjs::String::from_str(ctx.clone(), "http")?.into_value()),
            Scheme::Https => Ok(rquickjs::String::from_str(ctx.clone(), "https")?.into_value()),
        }
    }
}

impl<'js> FromJs<'js> for Scheme {
    fn from_js(_: &rquickjs::Ctx<'js>, value: rquickjs::Value<'js>) -> rquickjs::Result<Self> {
        let as_string = value.as_string().ok_or(rquickjs::Error::FromJs {
            from: value.type_name(),
            to: "rquickjs::String",
            message: Some("unable to cast JS Value as string".to_string()),
        })?;

        let rs_string = as_string.to_string()?;
        if rs_string == "https" {
            Ok(Scheme::Https)
        } else if rs_string == "http" {
            Ok(Scheme::Http)
        } else {
            Err(rquickjs::Error::FromJs {
                from: "string",
                to: "tailcall::cli::javascript::js_request::Scheme",
                message: Some("scheme must be `http` or `https`".to_string()),
            })
        }
    }
}

impl<'js> IntoJs<'js> for Uri {
    fn into_js(self, ctx: &rquickjs::Ctx<'js>) -> rquickjs::Result<rquickjs::Value<'js>> {
        let object = rquickjs::Object::new(ctx.clone())?;
        object.set("path", self.path)?;
        object.set("query", self.query)?;
        object.set("scheme", self.scheme)?;
        object.set("host", self.host)?;
        object.set("port", self.port)?;
        Ok(object.into_value())
    }
}

impl<'js> FromJs<'js> for Uri {
    fn from_js(_: &rquickjs::Ctx<'js>, value: rquickjs::Value<'js>) -> rquickjs::Result<Self> {
        let object = value.as_object().ok_or(rquickjs::Error::FromJs {
            from: value.type_name(),
            to: "rquickjs::Object",
            message: Some("unable to cast JS Value as object".to_string()),
        })?;
        let path = object.get::<&str, String>("path")?;
        let query = object.get::<&str, BTreeMap<String, String>>("query")?;
        let scheme = object.get::<&str, Scheme>("scheme")?;
        let host = object.get::<&str, Option<String>>("host")?;
        let port = object.get::<&str, Option<u16>>("port")?;

        Ok(Uri { path, query, scheme, host, port })
    }
}

impl<'js> IntoJs<'js> for WorkerResponse {
    fn into_js(self, ctx: &rquickjs::Ctx<'js>) -> rquickjs::Result<rquickjs::Value<'js>> {
        let object = rquickjs::Object::new(ctx.clone())?;
        object.set("status", self.status())?;
        object.set("headers", self.headers())?;
        object.set("body", self.body())?;
        Ok(object.into_value())
    }
}

impl<'js> FromJs<'js> for WorkerResponse {
    fn from_js(_: &rquickjs::Ctx<'js>, value: rquickjs::Value<'js>) -> rquickjs::Result<Self> {
        let object = value.as_object().ok_or(rquickjs::Error::FromJs {
            from: value.type_name(),
            to: "rquickjs::Object",
            message: Some("unable to cast JS Value as object".to_string()),
        })?;
        let status = object.get::<&str, u16>("status")?;
        let headers = object.get::<&str, BTreeMap<String, String>>("headers")?;
        let body = object.get::<&str, Option<String>>("body")?;
        let response = Response {
            status: reqwest::StatusCode::from_u16(status).map_err(|_| rquickjs::Error::FromJs {
                from: "u16",
                to: "reqwest::StatusCode",
                message: Some("invalid status code".to_string()),
            })?,
            headers: create_header_map(headers).map_err(|e| rquickjs::Error::FromJs {
                from: "BTreeMap<String, String>",
                to: "reqwest::header::HeaderMap",
                message: Some(e.to_string()),
            })?,
            body: body.unwrap_or_default(),
        };
        Ok(WorkerResponse(response))
    }
}

#[cfg(test)]
mod test {
    use std::collections::BTreeMap;

    use anyhow::Result;
    use headers::{HeaderName, HeaderValue};
    use hyper::body::Bytes;
    use pretty_assertions::assert_eq;
    use reqwest::header::HeaderMap;
    use reqwest::Request;
    use rquickjs::{Context, FromJs, IntoJs, Object, Runtime, String as JsString};

    use super::*;
    use crate::core::error::worker;
    use crate::core::http::Response;
    use crate::core::worker::{Command, WorkerRequest, WorkerResponse};

<<<<<<< HEAD
    fn create_test_response() -> Result<WorkerResponse, worker::Error> {
=======
    fn create_test_response() -> worker::Result<WorkerResponse> {
>>>>>>> faf9c4c9
        let mut headers = HeaderMap::new();
        headers.insert("content-type", "application/json".parse().unwrap());
        let response = crate::core::http::Response {
            status: reqwest::StatusCode::OK,
            headers,
            body: Bytes::from("Hello, World!"),
        };
<<<<<<< HEAD
        let js_response: Result<WorkerResponse, worker::Error> = response.try_into();
=======
        let js_response: worker::Result<WorkerResponse> = response.try_into();
>>>>>>> faf9c4c9
        js_response
    }

    #[test]
    fn test_to_js_response() {
        let js_response = create_test_response();
        assert!(js_response.is_ok());
        let js_response = js_response.unwrap();
        assert_eq!(js_response.status(), 200);
        assert_eq!(
            js_response.headers().get("content-type").unwrap(),
            "application/json"
        );
        assert_eq!(js_response.body(), Some("Hello, World!".into()));
    }

    #[test]
    fn test_from_js_response() {
        let js_response = create_test_response().unwrap();
<<<<<<< HEAD
        let response: Result<crate::core::http::Response<Bytes>, worker::Error> =
            js_response.try_into();
=======
        let response: worker::Result<crate::core::http::Response<Bytes>> = js_response.try_into();
>>>>>>> faf9c4c9
        assert!(response.is_ok());
        let response = response.unwrap();
        assert_eq!(response.status, reqwest::StatusCode::OK);
        assert_eq!(
            response.headers.get("content-type").unwrap(),
            "application/json"
        );
        assert_eq!(response.body, Bytes::from("Hello, World!"));
    }

    #[test]
    fn test_unusual_headers() {
        let body = "a";
        let mut headers = HeaderMap::new();
        headers.insert(
            HeaderName::from_static("x-unusual-header"),
            HeaderValue::from_str("🚀").unwrap(),
        );
        let response = crate::core::http::Response {
            status: reqwest::StatusCode::OK,
            headers,
            body: body.into(),
        };
        let js_response = WorkerResponse(response);

        let response: Result<crate::core::http::Response<Bytes>, _> = js_response.try_into();
        assert!(response.is_ok());
        let response = response.unwrap();
        assert_eq!(response.headers.get("x-unusual-header").unwrap(), "🚀");
        assert_eq!(response.body, Bytes::from(body));
    }

    #[test]
    fn test_response_into_js() {
        let runtime = Runtime::new().unwrap();
        let context = Context::base(&runtime).unwrap();
        context.with(|ctx| {
            let value = create_test_response().unwrap().into_js(&ctx).unwrap();
            let object = value.as_object().unwrap();

            let status = object.get::<&str, u16>("status").unwrap();
            let headers = object
                .get::<&str, BTreeMap<String, String>>("headers")
                .unwrap();
            let body = object.get::<&str, Option<String>>("body").unwrap();

            assert_eq!(status, reqwest::StatusCode::OK);
            assert_eq!(body, Some("Hello, World!".to_owned()));
            assert!(headers.contains_key("content-type"));
            assert_eq!(
                headers.get("content-type"),
                Some(&"application/json".to_owned())
            );
        });
    }

    #[test]
    fn test_response_from_js() {
        let runtime = Runtime::new().unwrap();
        let context = Context::base(&runtime).unwrap();
        context.with(|ctx| {
            let js_response = create_test_response().unwrap().into_js(&ctx).unwrap();
            let response = WorkerResponse::from_js(&ctx, js_response).unwrap();

            assert_eq!(response.status(), reqwest::StatusCode::OK.as_u16());
            assert_eq!(response.body(), Some("Hello, World!".to_owned()));
            assert_eq!(
                response.headers().get("content-type"),
                Some(&"application/json".to_owned())
            );
        });
    }

    #[test]
    fn test_command_from_invalid_object() {
        let runtime = Runtime::new().unwrap();
        let context = Context::base(&runtime).unwrap();
        context.with(|ctx| {
            let value = JsString::from_str(ctx.clone(), "invalid")
                .unwrap()
                .into_value();
            assert!(Command::from_js(&ctx, value).is_err());
        });
    }

    #[test]
    fn test_command_from_request() {
        let runtime = Runtime::new().unwrap();
        let context = Context::base(&runtime).unwrap();
        context.with(|ctx| {
            let request =
                reqwest::Request::new(reqwest::Method::GET, "http://example.com/".parse().unwrap());
            let js_request: WorkerRequest = (&request).try_into().unwrap();
            let value = Object::new(ctx.clone()).unwrap();
            value.set("request", js_request.into_js(&ctx)).unwrap();
            assert!(Command::from_js(&ctx, value.into_value()).is_ok());
        });
    }

    #[test]
    fn test_command_from_response() {
        let runtime = Runtime::new().unwrap();
        let context = Context::base(&runtime).unwrap();
        context.with(|ctx| {
            let js_response = WorkerResponse::try_from(Response {
                status: reqwest::StatusCode::OK,
                headers: reqwest::header::HeaderMap::default(),
                body: Bytes::new(),
            })
            .unwrap();
            let value = Object::new(ctx.clone()).unwrap();
            value.set("response", js_response).unwrap();
            assert!(Command::from_js(&ctx, value.into_value()).is_ok());
        });
    }

    #[test]
    fn test_command_from_arbitrary_object() {
        let runtime = Runtime::new().unwrap();
        let context = Context::base(&runtime).unwrap();
        context.with(|ctx| {
            let value = Object::new(ctx.clone()).unwrap();
            assert!(Command::from_js(&ctx, value.into_value()).is_err());
        });
    }

    #[test]
    fn test_reqwest_request_to_js_request() {
        let mut reqwest_request =
            reqwest::Request::new(reqwest::Method::GET, "http://example.com/".parse().unwrap());
        let _ = reqwest_request
            .body_mut()
            .insert(reqwest::Body::from("Hello, World!"));
        let js_request: WorkerRequest = (&reqwest_request).try_into().unwrap();
        assert_eq!(js_request.method(), "GET");
        assert_eq!(js_request.uri().to_string(), "http://example.com/");
        let body_out = js_request.body();
        assert_eq!(body_out, Some("Hello, World!".to_string()));
    }

    #[test]
    fn test_js_request_into_js() {
        let runtime = Runtime::new().unwrap();
        let context = Context::base(&runtime).unwrap();
        context.with(|ctx| {
            let mut headers = BTreeMap::new();
            headers.insert("content-type".to_string(), "application/json".to_string());

            let mut request =
                Request::new(reqwest::Method::GET, "http://example.com/".parse().unwrap());
            let _ = request
                .body_mut()
                .insert(reqwest::Body::from("Hello, World!"));
            request.headers_mut().insert(
                reqwest::header::CONTENT_TYPE,
                HeaderValue::from_str("application/json").unwrap(),
            );

            let js_request: WorkerRequest = (&request).try_into().unwrap();
            let value = js_request.into_js(&ctx).unwrap();
            let object = value.as_object().unwrap();

            let uri = object.get::<&str, Uri>("uri").unwrap();
            let method = object.get::<&str, String>("method").unwrap();
            let body = object.get::<&str, Option<String>>("body").unwrap();
            let js_headers = object
                .get::<&str, BTreeMap<String, String>>("headers")
                .unwrap();

            assert_eq!(uri.to_string(), "http://example.com/");
            assert_eq!(method, "GET");
            assert_eq!(body, Some("Hello, World!".to_string()));
            assert_eq!(
                js_headers.get("content-type"),
                Some(&"application/json".to_string())
            );
        });
    }

    #[test]
    fn test_js_request_from_js() {
        let runtime = Runtime::new().unwrap();
        let context = Context::base(&runtime).unwrap();
        context.with(|ctx| {
            let mut headers = BTreeMap::new();
            headers.insert("content-type".to_string(), "application/json".to_string());

            let mut request =
                Request::new(reqwest::Method::GET, "http://example.com/".parse().unwrap());
            let _ = request
                .body_mut()
                .insert(reqwest::Body::from("Hello, World!"));
            request.headers_mut().insert(
                reqwest::header::CONTENT_TYPE,
                HeaderValue::from_str("application/json").unwrap(),
            );

            let js_request: WorkerRequest = (&request).try_into().unwrap();
            let value = js_request.into_js(&ctx).unwrap();

            let js_request = WorkerRequest::from_js(&ctx, value).unwrap();

            assert_eq!(js_request.uri().to_string(), "http://example.com/");
            assert_eq!(js_request.method(), "GET");
            assert_eq!(js_request.body(), Some("Hello, World!".to_string()));
            assert_eq!(
                js_request.headers().unwrap().get("content-type"),
                Some(&"application/json".to_string())
            );
        });
    }
}<|MERGE_RESOLUTION|>--- conflicted
+++ resolved
@@ -218,11 +218,7 @@
     use crate::core::http::Response;
     use crate::core::worker::{Command, WorkerRequest, WorkerResponse};
 
-<<<<<<< HEAD
-    fn create_test_response() -> Result<WorkerResponse, worker::Error> {
-=======
     fn create_test_response() -> worker::Result<WorkerResponse> {
->>>>>>> faf9c4c9
         let mut headers = HeaderMap::new();
         headers.insert("content-type", "application/json".parse().unwrap());
         let response = crate::core::http::Response {
@@ -230,11 +226,7 @@
             headers,
             body: Bytes::from("Hello, World!"),
         };
-<<<<<<< HEAD
-        let js_response: Result<WorkerResponse, worker::Error> = response.try_into();
-=======
         let js_response: worker::Result<WorkerResponse> = response.try_into();
->>>>>>> faf9c4c9
         js_response
     }
 
@@ -254,12 +246,7 @@
     #[test]
     fn test_from_js_response() {
         let js_response = create_test_response().unwrap();
-<<<<<<< HEAD
-        let response: Result<crate::core::http::Response<Bytes>, worker::Error> =
-            js_response.try_into();
-=======
         let response: worker::Result<crate::core::http::Response<Bytes>> = js_response.try_into();
->>>>>>> faf9c4c9
         assert!(response.is_ok());
         let response = response.unwrap();
         assert_eq!(response.status, reqwest::StatusCode::OK);
