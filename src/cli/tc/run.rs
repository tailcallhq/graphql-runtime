use anyhow::Result;
use clap::Parser;
use dotenvy::dotenv;

use super::helpers::TRACKER;
use super::validate_rc::validate_rc_config_files;
use super::{check, gen, init, start};
use crate::cli::command::{Cli, Command};
use crate::cli::{self, update_checker};
use crate::core::blueprint::Blueprint;
use crate::core::config::reader::ConfigReader;
use crate::core::runtime::TargetRuntime;

pub async fn run() -> Result<()> {
    if let Ok(path) = dotenv() {
        tracing::info!("Env file: {:?} loaded", path);
    }
    let cli = Cli::parse();
    update_checker::check_for_update().await;
    // Initialize ping event every 60 seconds
    let _ = TRACKER
        .init_ping(tokio::time::Duration::from_secs(60))
        .await;

    // Dispatch the command as an event
    let _ = TRACKER
        .dispatch(tailcall_tracker::EventKind::Command(
            cli.command.to_string(),
        ))
        .await;

    run_command(cli).await
}

fn get_runtime_and_config_reader(verify_ssl: bool) -> (TargetRuntime, ConfigReader) {
    let mut blueprint = Blueprint::default();
    blueprint.upstream.verify_ssl = verify_ssl;
    let runtime = cli::runtime::init(&blueprint);
    (runtime.clone(), ConfigReader::init(runtime))
}

async fn run_command(cli: Cli) -> Result<()> {
    match cli.command {
        Command::Start { file_paths, verify_ssl } => {
<<<<<<< HEAD
            let (_, config_reader) = get_runtime_and_config_reader(verify_ssl);
=======
            let (runtime, config_reader) = get_runtime_and_config_reader(verify_ssl);
            validate_rc_config_files(runtime, &file_paths).await;
>>>>>>> 802b5eb7
            start::start_command(file_paths, &config_reader).await?;
        }
        Command::Check { file_paths, n_plus_one_queries, schema, format, verify_ssl } => {
            let (runtime, config_reader) = get_runtime_and_config_reader(verify_ssl);
<<<<<<< HEAD
=======
            validate_rc_config_files(runtime.clone(), &file_paths).await;
>>>>>>> 802b5eb7
            check::check_command(
                check::CheckParams { file_paths, n_plus_one_queries, schema, format, runtime },
                &config_reader,
            )
            .await?;
        }
        Command::Init { folder_path } => {
            let (runtime, _) = get_runtime_and_config_reader(true);
            init::init_command(runtime, &folder_path).await?;
        }
        Command::Gen { file_path } => {
            let (runtime, _) = get_runtime_and_config_reader(true);
            gen::gen_command(&file_path, runtime).await?;
        }
    }
    Ok(())
}<|MERGE_RESOLUTION|>--- conflicted
+++ resolved
@@ -42,20 +42,13 @@
 async fn run_command(cli: Cli) -> Result<()> {
     match cli.command {
         Command::Start { file_paths, verify_ssl } => {
-<<<<<<< HEAD
-            let (_, config_reader) = get_runtime_and_config_reader(verify_ssl);
-=======
             let (runtime, config_reader) = get_runtime_and_config_reader(verify_ssl);
             validate_rc_config_files(runtime, &file_paths).await;
->>>>>>> 802b5eb7
             start::start_command(file_paths, &config_reader).await?;
         }
         Command::Check { file_paths, n_plus_one_queries, schema, format, verify_ssl } => {
             let (runtime, config_reader) = get_runtime_and_config_reader(verify_ssl);
-<<<<<<< HEAD
-=======
             validate_rc_config_files(runtime.clone(), &file_paths).await;
->>>>>>> 802b5eb7
             check::check_command(
                 check::CheckParams { file_paths, n_plus_one_queries, schema, format, runtime },
                 &config_reader,
