--- conflicted
+++ resolved
@@ -16,16 +16,11 @@
 }
 
 impl ServerConfig {
-<<<<<<< HEAD
-    pub fn new(blueprint: Blueprint, endpoints: EndpointSet) -> Self {
-        let mut rt = init(&blueprint);
-=======
     pub async fn new(
         blueprint: Blueprint,
         endpoints: EndpointSet<Unchecked>,
     ) -> anyhow::Result<Self> {
-        let mut rt = init(&blueprint.upstream, blueprint.server.script.clone());
->>>>>>> 5bb38eb5
+        let mut rt = init(&blueprint);
 
         let mut extensions = vec![];
 
