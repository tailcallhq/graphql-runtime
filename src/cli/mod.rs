--- conflicted
+++ resolved
@@ -1,10 +1,5 @@
-<<<<<<< HEAD
-mod command;
+pub mod command;
 pub mod error;
-=======
-pub mod command;
-mod error;
->>>>>>> 5ff2a222
 mod fmt;
 #[cfg(feature = "js")]
 pub mod javascript;
