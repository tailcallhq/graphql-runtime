--- conflicted
+++ resolved
@@ -110,16 +110,6 @@
     pub format: Option<config::Source>,
 }
 
-<<<<<<< HEAD
-#[derive(Deserialize, Serialize, Debug, Default)]
-#[serde(rename_all = "camelCase")]
-pub enum Operation {
-    #[default]
-    Query,
-}
-
-=======
->>>>>>> 2606a1ff
 #[derive(Debug)]
 pub enum Resolved {}
 
