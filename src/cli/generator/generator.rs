use std::fs;
use std::path::Path;

use inquire::Confirm;
use pathdiff::diff_paths;

use super::config::{Config, Resolved, Source};
use super::source::ConfigSource;
use crate::core::config::{self, ConfigModule};
use crate::core::generator::{Generator as ConfigGenerator, Input};
use crate::core::proto_reader::ProtoReader;
use crate::core::resource_reader::ResourceReader;
use crate::core::runtime::TargetRuntime;

/// CLI that reads the the config file and generates the required tailcall
/// configuration.
pub struct Generator {
    /// path of config file.
    config_path: String,
    runtime: TargetRuntime,
}

impl Generator {
    pub fn new(config_path: &str, runtime: TargetRuntime) -> Self {
        Self { config_path: config_path.to_string(), runtime }
    }

    /// Writes the configuration to the output file if allowed.
    async fn write(self, graphql_config: &ConfigModule, output_path: &str) -> anyhow::Result<()> {
        let output_source = config::Source::detect(output_path)?;
        let config = match output_source {
            config::Source::Json => graphql_config.to_json(true)?,
            config::Source::Yml => graphql_config.to_yaml()?,
            config::Source::GraphQL => graphql_config.to_sdl(),
        };

        if self.should_overwrite(output_path)? {
            self.runtime
                .file
                .write(output_path, config.as_bytes())
                .await?;

            tracing::info!("Config successfully generated at {output_path}");
        }

        Ok(())
    }

    /// Checks if the output file already exists and prompts for overwrite
    /// confirmation.
    fn should_overwrite(&self, output_path: &str) -> anyhow::Result<bool> {
        if is_exists(output_path) {
            let should_overwrite = Confirm::new(
                format!(
                    "The output file '{}' already exists. Do you want to overwrite it?",
                    output_path
                )
                .as_str(),
            )
            .with_default(false)
            .prompt()?;
            if !should_overwrite {
                return Ok(false);
            }
        }
        Ok(true)
    }

    async fn read(&self) -> anyhow::Result<Config<Resolved>> {
        let config_path = &self.config_path;
        let source = ConfigSource::detect(config_path)?;
        let config_content = self.runtime.file.read(config_path).await?;

        let config: Config = match source {
            ConfigSource::Json => serde_json::from_str(&config_content)?,
            ConfigSource::Yml => serde_yaml::from_str(&config_content)?,
        };

        // While reading resolve the internal paths of generalized config.
        config.into_resolved(config_path)
    }

    /// performs all the i/o's required in the config file and generates
    /// concrete vec containing data for generator.
    async fn resolve_io(&self, config: Config<Resolved>) -> anyhow::Result<Vec<Input>> {
        let mut input_samples = vec![];

        let reader = ResourceReader::cached(self.runtime.clone());
        let http_reader = ResourceReader::http(self.runtime.clone());
        let proto_reader = ProtoReader::init(reader.clone(), self.runtime.clone());
        let output_dir = Path::new(&config.output.path.0)
            .parent()
            .unwrap_or(Path::new(""));

        for input in config.inputs {
            match input.source {
<<<<<<< HEAD
                Source::Curl { src, headers } => {
=======
                Source::Curl { src, field_name } => {
>>>>>>> 2606a1ff
                    let url = src.0;
                    let response = http_reader.read(url.clone(), headers).await?;
                    input_samples.push(Input::Json {
                        url: url.parse()?,
<<<<<<< HEAD
                        field_name: input.field_name,
                        response,
=======
                        response: serde_json::from_str(&contents)?,
                        field_name,
>>>>>>> 2606a1ff
                    });
                }
                Source::Proto { src } => {
                    let path = src.0;
                    let mut metadata = proto_reader.read(&path).await?;
                    if let Some(relative_path_to_proto) = to_relative_path(output_dir, &path) {
                        metadata.path = relative_path_to_proto;
                    }
                    input_samples.push(Input::Proto(metadata));
                }
                Source::Config { src } => {
                    let path = src.0;
                    let source = config::Source::detect(&path)?;
                    let schema = reader.read_file(&path).await?.content;
                    input_samples.push(Input::Config { schema, source });
                }
            }
        }

        Ok(input_samples)
    }

    /// generates the final configuration.
    pub async fn generate(self) -> anyhow::Result<ConfigModule> {
        let config = self.read().await?;
        let path = config.output.path.0.to_owned();
        let preset: config::transformer::Preset = config.preset.clone().unwrap_or_default().into();
        let input_samples = self.resolve_io(config).await?;
        let config = ConfigGenerator::default()
            .inputs(input_samples)
            .transformers(vec![Box::new(preset)])
            .generate(true)?;

        self.write(&config, &path).await?;
        Ok(config)
    }
}

/// Checks if file or folder already exists or not.
fn is_exists(path: &str) -> bool {
    fs::metadata(path).is_ok()
}

/// Expects both paths to be absolute and returns a relative path from `from` to
/// `to`. expects `from`` to be directory.
fn to_relative_path(from: &Path, to: &str) -> Option<String> {
    let from_path = Path::new(from).to_path_buf();
    let to_path = Path::new(to).to_path_buf();

    // Calculate the relative path from `from_path` to `to_path`
    diff_paths(to_path, from_path).map(|p| p.to_string_lossy().to_string())
}<|MERGE_RESOLUTION|>--- conflicted
+++ resolved
@@ -94,22 +94,13 @@
 
         for input in config.inputs {
             match input.source {
-<<<<<<< HEAD
-                Source::Curl { src, headers } => {
-=======
-                Source::Curl { src, field_name } => {
->>>>>>> 2606a1ff
+                Source::Curl { src,field_name, headers } => {
                     let url = src.0;
                     let response = http_reader.read(url.clone(), headers).await?;
                     input_samples.push(Input::Json {
                         url: url.parse()?,
-<<<<<<< HEAD
-                        field_name: input.field_name,
                         response,
-=======
-                        response: serde_json::from_str(&contents)?,
                         field_name,
->>>>>>> 2606a1ff
                     });
                 }
                 Source::Proto { src } => {
