--- conflicted
+++ resolved
@@ -8,6 +8,7 @@
 
 use crate::blueprint::GrpcMethod;
 use crate::config::{Arg, Config, Field, Grpc, Tag, Type};
+use crate::generator::GraphQLType;
 
 /// Assists in the mapping and retrieval of proto type names to custom formatted
 /// strings based on the descriptor type.
@@ -32,72 +33,15 @@
         }
     }
 
-<<<<<<< HEAD
-=======
-    /// Formats a proto type name based on its `DescriptorType`.
-    fn get_name(&self, name: &str, ty: NameConvertor) -> String {
-        let name = name
-            .strip_prefix(&format!("{}.", self.package))
-            .unwrap_or(name);
-        ty.convert(&self.package, name)
-    }
-
-    fn formatted_name(&self, name: &str) -> String {
-        let mut prefix = format!("{}.", self.package);
-        if self.package.is_empty() || name.starts_with(&prefix) {
-            name.to_string()
-        } else {
-            prefix.push_str(name);
-            prefix
-        }
-    }
-
-    /// Inserts a formatted name into the map.
-    fn insert(mut self, name: &str, ty: NameConvertor) -> Self {
-        self.map
-            .insert(self.formatted_name(name), self.get_name(name, ty));
-        self
-    }
-    /// Retrieves a formatted name from the map.
-    fn get(&self, name: &str) -> Option<String> {
-        self.map.get(&self.formatted_name(name)).cloned()
-    }
-
-    /// Resolves the actual name and inserts the type.
-    fn insert_type(mut self, name: &str, ty: Type) -> Self {
-        if let Some(name) = self.get(name) {
-            self.config.types.insert(name, ty);
-        }
-        self
-    }
-
-    /// Retrieves or creates a Type configuration for a given proto type.
-    fn get_ty(&self, name: &str) -> Type {
-        let mut ty = self
-            .get(name)
-            .and_then(|name| self.config.types.get(&name))
-            .cloned()
-            .unwrap_or_default();
-
-        let id = self.formatted_name(name);
-
-        ty.tag = Some(Tag { id });
-        ty
-    }
-
->>>>>>> 9eb6a3ab
     /// Processes proto enum types.
     fn append_enums(mut self, enums: &Vec<EnumDescriptorProto>) -> Self {
         for enum_ in enums {
-            let enum_name = enum_.name();
-
-            self = self.insert(enum_name, NameConvertor::Enum);
-            let mut ty = self.get_ty(enum_name);
+            let enum_name = GraphQLType::from_enum(enum_.name());
 
             let mut variants = enum_
                 .value
                 .iter()
-                .map(|v| v.name().to_string())
+                .map(|v| GraphQLType::from_enum_variant(v.name()))
                 .collect::<BTreeSet<String>>();
             if let Some(vars) = ty.variants {
                 variants.extend(vars);
