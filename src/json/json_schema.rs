--- conflicted
+++ resolved
@@ -136,7 +136,6 @@
             }
             JsonSchema::Enum(a) => {
                 if let JsonSchema::Enum(b) = other {
-<<<<<<< HEAD
                     let mut matched = HashSet::new();
                     for ai in a {
                         for (i, bi) in b.iter().enumerate() {
@@ -151,11 +150,6 @@
                                     .trace(name);
                             }
                         }
-=======
-                    if a.ne(b) {
-                        return Valid::fail(format!("expected {:?} but found {:?}", a, b))
-                            .trace(name);
->>>>>>> f89a8884
                     }
                 } else {
                     return Valid::fail(format!("expected Enum got: {:?}", other)).trace(name);
