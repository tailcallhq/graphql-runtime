use std::collections::{BTreeMap, BTreeSet, HashMap};

use async_graphql::parser::types::ConstDirective;
#[allow(unused_imports)]
use async_graphql::InputType;
use async_graphql_value::ConstValue;
use hyper::header::{HeaderName, HeaderValue};
use hyper::HeaderMap;
use regex::Regex;

use super::UnionTypeDefinition;
use crate::blueprint::Type::ListType;
use crate::blueprint::*;
use crate::config::group_by::GroupBy;
use crate::config::{Arg, Batch, Config, Field, Inline, Upstream};
use crate::directive::DirectiveCodec;
use crate::endpoint::Endpoint;
use crate::http::Method;
use crate::json::JsonSchema;
use crate::lambda::Expression::Literal;
use crate::lambda::{Expression, Lambda, Unsafe};
use crate::request_template::RequestTemplate;
use crate::try_fold::TryFold;
use crate::valid::{Valid, ValidationError};
use crate::{blueprint, config};

type TryFoldConfig<'a, A> = TryFold<'a, Config, A, String>;

pub fn config_blueprint<'a>() -> TryFold<'a, Config, Blueprint, String> {
  let server = TryFoldConfig::<Blueprint>::new(|config, blueprint| {
    Valid::from(Server::try_from(config.server.clone())).map(|server| blueprint.server(server))
  });

  let schema = to_schema().transform::<Blueprint>(
    |schema, blueprint| blueprint.schema(schema),
    |blueprint| blueprint.schema,
  );

  let definitions = to_definitions().transform::<Blueprint>(
    |definitions, blueprint| blueprint.definitions(definitions),
    |blueprint| blueprint.definitions,
  );

  let upstream = to_upstream().transform::<Blueprint>(
    |upstream, blueprint| blueprint.upstream(upstream),
    |blueprint| blueprint.upstream,
  );

  server
    .and(schema)
    .and(definitions)
    .and(upstream)
    .update(apply_batching)
    .update(super::compress::compress)
}

fn to_upstream<'a>() -> TryFold<'a, Config, Upstream, String> {
  TryFoldConfig::<Upstream>::new(|config, up| {
    let upstream = up.merge_right(config.upstream.clone());
    if let Some(ref base_url) = upstream.base_url {
      Valid::from(reqwest::Url::parse(base_url).map_err(|e| ValidationError::new(e.to_string())))
        .map_to(upstream.clone())
    } else {
      Valid::succeed(upstream.clone())
    }
  })
}

pub fn apply_batching(mut blueprint: Blueprint) -> Blueprint {
  for def in blueprint.definitions.iter() {
    if let Definition::ObjectTypeDefinition(object_type_definition) = def {
      for field in object_type_definition.fields.iter() {
        if let Some(Expression::Unsafe(Unsafe::Http(_request_template, Some(_), _dl))) = field.resolver.clone() {
          blueprint.upstream.batch = blueprint.upstream.batch.or(Some(Batch::default()));
          return blueprint;
        }
      }
    }
  }
  blueprint
}

fn to_directive(const_directive: ConstDirective) -> Valid<Directive, String> {
  const_directive
    .arguments
    .into_iter()
    .map(|(k, v)| {
      let value = v.node.into_json();
      if let Ok(value) = value {
        return Ok((k.node.to_string(), value));
      }
      Err(value.unwrap_err())
    })
    .collect::<Result<HashMap<String, serde_json::Value>, _>>()
    .map_err(|e| ValidationError::new(e.to_string()))
    .map(|arguments| Directive { name: const_directive.name.node.clone().to_string(), arguments, index: 0 })
    .into()
}

fn to_schema<'a>() -> TryFoldConfig<'a, SchemaDefinition> {
  TryFoldConfig::new(|config, _| {
    validate_query(config)
      .and(validate_mutation(config))
      .and(Valid::from_option(
        config.graphql.schema.query.as_ref(),
        "Query root is missing".to_owned(),
      ))
      .zip(to_directive(config.server.to_directive()))
      .map(|(query_type_name, directive)| SchemaDefinition {
        query: query_type_name.to_owned(),
        mutation: config.graphql.schema.mutation.clone(),
        directives: vec![directive],
      })
  })
}

fn to_definitions<'a>() -> TryFold<'a, Config, Vec<Definition>, String> {
  TryFold::<Config, Vec<Definition>, String>::new(|config, _| {
    let output_types = config.output_types();
    let input_types = config.input_types();
    Valid::from_iter(config.graphql.types.iter(), |(name, type_)| {
      let dbl_usage = input_types.contains(name) && output_types.contains(name);
      if let Some(variants) = &type_.variants {
        if !variants.is_empty() {
          to_enum_type_definition(name, type_, variants).trace(name)
        } else {
          Valid::fail("No variants found for enum".to_string())
        }
      } else if type_.scalar {
        to_scalar_type_definition(name).trace(name)
      } else if dbl_usage {
        Valid::fail("type is used in input and output".to_string()).trace(name)
      } else {
        to_object_type_definition(name, type_, config)
          .trace(name)
          .and_then(|definition| match definition.clone() {
            Definition::ObjectTypeDefinition(object_type_definition) => {
              if config.input_types().contains(name) {
                to_input_object_type_definition(object_type_definition).trace(name)
              } else if type_.interface {
                to_interface_type_definition(object_type_definition).trace(name)
              } else {
                Valid::succeed(definition)
              }
            }
            _ => Valid::succeed(definition),
          })
      }
    })
    .map(|mut types| {
      types.extend(
        config
          .graphql
          .unions
          .iter()
          .map(to_union_type_definition)
          .map(Definition::UnionTypeDefinition),
      );
      types
    })
  })
}

fn to_scalar_type_definition(name: &str) -> Valid<Definition, String> {
  Valid::succeed(Definition::ScalarTypeDefinition(ScalarTypeDefinition {
    name: name.to_string(),
    directive: Vec::new(),
    description: None,
  }))
}
fn to_union_type_definition((name, u): (&String, &config::Union)) -> UnionTypeDefinition {
  UnionTypeDefinition {
    name: name.to_owned(),
    description: u.doc.clone(),
    directives: Vec::new(),
    types: u.types.clone(),
  }
}
fn to_enum_type_definition(name: &str, type_: &config::Type, variants: &BTreeSet<String>) -> Valid<Definition, String> {
  let enum_type_definition = Definition::EnumTypeDefinition(EnumTypeDefinition {
    name: name.to_string(),
    directives: Vec::new(),
    description: type_.doc.clone(),
    enum_values: variants
      .iter()
      .map(|variant| EnumValueDefinition { description: None, name: variant.clone(), directives: Vec::new() })
      .collect(),
  });
  Valid::succeed(enum_type_definition)
}
fn to_object_type_definition(name: &str, type_of: &config::Type, config: &Config) -> Valid<Definition, String> {
  to_fields(type_of, config).map(|fields| {
    Definition::ObjectTypeDefinition(ObjectTypeDefinition {
      name: name.to_string(),
      description: type_of.doc.clone(),
      fields,
      implements: type_of.implements.clone(),
    })
  })
}
fn to_input_object_type_definition(definition: ObjectTypeDefinition) -> Valid<Definition, String> {
  Valid::succeed(Definition::InputObjectTypeDefinition(InputObjectTypeDefinition {
    name: definition.name,
    fields: definition
      .fields
      .iter()
      .map(|field| InputFieldDefinition {
        name: field.name.clone(),
        description: field.description.clone(),
        default_value: None,
        of_type: field.of_type.clone(),
      })
      .collect(),
    description: definition.description,
  }))
}
fn to_interface_type_definition(definition: ObjectTypeDefinition) -> Valid<Definition, String> {
  Valid::succeed(Definition::InterfaceTypeDefinition(InterfaceTypeDefinition {
    name: definition.name,
    fields: definition.fields,
    description: definition.description,
  }))
}
fn to_fields(type_of: &config::Type, config: &Config) -> Valid<Vec<blueprint::FieldDefinition>, String> {
  let to_field = |name: &String, field: &Field| {
    let directives = field.resolvable_directives();
    if directives.len() > 1 {
      return Valid::fail(format!("Multiple resolvers detected [{}]", directives.join(", ")));
    }

    update_args()
      .and(update_http().trace("@http"))
      .and(update_unsafe().trace("@unsafe"))
      .and(update_const_field().trace("@const"))
      .and(update_inline_field().trace("@inline"))
      .and(update_modify().trace("@modify"))
      .try_fold(&(config, field, type_of, name), FieldDefinition::default())
  };

  Valid::from_iter(
    type_of
      .fields
      .iter()
      .filter(|field| field.1.modify.as_ref().map(|m| !m.omit).unwrap_or(true)),
    |(name, field)| {
      validate_field_type_exist(config, field)
        .and(to_field(name, field))
        .trace(name)
    },
  )
}

fn get_value_type(type_of: &config::Type, value: &str) -> Option<Type> {
  if let Some(field) = type_of.fields.get(value) {
    return Some(to_type(field, None));
  }
  None
}

struct MustachePartsValidator<'a> {
  type_of: &'a config::Type,
  config: &'a Config,
  field: &'a FieldDefinition,
}

impl<'a> MustachePartsValidator<'a> {
  fn new(type_of: &'a config::Type, config: &'a Config, field: &'a FieldDefinition) -> Self {
    Self { type_of, config, field }
  }
  fn validate(&self, parts: &[String], is_query: bool) -> Valid<(), String> {
    let type_of = self.type_of;
    let config = self.config;
    let args = &self.field.args;

    if parts.len() < 2 {
      return Valid::fail("too few parts in template".to_string());
    }

    let head = parts[0].as_str();
    let tail = parts[1].as_str();

    match head {
      "value" => {
        if let Some(val_type) = get_value_type(type_of, tail) {
          if !is_scalar(val_type.name()) {
            return Valid::fail(format!("value '{tail}' is not of a scalar type"));
          }

          // Queries can use optional values
          if !is_query && val_type.is_nullable() {
            return Valid::fail(format!("value '{tail}' is a nullable type"));
          }
        } else {
          return Valid::fail(format!("no value '{tail}' found"));
        }
      }
      "args" => {
        // XXX this is a linear search but it's cost is less than that of
        // constructing a HashMap since we'd have 3-4 arguments at max in
        // most cases
        if let Some(arg) = args.iter().find(|arg| arg.name == tail) {
          if let Type::ListType { .. } = arg.of_type {
            return Valid::fail(format!("can't use list type '{tail}' here"));
          }

          // we can use non-scalar types in args

          if !is_query && arg.default_value.is_none() && arg.of_type.is_nullable() {
            return Valid::fail(format!("argument '{tail}' is a nullable type"));
          }
        } else {
          return Valid::fail(format!("no argument '{tail}' found"));
        }
      }
      "vars" => {
        if config.server.vars.get(tail).is_none() {
          return Valid::fail(format!("var '{tail}' is not set in the server config"));
        }
      }
      "headers" => {
        // "headers" refers to the header values known at runtime, which we can't
        // validate here
      }
      _ => {
        return Valid::fail(format!("unknown template directive '{head}'"));
      }
    }

    Valid::succeed(())
  }
}

fn validate_field(type_of: &config::Type, config: &Config, field: &FieldDefinition) -> Valid<(), String> {
  // XXX we could use `Mustache`'s `render` method with a mock
  // struct implementing the `PathString` trait encapsulating `validation_map`
  // but `render` simply falls back to the default value for a given
  // type if it doesn't exist, so we wouldn't be able to get enough
  // context from that method alone
  // So we must duplicate some of that logic here :(
<<<<<<< HEAD

  let parts_validator = MustachePartsValidator::new(type_of, config, field);

  if let Some(Expression::Unsafe(Operation::Endpoint(req_template, _, _))) = &field.resolver {
=======
  if let Some(Expression::Unsafe(Unsafe::Http(req_template, _, _))) = &field.resolver {
>>>>>>> 94bff8ad
    Valid::from_iter(req_template.root_url.expression_segments(), |parts| {
      parts_validator.validate(parts, false).trace("path")
    })
    .and(Valid::from_iter(req_template.query.clone(), |query| {
      let (_, mustache) = query;

      Valid::from_iter(mustache.expression_segments(), |parts| {
        parts_validator.validate(parts, true).trace("query")
      })
    }))
    .unit()
  } else {
    Valid::succeed(())
  }
}

fn to_type<T>(field: &T, override_non_null: Option<bool>) -> Type
where
  T: TypeLike,
{
  let name = field.name();
  let list = field.list();
  let list_type_required = field.list_type_required();
  let non_null = if let Some(non_null) = override_non_null {
    non_null
  } else {
    field.non_null()
  };

  if list {
    Type::ListType {
      of_type: Box::new(Type::NamedType { name: name.to_string(), non_null: list_type_required }),
      non_null,
    }
  } else {
    Type::NamedType { name: name.to_string(), non_null }
  }
}

fn validate_query(config: &Config) -> Valid<(), String> {
  Valid::from_option(config.graphql.schema.query.clone(), "Query root is missing".to_owned())
    .and_then(|ref query_type_name| {
      let Some(query) = config.find_type(query_type_name) else {
        return Valid::fail("Query type is not defined".to_owned()).trace(query_type_name);
      };

      Valid::from_iter(query.fields.iter(), validate_field_has_resolver).trace(query_type_name)
    })
    .unit()
}

fn validate_mutation(config: &Config) -> Valid<(), String> {
  let mutation_type_name = config.graphql.schema.mutation.as_ref();

  if let Some(mutation_type_name) = mutation_type_name {
    let Some(mutation) = config.find_type(mutation_type_name) else {
      return Valid::fail("Mutation type is not defined".to_owned()).trace(mutation_type_name);
    };

    Valid::from_iter(mutation.fields.iter(), validate_field_has_resolver)
      .trace(mutation_type_name)
      .unit()
  } else {
    Valid::succeed(())
  }
}

fn validate_field_has_resolver((name, field): (&String, &Field)) -> Valid<(), String> {
  Valid::<(), String>::fail("No resolver has been found in the schema".to_owned())
    .when(|| !field.has_resolver())
    .trace(name)
}

fn validate_field_type_exist(config: &Config, field: &Field) -> Valid<(), String> {
  let field_type = &field.type_of;
  if !is_scalar(field_type) && !config.contains(field_type) {
    Valid::fail(format!("Undeclared type '{field_type}' was found"))
  } else {
    Valid::succeed(())
  }
}

fn update_unsafe<'a>() -> TryFold<'a, (&'a Config, &'a Field, &'a config::Type, &'a str), FieldDefinition, String> {
  TryFold::<(&Config, &Field, &config::Type, &str), FieldDefinition, String>::new(|(_, field, _, _), b_field| {
    let mut updated_b_field = b_field;
    if let Some(op) = &field.unsafe_operation {
      updated_b_field = updated_b_field.resolver_or_default(Lambda::context().to_unsafe_js(op.script.clone()), |r| {
        r.to_unsafe_js(op.script.clone())
      });
    }
    Valid::succeed(updated_b_field)
  })
}

fn update_http<'a>() -> TryFold<'a, (&'a Config, &'a Field, &'a config::Type, &'a str), FieldDefinition, String> {
  TryFold::<(&Config, &Field, &config::Type, &'a str), FieldDefinition, String>::new(
    |(config, field, type_of, _), b_field| match field.http.as_ref() {
      Some(http) => match http
        .base_url
        .as_ref()
        .map_or_else(|| config.upstream.base_url.as_ref(), Some)
      {
        Some(base_url) => {
          let mut base_url = base_url.clone();
          if base_url.ends_with('/') {
            base_url.pop();
          }
          base_url.push_str(http.path.clone().as_str());
          let query = http.query.clone().iter().map(|(k, v)| (k.clone(), v.clone())).collect();
          let output_schema = to_json_schema_for_field(field, config);
          let input_schema = to_json_schema_for_args(&field.args, config);

          Valid::<(), String>::fail("GroupBy is only supported for GET requests".to_string())
            .when(|| !http.group_by.is_empty() && http.method != Method::GET)
            .and(Valid::from_iter(http.headers.iter(), |(k, v)| {
              let name =
                Valid::from(HeaderName::from_bytes(k.as_bytes()).map_err(|e| ValidationError::new(e.to_string())));

              let value =
                Valid::from(HeaderValue::from_str(v.as_str()).map_err(|e| ValidationError::new(e.to_string())));

              name.zip(value).map(|(name, value)| (name, value))
            }))
            .map(HeaderMap::from_iter)
            .and_then(|header_map| {
              RequestTemplate::try_from(
                Endpoint::new(base_url.to_string())
                  .method(http.method.clone())
                  .query(query)
                  .output(output_schema)
                  .input(input_schema)
                  .body(http.body.clone())
                  .headers(header_map),
              )
              .map_err(|e| ValidationError::new(e.to_string()))
              .into()
            })
            .map(|req_template| {
              if !http.group_by.is_empty() && http.method == Method::GET {
                b_field.resolver(Some(Expression::Unsafe(Unsafe::Http(
                  req_template,
                  Some(GroupBy::new(http.group_by.clone())),
                  None,
                ))))
              } else {
                b_field.resolver(Some(Lambda::from_request_template(req_template).expression))
              }
            })
            .and_then(|b_field| validate_field(type_of, config, &b_field).map_to(b_field))
        }
        None => Valid::fail("No base URL defined".to_string()),
      },
      None => Valid::succeed(b_field),
    },
  )
}

fn update_modify<'a>() -> TryFold<'a, (&'a Config, &'a Field, &'a config::Type, &'a str), FieldDefinition, String> {
  TryFold::<(&Config, &Field, &config::Type, &'a str), FieldDefinition, String>::new(
    |(config, field, type_of, _), mut b_field| {
      if let Some(modify) = field.modify.as_ref() {
        if let Some(new_name) = &modify.name {
          for name in type_of.implements.iter() {
            let interface = config.find_type(name);
            if let Some(interface) = interface {
              if interface.fields.iter().any(|(name, _)| name == new_name) {
                return Valid::fail("Field is already implemented from interface".to_string());
              }
            }
          }

          let lambda = Lambda::context_field(b_field.name.clone());
          b_field = b_field.resolver_or_default(lambda, |r| r);
          b_field = b_field.name(new_name.clone());
        }
      }
      Valid::succeed(b_field)
    },
  )
}
fn update_const_field<'a>() -> TryFold<'a, (&'a Config, &'a Field, &'a config::Type, &'a str), FieldDefinition, String>
{
  TryFold::<(&Config, &Field, &config::Type, &str), FieldDefinition, String>::new(|(config, field, _, _), b_field| {
    let mut updated_b_field = b_field;
    match field.const_field.as_ref() {
      Some(const_field) => {
        let data = const_field.data.to_owned();
        match ConstValue::from_json(data.to_owned()) {
          Ok(gql_value) => match to_json_schema_for_field(field, config).validate(&gql_value).to_result() {
            Ok(_) => {
              updated_b_field.resolver = Some(Literal(data));
              Valid::succeed(updated_b_field)
            }
            Err(err) => Valid::from_validation_err(err.transform(&|a| a.to_owned())),
          },
          Err(e) => Valid::fail(format!("invalid JSON: {}", e)),
        }
      }
      None => Valid::succeed(updated_b_field),
    }
  })
}
fn is_scalar(type_name: &str) -> bool {
  ["String", "Int", "Float", "Boolean", "ID", "JSON"].contains(&type_name)
}

type InvalidPathHandler = dyn Fn(&str, &[String]) -> Valid<Type, String>;

struct ProcessPathContext<'a> {
  path: &'a [String],
  field: &'a config::Field,
  type_info: &'a config::Type,
  is_required: bool,
  config: &'a Config,
  invalid_path_handler: &'a InvalidPathHandler,
}

// Helper function to recursively process the path and return the corresponding type
fn process_path(context: ProcessPathContext) -> Valid<Type, String> {
  let path = context.path;
  let field = context.field;
  let type_info = context.type_info;
  let is_required = context.is_required;
  let config = context.config;
  let invalid_path_handler = context.invalid_path_handler;
  if let Some((field_name, remaining_path)) = path.split_first() {
    if field_name.parse::<usize>().is_ok() {
      let mut modified_field = field.clone();
      modified_field.list = false;
      return process_path(ProcessPathContext {
        config,
        type_info,
        invalid_path_handler,
        path: remaining_path,
        field: &modified_field,
        is_required: false,
      });
    }
    let target_type_info = type_info
      .fields
      .get(field_name)
      .map(|_| type_info)
      .or_else(|| config.find_type(&field.type_of));

    if let Some(type_info) = target_type_info {
      return process_field_within_type(ProcessFieldWithinTypeContext {
        field,
        field_name,
        remaining_path,
        type_info,
        is_required,
        config,
        invalid_path_handler,
      });
    }
    return invalid_path_handler(field_name, path);
  }

  Valid::succeed(to_type(field, Some(is_required)))
}

struct ProcessFieldWithinTypeContext<'a> {
  field: &'a config::Field,
  field_name: &'a str,
  remaining_path: &'a [String],
  type_info: &'a config::Type,
  is_required: bool,
  config: &'a Config,
  invalid_path_handler: &'a InvalidPathHandler,
}

fn process_field_within_type(context: ProcessFieldWithinTypeContext) -> Valid<Type, String> {
  let field = context.field;
  let field_name = context.field_name;
  let remaining_path = context.remaining_path;
  let type_info = context.type_info;
  let is_required = context.is_required;
  let config = context.config;
  let invalid_path_handler = context.invalid_path_handler;

  if let Some(next_field) = type_info.fields.get(field_name) {
    if next_field.has_resolver() {
      return Valid::<Type, String>::fail(format!(
        "Inline can't be done because of {} resolver at [{}.{}]",
        {
          let next_dir_http = next_field.http.as_ref().map(|_| "http");
          let next_dir_const = next_field.const_field.as_ref().map(|_| "const");
          next_dir_http.or(next_dir_const).unwrap_or("unsafe")
        },
        field.type_of,
        field_name
      ))
      .and(process_path(ProcessPathContext {
        type_info,
        is_required,
        config,
        invalid_path_handler,
        path: remaining_path,
        field: next_field,
      }));
    }

    let next_is_required = is_required && next_field.required;
    if is_scalar(&next_field.type_of) {
      return process_path(ProcessPathContext {
        type_info,
        config,
        invalid_path_handler,
        path: remaining_path,
        field: next_field,
        is_required: next_is_required,
      });
    }

    if let Some(next_type_info) = config.find_type(&next_field.type_of) {
      return process_path(ProcessPathContext {
        config,
        invalid_path_handler,
        path: remaining_path,
        field: next_field,
        type_info: next_type_info,
        is_required: next_is_required,
      })
      .and_then(|of_type| {
        if next_field.list {
          Valid::succeed(ListType { of_type: Box::new(of_type), non_null: is_required })
        } else {
          Valid::succeed(of_type)
        }
      });
    }
  } else if let Some((head, tail)) = remaining_path.split_first() {
    if let Some(field) = type_info.fields.get(head) {
      return process_path(ProcessPathContext {
        path: tail,
        field,
        type_info,
        is_required,
        config,
        invalid_path_handler,
      });
    }
  }

  invalid_path_handler(field_name, remaining_path)
}

// Main function to update an inline field
fn update_inline_field<'a>() -> TryFold<'a, (&'a Config, &'a Field, &'a config::Type, &'a str), FieldDefinition, String>
{
  TryFold::<(&Config, &Field, &config::Type, &str), FieldDefinition, String>::new(
    |(config, field, type_info, _), base_field| {
      let inlined_path = field.inline.as_ref().map(|x| x.path.clone()).unwrap_or_default();
      let handle_invalid_path = |_field_name: &str, _inlined_path: &[String]| -> Valid<Type, String> {
        Valid::fail("Inline can't be done because provided path doesn't exist".to_string())
      };
      let has_index = inlined_path.iter().any(|s| {
        let re = Regex::new(r"^\d+$").unwrap();
        re.is_match(s)
      });
<<<<<<< HEAD
      if let Some(InlineType { path }) = &field.inline {
        return process_path(ProcessPathContext {
          path: &inlined_path,
          field,
          type_info,
          is_required: false,
          config,
          invalid_path_handler: &handle_invalid_path,
        })
        .and_then(|of_type| {
          let mut updated_base_field = base_field;
          let resolver = Lambda::context_path(path.clone());
          if has_index {
            updated_base_field.of_type = Type::NamedType { name: of_type.name().to_string(), non_null: false }
          } else {
            updated_base_field.of_type = of_type;
          }
=======
      if let Some(Inline { path }) = &field.inline {
        return process_path(&inlined_path, field, type_info, false, config, &handle_invalid_path).and_then(
          |of_type| {
            let mut updated_base_field = base_field;
            let resolver = Lambda::context_path(path.clone());
            if has_index {
              updated_base_field.of_type = Type::NamedType { name: of_type.name().to_string(), non_null: false }
            } else {
              updated_base_field.of_type = of_type;
            }
>>>>>>> 94bff8ad

          updated_base_field = updated_base_field.resolver_or_default(resolver, |r| r.to_input_path(path.clone()));
          Valid::succeed(updated_base_field)
        });
      } else {
        Valid::succeed(base_field)
      }
    },
  )
}
fn update_args<'a>() -> TryFold<'a, (&'a Config, &'a Field, &'a config::Type, &'a str), FieldDefinition, String> {
  TryFold::<(&Config, &Field, &config::Type, &str), FieldDefinition, String>::new(|(_, field, _, name), _| {
    // TODO! assert type name
    Valid::from_iter(field.args.iter(), |(name, arg)| {
      Valid::succeed(InputFieldDefinition {
        name: name.clone(),
        description: arg.doc.clone(),
        of_type: to_type(arg, None),
        default_value: arg.default_value.clone(),
      })
    })
    .map(|args| FieldDefinition {
      name: name.to_string(),
      description: field.doc.clone(),
      args,
      of_type: to_type(*field, None),
      directives: Vec::new(),
      resolver: None,
    })
  })
}
pub fn to_json_schema_for_field(field: &Field, config: &Config) -> JsonSchema {
  to_json_schema(field, config)
}
pub fn to_json_schema_for_args(args: &BTreeMap<String, Arg>, config: &Config) -> JsonSchema {
  let mut schema_fields = HashMap::new();
  for (name, arg) in args.iter() {
    schema_fields.insert(name.clone(), to_json_schema(arg, config));
  }
  JsonSchema::Obj(schema_fields)
}
fn to_json_schema<T>(field: &T, config: &Config) -> JsonSchema
where
  T: TypeLike,
{
  let type_of = field.name();
  let list = field.list();
  let required = field.non_null();
  let type_ = config.find_type(type_of);
  let schema = match type_ {
    Some(type_) => {
      let mut schema_fields = HashMap::new();
      for (name, field) in type_.fields.iter() {
        if field.unsafe_operation.is_none() && field.http.is_none() {
          schema_fields.insert(name.clone(), to_json_schema_for_field(field, config));
        }
      }
      JsonSchema::Obj(schema_fields)
    }
    None => match type_of {
      "String" => JsonSchema::Str {},
      "Int" => JsonSchema::Num {},
      "Boolean" => JsonSchema::Bool {},
      "JSON" => JsonSchema::Obj(HashMap::new()),
      _ => JsonSchema::Str {},
    },
  };

  if !required {
    if list {
      JsonSchema::Opt(Box::new(JsonSchema::Arr(Box::new(schema))))
    } else {
      JsonSchema::Opt(Box::new(schema))
    }
  } else if list {
    JsonSchema::Arr(Box::new(schema))
  } else {
    schema
  }
}

impl TryFrom<&Config> for Blueprint {
  type Error = ValidationError<String>;

  fn try_from(config: &Config) -> Result<Self, Self::Error> {
    config_blueprint().try_fold(config, Blueprint::default()).to_result()
  }
}

trait TypeLike {
  fn name(&self) -> &str;
  fn list(&self) -> bool;
  fn non_null(&self) -> bool;
  fn list_type_required(&self) -> bool;
}

impl TypeLike for Field {
  fn name(&self) -> &str {
    &self.type_of
  }

  fn list(&self) -> bool {
    self.list
  }

  fn non_null(&self) -> bool {
    self.required
  }

  fn list_type_required(&self) -> bool {
    self.list_type_required
  }
}
impl TypeLike for Arg {
  fn name(&self) -> &str {
    &self.type_of
  }

  fn list(&self) -> bool {
    self.list
  }

  fn non_null(&self) -> bool {
    self.required
  }

  fn list_type_required(&self) -> bool {
    false
  }
}<|MERGE_RESOLUTION|>--- conflicted
+++ resolved
@@ -337,14 +337,10 @@
   // type if it doesn't exist, so we wouldn't be able to get enough
   // context from that method alone
   // So we must duplicate some of that logic here :(
-<<<<<<< HEAD
 
   let parts_validator = MustachePartsValidator::new(type_of, config, field);
 
-  if let Some(Expression::Unsafe(Operation::Endpoint(req_template, _, _))) = &field.resolver {
-=======
   if let Some(Expression::Unsafe(Unsafe::Http(req_template, _, _))) = &field.resolver {
->>>>>>> 94bff8ad
     Valid::from_iter(req_template.root_url.expression_segments(), |parts| {
       parts_validator.validate(parts, false).trace("path")
     })
@@ -705,8 +701,8 @@
         let re = Regex::new(r"^\d+$").unwrap();
         re.is_match(s)
       });
-<<<<<<< HEAD
-      if let Some(InlineType { path }) = &field.inline {
+
+      if let Some(Inline { path }) = &field.inline {
         return process_path(ProcessPathContext {
           path: &inlined_path,
           field,
@@ -723,18 +719,6 @@
           } else {
             updated_base_field.of_type = of_type;
           }
-=======
-      if let Some(Inline { path }) = &field.inline {
-        return process_path(&inlined_path, field, type_info, false, config, &handle_invalid_path).and_then(
-          |of_type| {
-            let mut updated_base_field = base_field;
-            let resolver = Lambda::context_path(path.clone());
-            if has_index {
-              updated_base_field.of_type = Type::NamedType { name: of_type.name().to_string(), non_null: false }
-            } else {
-              updated_base_field.of_type = of_type;
-            }
->>>>>>> 94bff8ad
 
           updated_base_field = updated_base_field.resolver_or_default(resolver, |r| r.to_input_path(path.clone()));
           Valid::succeed(updated_base_field)
