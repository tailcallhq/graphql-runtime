--- conflicted
+++ resolved
@@ -12,12 +12,8 @@
 use crate::blueprint::Type::ListType;
 use crate::blueprint::*;
 use crate::config::group_by::GroupBy;
-<<<<<<< HEAD
 use crate::config::introspection::get_arg_type;
-use crate::config::{Arg, Batch, Config, Field, InlineType, Upstream};
-=======
 use crate::config::{Arg, Batch, Config, Field, Upstream};
->>>>>>> ff80f1d1
 use crate::directive::DirectiveCodec;
 use crate::endpoint::Endpoint;
 use crate::graphql_request_template::GraphqlRequestTemplate;
@@ -238,6 +234,7 @@
       .and(update_http().trace("@http"))
       .and(update_unsafe().trace("@unsafe"))
       .and(update_const_field().trace("@const"))
+      .and(update_graphql().trace("@graphQlSource"))
       .and(update_modify().trace("@modify"))
       .try_fold(&(config, field, type_of, name), FieldDefinition::default())
   };
@@ -273,6 +270,7 @@
             http: source_field.http.clone(),
             unsafe_operation: source_field.unsafe_operation.clone(),
             const_field: source_field.const_field.clone(),
+            graphql_source: source_field.graphql_source.clone(),
           };
           to_field(&add_field.name, &new_field)
             .and_then(|field_definition| {
@@ -444,28 +442,6 @@
   }
 }
 
-<<<<<<< HEAD
-fn to_field(
-  type_of: &config::Type,
-  config: &Config,
-  name: &str,
-  field: &Field,
-) -> Valid<blueprint::FieldDefinition, String> {
-  let directives = field.resolvable_directives();
-  if directives.len() > 1 {
-    return Valid::fail(format!("Multiple resolvers detected [{}]", directives.join(", ")));
-  }
-
-  update_args()
-    .and(update_http().trace("@http"))
-    .and(update_graphql().trace("@graphql"))
-    .and(update_unsafe().trace("@unsafe"))
-    .and(update_const_field().trace("@const"))
-    .and(update_inline_field().trace("@inline"))
-    .and(update_modify().trace("@modify"))
-    .try_fold(&(config, field, type_of, name), FieldDefinition::default())
-}
-=======
 fn to_type<T>(field: &T, override_non_null: Option<bool>) -> Type
 where
   T: TypeLike,
@@ -478,7 +454,6 @@
   } else {
     field.non_null()
   };
->>>>>>> ff80f1d1
 
   if list {
     Type::ListType {
