#![allow(clippy::too_many_arguments)]

use std::collections::{BTreeMap, BTreeSet, HashMap};

use async_graphql::parser::types::ConstDirective;
#[allow(unused_imports)]
use async_graphql::InputType;
use async_graphql_value::ConstValue;
use hyper::header::{HeaderName, HeaderValue};
use hyper::HeaderMap;
use regex::Regex;

use super::UnionTypeDefinition;
use crate::blueprint::Type::ListType;
use crate::blueprint::*;
use crate::config::group_by::GroupBy;
use crate::config::{Arg, Batch, Config, Field, Inline, Upstream};
use crate::directive::DirectiveCodec;
use crate::endpoint::Endpoint;
use crate::http::Method;
use crate::json::JsonSchema;
use crate::lambda::Expression::Literal;
use crate::lambda::{Expression, Lambda, Unsafe};
use crate::request_template::RequestTemplate;
use crate::try_fold::TryFold;
use crate::valid::{Valid, ValidationError};
use crate::{blueprint, config};

type TryFoldConfig<'a, A> = TryFold<'a, Config, A, String>;

pub fn config_blueprint<'a>() -> TryFold<'a, Config, Blueprint, String> {
  let server = TryFoldConfig::<Blueprint>::new(|config, blueprint| {
    Valid::from(Server::try_from(config.server.clone())).map(|server| blueprint.server(server))
  });

  let schema = to_schema().transform::<Blueprint>(
    |schema, blueprint| blueprint.schema(schema),
    |blueprint| blueprint.schema,
  );

  let definitions = to_definitions().transform::<Blueprint>(
    |definitions, blueprint| blueprint.definitions(definitions),
    |blueprint| blueprint.definitions,
  );

  let upstream = to_upstream().transform::<Blueprint>(
    |upstream, blueprint| blueprint.upstream(upstream),
    |blueprint| blueprint.upstream,
  );

  server
    .and(schema)
    .and(definitions)
    .and(upstream)
    .update(apply_batching)
    .update(super::compress::compress)
}

fn to_upstream<'a>() -> TryFold<'a, Config, Upstream, String> {
  TryFoldConfig::<Upstream>::new(|config, up| {
    let upstream = up.merge_right(config.upstream.clone());
    if let Some(ref base_url) = upstream.base_url {
      Valid::from(reqwest::Url::parse(base_url).map_err(|e| ValidationError::new(e.to_string())))
        .map_to(upstream.clone())
    } else {
      Valid::succeed(upstream.clone())
    }
  })
}

pub fn apply_batching(mut blueprint: Blueprint) -> Blueprint {
  for def in blueprint.definitions.iter() {
    if let Definition::ObjectTypeDefinition(object_type_definition) = def {
      for field in object_type_definition.fields.iter() {
        if let Some(Expression::Unsafe(Unsafe::Http(_request_template, Some(_), _dl))) = field.resolver.clone() {
          blueprint.upstream.batch = blueprint.upstream.batch.or(Some(Batch::default()));
          return blueprint;
        }
      }
    }
  }
  blueprint
}

fn to_directive(const_directive: ConstDirective) -> Valid<Directive, String> {
  const_directive
    .arguments
    .into_iter()
    .map(|(k, v)| {
      let value = v.node.into_json();
      if let Ok(value) = value {
        return Ok((k.node.to_string(), value));
      }
      Err(value.unwrap_err())
    })
    .collect::<Result<HashMap<String, serde_json::Value>, _>>()
    .map_err(|e| ValidationError::new(e.to_string()))
    .map(|arguments| Directive { name: const_directive.name.node.clone().to_string(), arguments, index: 0 })
    .into()
}

fn to_schema<'a>() -> TryFoldConfig<'a, SchemaDefinition> {
  TryFoldConfig::new(|config, _| {
    validate_query(config)
      .and(validate_mutation(config))
      .and(Valid::from_option(
        config.graphql.schema.query.as_ref(),
        "Query root is missing".to_owned(),
      ))
      .zip(to_directive(config.server.to_directive()))
      .map(|(query_type_name, directive)| SchemaDefinition {
        query: query_type_name.to_owned(),
        mutation: config.graphql.schema.mutation.clone(),
        directives: vec![directive],
      })
  })
}

fn to_definitions<'a>() -> TryFold<'a, Config, Vec<Definition>, String> {
  TryFold::<Config, Vec<Definition>, String>::new(|config, _| {
    let output_types = config.output_types();
    let input_types = config.input_types();
    Valid::from_iter(config.graphql.types.iter(), |(name, type_)| {
      let dbl_usage = input_types.contains(name) && output_types.contains(name);
      if let Some(variants) = &type_.variants {
        if !variants.is_empty() {
          to_enum_type_definition(name, type_, config, variants.clone()).trace(name)
        } else {
          Valid::fail("No variants found for enum".to_string())
        }
      } else if type_.scalar {
        to_scalar_type_definition(name).trace(name)
      } else if dbl_usage {
        Valid::fail("type is used in input and output".to_string()).trace(name)
      } else {
        to_object_type_definition(name, type_, config)
          .trace(name)
          .and_then(|definition| match definition.clone() {
            Definition::ObjectTypeDefinition(object_type_definition) => {
              if config.input_types().contains(name) {
                to_input_object_type_definition(object_type_definition).trace(name)
              } else if type_.interface {
                to_interface_type_definition(object_type_definition).trace(name)
              } else {
                Valid::succeed(definition)
              }
            }
            _ => Valid::succeed(definition),
          })
      }
    })
    .map(|mut types| {
      types.extend(
        config
          .graphql
          .unions
          .iter()
          .map(to_union_type_definition)
          .map(Definition::UnionTypeDefinition),
      );
      types
    })
  })
}

fn to_scalar_type_definition(name: &str) -> Valid<Definition, String> {
  Valid::succeed(Definition::ScalarTypeDefinition(ScalarTypeDefinition {
    name: name.to_string(),
    directive: Vec::new(),
    description: None,
  }))
}
fn to_union_type_definition((name, u): (&String, &config::Union)) -> UnionTypeDefinition {
  UnionTypeDefinition {
    name: name.to_owned(),
    description: u.doc.clone(),
    directives: Vec::new(),
    types: u.types.clone(),
  }
}
fn to_enum_type_definition(
  name: &str,
  type_: &config::Type,
  _config: &Config,
  variants: BTreeSet<String>,
) -> Valid<Definition, String> {
  let enum_type_definition = Definition::EnumTypeDefinition(EnumTypeDefinition {
    name: name.to_string(),
    directives: Vec::new(),
    description: type_.doc.clone(),
    enum_values: variants
      .iter()
      .map(|variant| EnumValueDefinition { description: None, name: variant.clone(), directives: Vec::new() })
      .collect(),
  });
  Valid::succeed(enum_type_definition)
}
fn to_object_type_definition(name: &str, type_of: &config::Type, config: &Config) -> Valid<Definition, String> {
  to_fields(type_of, config).map(|fields| {
    Definition::ObjectTypeDefinition(ObjectTypeDefinition {
      name: name.to_string(),
      description: type_of.doc.clone(),
      fields,
      implements: type_of.implements.clone(),
    })
  })
}
fn to_input_object_type_definition(definition: ObjectTypeDefinition) -> Valid<Definition, String> {
  Valid::succeed(Definition::InputObjectTypeDefinition(InputObjectTypeDefinition {
    name: definition.name,
    fields: definition
      .fields
      .iter()
      .map(|field| InputFieldDefinition {
        name: field.name.clone(),
        description: field.description.clone(),
        default_value: None,
        of_type: field.of_type.clone(),
      })
      .collect(),
    description: definition.description,
  }))
}
fn to_interface_type_definition(definition: ObjectTypeDefinition) -> Valid<Definition, String> {
  Valid::succeed(Definition::InterfaceTypeDefinition(InterfaceTypeDefinition {
    name: definition.name,
    fields: definition.fields,
    description: definition.description,
  }))
}
fn to_fields(type_of: &config::Type, config: &Config) -> Valid<Vec<blueprint::FieldDefinition>, String> {
  let fields = Valid::from_iter(
    type_of
      .fields
      .iter()
      .filter(|field| field.1.modify.as_ref().map(|m| !m.omit).unwrap_or(true)),
    |(name, field)| {
      validate_field_type_exist(config, field)
        .and(to_field(type_of, config, name, field))
        .trace(name)
    },
  );

  let added_fields = Valid::from_iter(type_of.added_fields.iter(), |added_field| {
    to_added_field_definition(added_field.clone(), type_of.fields.clone(), config, type_of)
  });
  fields.zip(added_fields).map(|(mut fields, added_fields)| {
    fields.extend(added_fields);
    fields
  })
}

fn to_added_field_definition(
  add_field: config::AddField,
  fields: BTreeMap<String, config::Field>,
  config: &Config,
  type_of: &config::Type,
) -> Valid<FieldDefinition, String> {
  let source_field = fields.iter().find(|&(field_name, _)| *field_name == add_field.path[0]);

  match source_field {
    Some((_, source_field)) => {
      let new_field = config::Field {
        type_of: source_field.type_of.clone(),
        list: source_field.list,
        required: source_field.required,
        list_type_required: source_field.list_type_required,
        args: source_field.args.clone(),
        doc: None,
        modify: source_field.modify.clone(),
        inline: None,
        http: source_field.http.clone(),
        unsafe_operation: source_field.unsafe_operation.clone(),
        const_field: source_field.const_field.clone(),
      };
      to_field(type_of, config, add_field.name.as_str(), &new_field)
        .and_then(|field_definition| {
          let added_field_path = match source_field.http {
            Some(_) => add_field.path[1..].iter().map(|s| s.to_owned()).collect::<Vec<_>>(),
            None => add_field.path.clone(),
          };
          update_added_field(config, source_field, type_of, field_definition, added_field_path)
        })
        .trace("@field")
    }
    None => Valid::fail(format!(
      "Could not find field {} in path {}",
      add_field.path[0],
      add_field.path.join(",")
    )),
  }
}

fn get_value_type(type_of: &config::Type, value: &str) -> Option<Type> {
  if let Some(field) = type_of.fields.get(value) {
    return Some(to_type(
      &field.type_of,
      field.list,
      field.required,
      field.list_type_required,
    ));
  }

  None
}

fn validate_mustache_parts(
  type_of: &config::Type,
  config: &Config,
  is_query: bool,
  parts: &[String],
  args: &[InputFieldDefinition],
) -> Valid<(), String> {
  if parts.len() < 2 {
    return Valid::fail("too few parts in template".to_string());
  }

  let head = parts[0].as_str();
  let tail = parts[1].as_str();

  match head {
    "value" => {
      if let Some(val_type) = get_value_type(type_of, tail) {
        if !is_scalar(val_type.name()) {
          return Valid::fail(format!("value '{tail}' is not of a scalar type"));
        }

        // Queries can use optional values
        if !is_query && val_type.is_nullable() {
          return Valid::fail(format!("value '{tail}' is a nullable type"));
        }
      } else {
        return Valid::fail(format!("no value '{tail}' found"));
      }
    }
    "args" => {
      // XXX this is a linear search but it's cost is less than that of
      // constructing a HashMap since we'd have 3-4 arguments at max in
      // most cases
      if let Some(arg) = args.iter().find(|arg| arg.name == tail) {
        if let Type::ListType { .. } = arg.of_type {
          return Valid::fail(format!("can't use list type '{tail}' here"));
        }

        // we can use non-scalar types in args

        if !is_query && arg.default_value.is_none() && arg.of_type.is_nullable() {
          return Valid::fail(format!("argument '{tail}' is a nullable type"));
        }
      } else {
        return Valid::fail(format!("no argument '{tail}' found"));
      }
    }
    "vars" => {
      if config.server.vars.get(tail).is_none() {
        return Valid::fail(format!("var '{tail}' is not set in the server config"));
      }
    }
    "headers" => {
      // "headers" refers to the header values known at runtime, which we can't
      // validate here
    }
    _ => {
      return Valid::fail(format!("unknown template directive '{head}'"));
    }
  }

  Valid::succeed(())
}

fn validate_field(type_of: &config::Type, config: &Config, field: &FieldDefinition) -> Valid<(), String> {
  // XXX we could use `Mustache`'s `render` method with a mock
  // struct implementing the `PathString` trait encapsulating `validation_map`
  // but `render` simply falls back to the default value for a given
  // type if it doesn't exist, so we wouldn't be able to get enough
  // context from that method alone
  // So we must duplicate some of that logic here :(
  if let Some(Expression::Unsafe(Unsafe::Http(req_template, _, _))) = &field.resolver {
    Valid::from_iter(req_template.root_url.expression_segments(), |parts| {
      validate_mustache_parts(type_of, config, false, parts, &field.args).trace("path")
    })
    .and(Valid::from_iter(req_template.query.clone(), |query| {
      let (_, mustache) = query;

      Valid::from_iter(mustache.expression_segments(), |parts| {
        validate_mustache_parts(type_of, config, true, parts, &field.args).trace("query")
      })
    }))
    .unit()
  } else {
    Valid::succeed(())
  }
}

fn to_field(
  type_of: &config::Type,
  config: &Config,
  name: &str,
  field: &Field,
) -> Valid<blueprint::FieldDefinition, String> {
  let directives = field.resolvable_directives();
  if directives.len() > 1 {
    return Valid::fail(format!("Multiple resolvers detected [{}]", directives.join(", ")));
  }

  update_args()
    .and(update_http().trace("@http"))
    .and(update_unsafe().trace("@unsafe"))
    .and(update_const_field().trace("@const"))
    .and(update_inline_field().trace("@inline"))
    .and(update_modify().trace("@modify"))
    .try_fold(&(config, field, type_of, name), FieldDefinition::default())
}

fn to_type(name: &str, list: bool, non_null: bool, list_type_required: bool) -> Type {
  if list {
    Type::ListType {
      of_type: Box::new(Type::NamedType { name: name.to_string(), non_null: list_type_required }),
      non_null,
    }
  } else {
    Type::NamedType { name: name.to_string(), non_null }
  }
}

fn validate_query(config: &Config) -> Valid<(), String> {
  Valid::from_option(config.graphql.schema.query.clone(), "Query root is missing".to_owned())
    .and_then(|ref query_type_name| {
      let Some(query) = config.find_type(query_type_name) else {
        return Valid::fail("Query type is not defined".to_owned()).trace(query_type_name);
      };

      Valid::from_iter(query.fields.iter(), validate_field_has_resolver).trace(query_type_name)
    })
    .unit()
}

fn validate_mutation(config: &Config) -> Valid<(), String> {
  let mutation_type_name = config.graphql.schema.mutation.as_ref();

  if let Some(mutation_type_name) = mutation_type_name {
    let Some(mutation) = config.find_type(mutation_type_name) else {
      return Valid::fail("Mutation type is not defined".to_owned()).trace(mutation_type_name);
    };

    Valid::from_iter(mutation.fields.iter(), validate_field_has_resolver)
      .trace(mutation_type_name)
      .unit()
  } else {
    Valid::succeed(())
  }
}

fn validate_field_has_resolver((name, field): (&String, &Field)) -> Valid<(), String> {
  Valid::<(), String>::fail("No resolver has been found in the schema".to_owned())
    .when(|| !field.has_resolver())
    .trace(name)
}

fn validate_field_type_exist(config: &Config, field: &Field) -> Valid<(), String> {
  let field_type = &field.type_of;
  if !is_scalar(field_type) && !config.contains(field_type) {
    Valid::fail(format!("Undeclared type '{field_type}' was found"))
  } else {
    Valid::succeed(())
  }
}

fn update_unsafe<'a>() -> TryFold<'a, (&'a Config, &'a Field, &'a config::Type, &'a str), FieldDefinition, String> {
  TryFold::<(&Config, &Field, &config::Type, &str), FieldDefinition, String>::new(|(_, field, _, _), b_field| {
    let mut updated_b_field = b_field;
    if let Some(op) = &field.unsafe_operation {
      updated_b_field = updated_b_field.resolver_or_default(Lambda::context().to_unsafe_js(op.script.clone()), |r| {
        r.to_unsafe_js(op.script.clone())
      });
    }
    Valid::succeed(updated_b_field)
  })
}

fn update_http<'a>() -> TryFold<'a, (&'a Config, &'a Field, &'a config::Type, &'a str), FieldDefinition, String> {
  TryFold::<(&Config, &Field, &config::Type, &'a str), FieldDefinition, String>::new(
    |(config, field, type_of, _), b_field| match field.http.as_ref() {
      Some(http) => match http
        .base_url
        .as_ref()
        .map_or_else(|| config.upstream.base_url.as_ref(), Some)
      {
        Some(base_url) => {
          let mut base_url = base_url.clone();
          if base_url.ends_with('/') {
            base_url.pop();
          }
          base_url.push_str(http.path.clone().as_str());
          let query = http.query.clone().iter().map(|(k, v)| (k.clone(), v.clone())).collect();
          let output_schema = to_json_schema_for_field(field, config);
          let input_schema = to_json_schema_for_args(&field.args, config);

          Valid::<(), String>::fail("GroupBy is only supported for GET requests".to_string())
            .when(|| !http.group_by.is_empty() && http.method != Method::GET)
            .and(Valid::from_iter(http.headers.iter(), |(k, v)| {
              let name =
                Valid::from(HeaderName::from_bytes(k.as_bytes()).map_err(|e| ValidationError::new(e.to_string())));

              let value =
                Valid::from(HeaderValue::from_str(v.as_str()).map_err(|e| ValidationError::new(e.to_string())));

              name.zip(value).map(|(name, value)| (name, value))
            }))
            .map(HeaderMap::from_iter)
            .and_then(|header_map| {
              RequestTemplate::try_from(
                Endpoint::new(base_url.to_string())
                  .method(http.method.clone())
                  .query(query)
                  .output(output_schema)
                  .input(input_schema)
                  .body(http.body.clone())
                  .headers(header_map),
              )
              .map_err(|e| ValidationError::new(e.to_string()))
              .into()
            })
            .map(|req_template| {
              if !http.group_by.is_empty() && http.method == Method::GET {
                b_field.resolver(Some(Expression::Unsafe(Unsafe::Http(
                  req_template,
                  Some(GroupBy::new(http.group_by.clone())),
                  None,
                ))))
              } else {
                b_field.resolver(Some(Lambda::from_request_template(req_template).expression))
              }
            })
            .and_then(|b_field| validate_field(type_of, config, &b_field).map_to(b_field))
        }
        None => Valid::fail("No base URL defined".to_string()),
      },
      None => Valid::succeed(b_field),
    },
  )
}

fn update_modify<'a>() -> TryFold<'a, (&'a Config, &'a Field, &'a config::Type, &'a str), FieldDefinition, String> {
  TryFold::<(&Config, &Field, &config::Type, &'a str), FieldDefinition, String>::new(
    |(config, field, type_of, _), mut b_field| {
      if let Some(modify) = field.modify.as_ref() {
        if let Some(new_name) = &modify.name {
          for name in type_of.implements.iter() {
            let interface = config.find_type(name);
            if let Some(interface) = interface {
              if interface.fields.iter().any(|(name, _)| name == new_name) {
                return Valid::fail("Field is already implemented from interface".to_string());
              }
            }
          }

          let lambda = Lambda::context_field(b_field.name.clone());
          b_field = b_field.resolver_or_default(lambda, |r| r);
          b_field = b_field.name(new_name.clone());
        }
      }
      Valid::succeed(b_field)
    },
  )
}
fn update_const_field<'a>() -> TryFold<'a, (&'a Config, &'a Field, &'a config::Type, &'a str), FieldDefinition, String>
{
  TryFold::<(&Config, &Field, &config::Type, &str), FieldDefinition, String>::new(|(config, field, _, _), b_field| {
    let mut updated_b_field = b_field;
    match field.const_field.as_ref() {
      Some(const_field) => {
        let data = const_field.data.to_owned();
        match ConstValue::from_json(data.to_owned()) {
          Ok(gql_value) => match to_json_schema_for_field(field, config).validate(&gql_value).to_result() {
            Ok(_) => {
              updated_b_field.resolver = Some(Literal(data));
              Valid::succeed(updated_b_field)
            }
            Err(err) => Valid::from_validation_err(err.transform(&|a| a.to_owned())),
          },
          Err(e) => Valid::fail(format!("invalid JSON: {}", e)),
        }
      }
      None => Valid::succeed(updated_b_field),
    }
  })
}
fn is_scalar(type_name: &str) -> bool {
  ["String", "Int", "Float", "Boolean", "ID", "JSON"].contains(&type_name)
}

type InvalidPathHandler = dyn Fn(&str, &[String]) -> Valid<Type, String>;
type PathResolverErrorHandler = dyn Fn(&str, &str, &str) -> Valid<Type, String>;

// Helper function to recursively process the path and return the corresponding type
fn process_path(
  path: &[String],
  field: &config::Field,
  type_info: &config::Type,
  is_required: bool,
  config: &Config,
  invalid_path_handler: &InvalidPathHandler,
  path_resolver_error_handler: &PathResolverErrorHandler,
) -> Valid<Type, String> {
  if let Some((field_name, remaining_path)) = path.split_first() {
    if field_name.parse::<usize>().is_ok() {
      let mut modified_field = field.clone();
      modified_field.list = false;
      return process_path(
        remaining_path,
        &modified_field,
        type_info,
        false,
        config,
        invalid_path_handler,
        path_resolver_error_handler,
      );
    }
    let target_type_info = type_info
      .fields
      .get(field_name)
      .map(|_| type_info)
      .or_else(|| config.find_type(&field.type_of));

    if let Some(type_info) = target_type_info {
      return process_field_within_type(
        field,
        field_name,
        remaining_path,
        type_info,
        is_required,
        config,
        invalid_path_handler,
        path_resolver_error_handler,
      );
    }
    return invalid_path_handler(field_name, path);
  }

  Valid::succeed(to_type(
    &field.type_of,
    field.list,
    is_required,
    field.list_type_required,
  ))
}

fn process_field_within_type(
  field: &config::Field,
  field_name: &str,
  remaining_path: &[String],
  type_info: &config::Type,
  is_required: bool,
  config: &Config,
  invalid_path_handler: &InvalidPathHandler,
  path_resolver_error_handler: &PathResolverErrorHandler,
) -> Valid<Type, String> {
  if let Some(next_field) = type_info.fields.get(field_name) {
    if next_field.has_resolver() {
      let next_dir_http = next_field.http.as_ref().map(|_| "http");
      let next_dir_const = next_field.const_field.as_ref().map(|_| "const");
      return path_resolver_error_handler(
        next_dir_http.or(next_dir_const).unwrap_or("unsafe"),
        &field.type_of,
        field_name,
      )
      .and(process_path(
        remaining_path,
        next_field,
        type_info,
        is_required,
        config,
        invalid_path_handler,
        path_resolver_error_handler,
      ));
    }

    let next_is_required = is_required && next_field.required;
    if is_scalar(&next_field.type_of) {
      return process_path(
        remaining_path,
        next_field,
        type_info,
        next_is_required,
        config,
        invalid_path_handler,
        path_resolver_error_handler,
      );
    }

    if let Some(next_type_info) = config.find_type(&next_field.type_of) {
      return process_path(
        remaining_path,
        next_field,
        next_type_info,
        next_is_required,
        config,
        invalid_path_handler,
        path_resolver_error_handler,
      )
      .and_then(|of_type| {
        if next_field.list {
          Valid::succeed(ListType { of_type: Box::new(of_type), non_null: is_required })
        } else {
          Valid::succeed(of_type)
        }
      });
    }
  } else if let Some((head, tail)) = remaining_path.split_first() {
    if let Some(field) = type_info.fields.get(head) {
      return process_path(
        tail,
        field,
        type_info,
        is_required,
        config,
        invalid_path_handler,
        path_resolver_error_handler,
      );
    }
  }

  invalid_path_handler(field_name, remaining_path)
}

fn item_is_numberic(list: &[String]) -> bool {
  list.iter().any(|s| {
    let re = Regex::new(r"^\d+$").unwrap();
    re.is_match(s)
  })
}

fn update_resolver_from_path(
  path: &[String],
  field: &config::Field,
  type_info: &config::Type,
  config: &Config,
  handle_invalid_path: &InvalidPathHandler,
  handle_path_resolver_error: &PathResolverErrorHandler,
  base_field: blueprint::FieldDefinition,
) -> Valid<blueprint::FieldDefinition, String> {
  let has_index = item_is_numberic(path);

  process_path(
    path,
    field,
    type_info,
    false,
    config,
    handle_invalid_path,
    handle_path_resolver_error,
  )
  .and_then(|of_type| {
    let mut updated_base_field = base_field;
    let resolver = Lambda::context_path(path.to_owned());
    if has_index {
      updated_base_field.of_type = Type::NamedType { name: of_type.name().to_string(), non_null: false }
    } else {
      updated_base_field.of_type = of_type;
    }

    updated_base_field = updated_base_field.resolver_or_default(resolver, |r| r.to_input_path(path.to_owned()));
    Valid::succeed(updated_base_field)
  })
}

// Main function to update an inline field
fn update_inline_field<'a>() -> TryFold<'a, (&'a Config, &'a Field, &'a config::Type, &'a str), FieldDefinition, String>
{
  TryFold::<(&Config, &Field, &config::Type, &str), FieldDefinition, String>::new(
    |(config, field, type_info, _), base_field| {
      let handle_invalid_path = |_field_name: &str, _inlined_path: &[String]| -> Valid<Type, String> {
        Valid::fail("Inline can't be done because provided path doesn't exist".to_string())
      };
<<<<<<< HEAD
      let handle_path_resolver_error =
        |resolver_name: &str, field_type: &str, field_name: &str| -> Valid<Type, String> {
          Valid::<Type, String>::fail(format!(
            "Inline can't be done because of {} resolver at [{}.{}]",
            resolver_name, field_type, field_name
          ))
        };
      if let Some(InlineType { path }) = &field.inline {
        update_resolver_from_path(
          path,
          field,
          type_info,
          config,
          &handle_invalid_path,
          &handle_path_resolver_error,
          base_field,
        )
=======
      let has_index = inlined_path.iter().any(|s| {
        let re = Regex::new(r"^\d+$").unwrap();
        re.is_match(s)
      });
      if let Some(Inline { path }) = &field.inline {
        return process_path(&inlined_path, field, type_info, false, config, &handle_invalid_path).and_then(
          |of_type| {
            let mut updated_base_field = base_field;
            let resolver = Lambda::context_path(path.clone());
            if has_index {
              updated_base_field.of_type = Type::NamedType { name: of_type.name().to_string(), non_null: false }
            } else {
              updated_base_field.of_type = of_type;
            }

            updated_base_field = updated_base_field.resolver_or_default(resolver, |r| r.to_input_path(path.clone()));
            Valid::succeed(updated_base_field)
          },
        );
>>>>>>> 94bff8ad
      } else {
        Valid::succeed(base_field)
      }
    },
  )
}

fn update_added_field(
  config: &Config,
  field: &Field,
  type_info: &config::Type,
  base_field: blueprint::FieldDefinition,
  added_field_path: Vec<String>,
) -> Valid<blueprint::FieldDefinition, String> {
  let handle_invalid_path = |_field_name: &str, _added_field_path: &[String]| -> Valid<Type, String> {
    Valid::fail("Adding a field can't be done because provided path doesn't exist".to_string())
  };
  let handle_path_resolver_error = |resolver_name: &str, field_type: &str, field_name: &str| -> Valid<Type, String> {
    Valid::<Type, String>::fail(format!(
      "Add field can't be done because of {} resolver at [{}.{}]",
      resolver_name, field_type, field_name
    ))
  };
  update_resolver_from_path(
    &added_field_path,
    field,
    type_info,
    config,
    &handle_invalid_path,
    &handle_path_resolver_error,
    base_field,
  )
}

fn update_args<'a>() -> TryFold<'a, (&'a Config, &'a Field, &'a config::Type, &'a str), FieldDefinition, String> {
  TryFold::<(&Config, &Field, &config::Type, &str), FieldDefinition, String>::new(|(_, field, _, name), _| {
    // TODO! assert type name
    Valid::from_iter(field.args.iter(), |(name, arg)| {
      Valid::succeed(InputFieldDefinition {
        name: name.clone(),
        description: arg.doc.clone(),
        of_type: to_type(&arg.type_of, arg.list, arg.required, false),
        default_value: arg.default_value.clone(),
      })
    })
    .map(|args| FieldDefinition {
      name: name.to_string(),
      description: field.doc.clone(),
      args,
      of_type: to_type(
        field.type_of.as_str(),
        field.list,
        field.required,
        field.list_type_required,
      ),
      directives: Vec::new(),
      resolver: None,
    })
  })
}
pub fn to_json_schema_for_field(field: &Field, config: &Config) -> JsonSchema {
  to_json_schema(&field.type_of, field.required, field.list, config)
}
pub fn to_json_schema_for_args(args: &BTreeMap<String, Arg>, config: &Config) -> JsonSchema {
  let mut schema_fields = HashMap::new();
  for (name, arg) in args.iter() {
    schema_fields.insert(
      name.clone(),
      to_json_schema(&arg.type_of, arg.required, arg.list, config),
    );
  }
  JsonSchema::Obj(schema_fields)
}
pub fn to_json_schema(type_of: &str, required: bool, list: bool, config: &Config) -> JsonSchema {
  let type_ = config.find_type(type_of);
  let schema = match type_ {
    Some(type_) => {
      let mut schema_fields = HashMap::new();
      for (name, field) in type_.fields.iter() {
        if field.unsafe_operation.is_none() && field.http.is_none() {
          schema_fields.insert(name.clone(), to_json_schema_for_field(field, config));
        }
      }
      JsonSchema::Obj(schema_fields)
    }
    None => match type_of {
      "String" => JsonSchema::Str {},
      "Int" => JsonSchema::Num {},
      "Boolean" => JsonSchema::Bool {},
      "JSON" => JsonSchema::Obj(HashMap::new()),
      _ => JsonSchema::Str {},
    },
  };

  if !required {
    if list {
      JsonSchema::Opt(Box::new(JsonSchema::Arr(Box::new(schema))))
    } else {
      JsonSchema::Opt(Box::new(schema))
    }
  } else if list {
    JsonSchema::Arr(Box::new(schema))
  } else {
    schema
  }
}

impl TryFrom<&Config> for Blueprint {
  type Error = ValidationError<String>;

  fn try_from(config: &Config) -> Result<Self, Self::Error> {
    config_blueprint().try_fold(config, Blueprint::default()).to_result()
  }
}<|MERGE_RESOLUTION|>--- conflicted
+++ resolved
@@ -281,7 +281,7 @@
           };
           update_added_field(config, source_field, type_of, field_definition, added_field_path)
         })
-        .trace("@field")
+        .trace(config::AddField::trace_name().as_str())
     }
     None => Valid::fail(format!(
       "Could not find field {} in path {}",
@@ -404,11 +404,11 @@
   }
 
   update_args()
-    .and(update_http().trace("@http"))
-    .and(update_unsafe().trace("@unsafe"))
-    .and(update_const_field().trace("@const"))
-    .and(update_inline_field().trace("@inline"))
-    .and(update_modify().trace("@modify"))
+    .and(update_http().trace(config::Http::trace_name().as_str()))
+    .and(update_unsafe().trace(config::Unsafe::trace_name().as_str()))
+    .and(update_const_field().trace(config::Const::trace_name().as_str()))
+    .and(update_inline_field().trace(config::Inline::trace_name().as_str()))
+    .and(update_modify().trace(config::Modify::trace_name().as_str()))
     .try_fold(&(config, field, type_of, name), FieldDefinition::default())
 }
 
@@ -773,7 +773,6 @@
       let handle_invalid_path = |_field_name: &str, _inlined_path: &[String]| -> Valid<Type, String> {
         Valid::fail("Inline can't be done because provided path doesn't exist".to_string())
       };
-<<<<<<< HEAD
       let handle_path_resolver_error =
         |resolver_name: &str, field_type: &str, field_name: &str| -> Valid<Type, String> {
           Valid::<Type, String>::fail(format!(
@@ -781,7 +780,7 @@
             resolver_name, field_type, field_name
           ))
         };
-      if let Some(InlineType { path }) = &field.inline {
+      if let Some(Inline { path }) = &field.inline {
         update_resolver_from_path(
           path,
           field,
@@ -791,27 +790,6 @@
           &handle_path_resolver_error,
           base_field,
         )
-=======
-      let has_index = inlined_path.iter().any(|s| {
-        let re = Regex::new(r"^\d+$").unwrap();
-        re.is_match(s)
-      });
-      if let Some(Inline { path }) = &field.inline {
-        return process_path(&inlined_path, field, type_info, false, config, &handle_invalid_path).and_then(
-          |of_type| {
-            let mut updated_base_field = base_field;
-            let resolver = Lambda::context_path(path.clone());
-            if has_index {
-              updated_base_field.of_type = Type::NamedType { name: of_type.name().to_string(), non_null: false }
-            } else {
-              updated_base_field.of_type = of_type;
-            }
-
-            updated_base_field = updated_base_field.resolver_or_default(resolver, |r| r.to_input_path(path.clone()));
-            Valid::succeed(updated_base_field)
-          },
-        );
->>>>>>> 94bff8ad
       } else {
         Valid::succeed(base_field)
       }
