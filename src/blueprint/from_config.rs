use std::collections::{BTreeMap, HashMap};

use async_graphql::dynamic::SchemaBuilder;

use self::telemetry::to_opentelemetry;
use super::{Server, TypeLike};
use crate::blueprint::compress::compress;
use crate::blueprint::*;
use crate::config::{Arg, Batch, Config, ConfigModule, Field};
use crate::json::JsonSchema;
use crate::lambda::{Expression, IO};
use crate::try_fold::TryFold;
use crate::valid::{Valid, ValidationError, Validator};

pub fn config_blueprint<'a>() -> TryFold<'a, ConfigModule, Blueprint, String> {
    let server = TryFoldConfig::<Blueprint>::new(|config_module, blueprint| {
        Valid::from(Server::try_from(config_module.clone())).map(|server| blueprint.server(server))
    });

    let schema = to_schema().transform::<Blueprint>(
        |schema, blueprint| blueprint.schema(schema),
        |blueprint| blueprint.schema,
    );

    let definitions = to_definitions().transform::<Blueprint>(
        |definitions, blueprint| blueprint.definitions(definitions),
        |blueprint| blueprint.definitions,
    );

    let upstream = TryFoldConfig::<Blueprint>::new(|config_module, blueprint| {
        Valid::from(Upstream::try_from(config_module.upstream.clone()))
            .map(|upstream| blueprint.upstream(upstream))
    });

    let links = TryFoldConfig::<Blueprint>::new(|config_module, blueprint| {
        Valid::from(Links::try_from(config_module.links.clone())).map_to(blueprint)
    });

    let opentelemetry = to_opentelemetry().transform::<Blueprint>(
        |opentelemetry, blueprint| blueprint.telemetry(opentelemetry),
        |blueprint| blueprint.telemetry,
    );

    server
        .and(schema)
        .and(definitions)
        .and(upstream)
        .and(links)
        .and(opentelemetry)
        .update(apply_batching)
        .update(compress)
}

// Apply batching if any of the fields have a @http directive with groupBy field

pub fn apply_batching(mut blueprint: Blueprint) -> Blueprint {
    for def in blueprint.definitions.iter() {
        if let Definition::Object(object_type_definition) = def {
            for field in object_type_definition.fields.iter() {
                if let Some(Expression::IO(IO::Http { group_by: Some(_), .. })) =
                    field.resolver.clone()
                {
                    blueprint.upstream.batch = blueprint.upstream.batch.or(Some(Batch::default()));
                    return blueprint;
                }
            }
        }
    }
    blueprint
}

pub fn to_json_schema_for_field(field: &Field, config: &Config) -> JsonSchema {
    to_json_schema(field, config)
}
pub fn to_json_schema_for_args(args: &BTreeMap<String, Arg>, config: &Config) -> JsonSchema {
    let mut schema_fields = HashMap::new();
    for (name, arg) in args.iter() {
        schema_fields.insert(name.clone(), to_json_schema(arg, config));
    }
    JsonSchema::Obj(schema_fields)
}
fn to_json_schema<T>(field: &T, config: &Config) -> JsonSchema
where
    T: TypeLike,
{
    let type_of = field.name();
    let list = field.list();
    let required = field.non_null();
    let type_ = config.find_type(type_of);
    let schema = match type_ {
        Some(type_) => {
            let mut schema_fields = HashMap::new();
            for (name, field) in type_.fields.iter() {
                if field.script.is_none() && field.http.is_none() {
                    schema_fields.insert(name.clone(), to_json_schema_for_field(field, config));
                }
            }
            JsonSchema::Obj(schema_fields)
        }
        None => match type_of {
            "String" => JsonSchema::Str {},
            "Int" => JsonSchema::Num {},
            "Boolean" => JsonSchema::Bool {},
            "JSON" => JsonSchema::Obj(HashMap::new()),
            _ => JsonSchema::Str {},
        },
    };

    if !required {
        if list {
            JsonSchema::Opt(Box::new(JsonSchema::Arr(Box::new(schema))))
        } else {
            JsonSchema::Opt(Box::new(schema))
        }
    } else if list {
        JsonSchema::Arr(Box::new(schema))
    } else {
        schema
    }
}

impl TryFrom<&ConfigModule> for Blueprint {
    type Error = ValidationError<String>;

    fn try_from(config_module: &ConfigModule) -> Result<Self, Self::Error> {
        let config_module = config_module.clone().lint_fix();
        config_blueprint()
<<<<<<< HEAD
            .try_fold(&config_module, Blueprint::default())
=======
            .try_fold(config_module, Blueprint::default())
            .and_then(|blueprint| {
                let schema_builder = SchemaBuilder::from(&blueprint);
                match schema_builder.finish() {
                    Ok(_) => Valid::succeed(blueprint),
                    Err(e) => Valid::fail(e.to_string()),
                }
            })
>>>>>>> 6ef5847a
            .to_result()
    }
}<|MERGE_RESOLUTION|>--- conflicted
+++ resolved
@@ -1,6 +1,4 @@
 use std::collections::{BTreeMap, HashMap};
-
-use async_graphql::dynamic::SchemaBuilder;
 
 use self::telemetry::to_opentelemetry;
 use super::{Server, TypeLike};
@@ -37,8 +35,8 @@
     });
 
     let opentelemetry = to_opentelemetry().transform::<Blueprint>(
-        |opentelemetry, blueprint| blueprint.telemetry(opentelemetry),
-        |blueprint| blueprint.telemetry,
+        |opentelemetry, blueprint| blueprint.opentelemetry(opentelemetry),
+        |blueprint| blueprint.opentelemetry,
     );
 
     server
@@ -125,9 +123,6 @@
     fn try_from(config_module: &ConfigModule) -> Result<Self, Self::Error> {
         let config_module = config_module.clone().lint_fix();
         config_blueprint()
-<<<<<<< HEAD
-            .try_fold(&config_module, Blueprint::default())
-=======
             .try_fold(config_module, Blueprint::default())
             .and_then(|blueprint| {
                 let schema_builder = SchemaBuilder::from(&blueprint);
@@ -136,7 +131,6 @@
                     Err(e) => Valid::fail(e.to_string()),
                 }
             })
->>>>>>> 6ef5847a
             .to_result()
     }
 }