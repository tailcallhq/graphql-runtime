--- conflicted
+++ resolved
@@ -222,9 +222,6 @@
   }))
 }
 fn to_fields(type_of: &config::Type, config: &Config) -> Valid<Vec<blueprint::FieldDefinition>, String> {
-<<<<<<< HEAD
-  let fields = Valid::from_iter(
-=======
   let to_field = |name: &String, field: &Field| {
     let directives = field.resolvable_directives();
     if directives.len() > 1 {
@@ -240,8 +237,7 @@
       .try_fold(&(config, field, type_of, name), FieldDefinition::default())
   };
 
-  Valid::from_iter(
->>>>>>> 4bd426eb
+  let fields = Valid::from_iter(
     type_of
       .fields
       .iter()
@@ -262,12 +258,28 @@
   })
 }
 
+
 fn to_added_field_definition(
   add_field: config::AddField,
   fields: BTreeMap<String, config::Field>,
   config: &Config,
   type_of: &config::Type,
 ) -> Valid<FieldDefinition, String> {
+  let to_field = |name: &String, field: &Field| {
+    let directives = field.resolvable_directives();
+    if directives.len() > 1 {
+      return Valid::fail(format!("Multiple resolvers detected [{}]", directives.join(", ")));
+    }
+
+    update_args()
+      .and(update_http().trace("@http"))
+      .and(update_unsafe().trace("@unsafe"))
+      .and(update_const_field().trace("@const"))
+      .and(update_inline_field().trace("@inline"))
+      .and(update_modify().trace("@modify"))
+      .try_fold(&(config, field, type_of, name), FieldDefinition::default())
+  };
+
   let source_field = fields.iter().find(|&(field_name, _)| *field_name == add_field.path[0]);
 
   match source_field {
@@ -285,7 +297,7 @@
         unsafe_operation: source_field.unsafe_operation.clone(),
         const_field: source_field.const_field.clone(),
       };
-      to_field(type_of, config, add_field.name.as_str(), &new_field)
+      to_field(&add_field.name, &new_field)
         .and_then(|field_definition| {
           let added_field_path = match source_field.http {
             Some(_) => add_field.path[1..].iter().map(|s| s.to_owned()).collect::<Vec<_>>(),
@@ -410,27 +422,6 @@
   }
 }
 
-<<<<<<< HEAD
-fn to_field(
-  type_of: &config::Type,
-  config: &Config,
-  name: &str,
-  field: &Field,
-) -> Valid<blueprint::FieldDefinition, String> {
-  let directives = field.resolvable_directives();
-  if directives.len() > 1 {
-    return Valid::fail(format!("Multiple resolvers detected [{}]", directives.join(", ")));
-  }
-
-  update_args()
-    .and(update_http().trace(config::Http::trace_name().as_str()))
-    .and(update_unsafe().trace(config::Unsafe::trace_name().as_str()))
-    .and(update_const_field().trace(config::Const::trace_name().as_str()))
-    .and(update_inline_field().trace(config::Inline::trace_name().as_str()))
-    .and(update_modify().trace(config::Modify::trace_name().as_str()))
-    .try_fold(&(config, field, type_of, name), FieldDefinition::default())
-}
-=======
 fn to_type<T>(field: &T, override_non_null: Option<bool>) -> Type
 where
   T: TypeLike,
@@ -443,7 +434,6 @@
   } else {
     field.non_null()
   };
->>>>>>> 4bd426eb
 
   if list {
     Type::ListType {
@@ -630,14 +620,9 @@
   field: &'a config::Field,
   type_info: &'a config::Type,
   is_required: bool,
-<<<<<<< HEAD
-  config: &Config,
-  invalid_path_handler: &InvalidPathHandler,
-  path_resolver_error_handler: &PathResolverErrorHandler,
-) -> Valid<Type, String> {
-=======
   config: &'a Config,
   invalid_path_handler: &'a InvalidPathHandler,
+  path_resolver_error_handler: &'a PathResolverErrorHandler,
 }
 
 // Helper function to recursively process the path and return the corresponding type
@@ -648,7 +633,7 @@
   let is_required = context.is_required;
   let config = context.config;
   let invalid_path_handler = context.invalid_path_handler;
->>>>>>> 4bd426eb
+  let path_resolver_error_handler = context.path_resolver_error_handler;
   if let Some((field_name, remaining_path)) = path.split_first() {
     if field_name.parse::<usize>().is_ok() {
       let mut modified_field = field.clone();
@@ -657,15 +642,11 @@
         config,
         type_info,
         invalid_path_handler,
-<<<<<<< HEAD
         path_resolver_error_handler,
-      );
-=======
         path: remaining_path,
         field: &modified_field,
         is_required: false,
       });
->>>>>>> 4bd426eb
     }
     let target_type_info = type_info
       .fields
@@ -682,12 +663,8 @@
         is_required,
         config,
         invalid_path_handler,
-<<<<<<< HEAD
         path_resolver_error_handler,
-      );
-=======
       });
->>>>>>> 4bd426eb
     }
     return invalid_path_handler(field_name, path);
   }
@@ -701,11 +678,21 @@
   remaining_path: &'a [String],
   type_info: &'a config::Type,
   is_required: bool,
-<<<<<<< HEAD
-  config: &Config,
-  invalid_path_handler: &InvalidPathHandler,
-  path_resolver_error_handler: &PathResolverErrorHandler,
-) -> Valid<Type, String> {
+  config: &'a Config,
+  invalid_path_handler: &'a InvalidPathHandler,
+  path_resolver_error_handler: &'a PathResolverErrorHandler,
+}
+
+fn process_field_within_type(context: ProcessFieldWithinTypeContext) -> Valid<Type, String> {
+  let field = context.field;
+  let field_name = context.field_name;
+  let remaining_path = context.remaining_path;
+  let type_info = context.type_info;
+  let is_required = context.is_required;
+  let config = context.config;
+  let invalid_path_handler = context.invalid_path_handler;
+  let path_resolver_error_handler = context.path_resolver_error_handler;
+
   if let Some(next_field) = type_info.fields.get(field_name) {
     if next_field.has_resolver() {
       let next_dir_http = next_field.http.as_ref().map(|_| "http");
@@ -715,49 +702,15 @@
         &field.type_of,
         field_name,
       )
-      .and(process_path(
-        remaining_path,
-        next_field,
-=======
-  config: &'a Config,
-  invalid_path_handler: &'a InvalidPathHandler,
-}
-
-fn process_field_within_type(context: ProcessFieldWithinTypeContext) -> Valid<Type, String> {
-  let field = context.field;
-  let field_name = context.field_name;
-  let remaining_path = context.remaining_path;
-  let type_info = context.type_info;
-  let is_required = context.is_required;
-  let config = context.config;
-  let invalid_path_handler = context.invalid_path_handler;
-
-  if let Some(next_field) = type_info.fields.get(field_name) {
-    if next_field.has_resolver() {
-      return Valid::<Type, String>::fail(format!(
-        "Inline can't be done because of {} resolver at [{}.{}]",
-        {
-          let next_dir_http = next_field.http.as_ref().map(|_| "http");
-          let next_dir_const = next_field.const_field.as_ref().map(|_| "const");
-          next_dir_http.or(next_dir_const).unwrap_or("unsafe")
-        },
-        field.type_of,
-        field_name
-      ))
       .and(process_path(ProcessPathContext {
->>>>>>> 4bd426eb
         type_info,
         is_required,
         config,
         invalid_path_handler,
-<<<<<<< HEAD
         path_resolver_error_handler,
-      ));
-=======
         path: remaining_path,
         field: next_field,
       }));
->>>>>>> 4bd426eb
     }
 
     let next_is_required = is_required && next_field.required;
@@ -766,31 +719,23 @@
         type_info,
         config,
         invalid_path_handler,
-<<<<<<< HEAD
         path_resolver_error_handler,
-      );
-=======
         path: remaining_path,
         field: next_field,
         is_required: next_is_required,
       });
->>>>>>> 4bd426eb
     }
 
     if let Some(next_type_info) = config.find_type(&next_field.type_of) {
       return process_path(ProcessPathContext {
         config,
         invalid_path_handler,
-<<<<<<< HEAD
         path_resolver_error_handler,
-      )
-=======
         path: remaining_path,
         field: next_field,
         type_info: next_type_info,
         is_required: next_is_required,
       })
->>>>>>> 4bd426eb
       .and_then(|of_type| {
         if next_field.list {
           Valid::succeed(ListType { of_type: Box::new(of_type), non_null: is_required })
@@ -801,24 +746,15 @@
     }
   } else if let Some((head, tail)) = remaining_path.split_first() {
     if let Some(field) = type_info.fields.get(head) {
-<<<<<<< HEAD
-      return process_path(
-        tail,
-=======
       return process_path(ProcessPathContext {
         path: tail,
->>>>>>> 4bd426eb
         field,
         type_info,
         is_required,
         config,
         invalid_path_handler,
-<<<<<<< HEAD
         path_resolver_error_handler,
-      );
-=======
       });
->>>>>>> 4bd426eb
     }
   }
 
@@ -843,15 +779,15 @@
 ) -> Valid<blueprint::FieldDefinition, String> {
   let has_index = item_is_numberic(path);
 
-  process_path(
+  process_path(ProcessPathContext {
     path,
     field,
     type_info,
-    false,
+    is_required: false,
     config,
-    handle_invalid_path,
-    handle_path_resolver_error,
-  )
+    invalid_path_handler: handle_invalid_path,
+    path_resolver_error_handler: handle_path_resolver_error,
+})
   .and_then(|of_type| {
     let mut updated_base_field = base_field;
     let resolver = Lambda::context_path(path.to_owned());
@@ -874,7 +810,6 @@
       let handle_invalid_path = |_field_name: &str, _inlined_path: &[String]| -> Valid<Type, String> {
         Valid::fail("Inline can't be done because provided path doesn't exist".to_string())
       };
-<<<<<<< HEAD
       let handle_path_resolver_error =
         |resolver_name: &str, field_type: &str, field_name: &str| -> Valid<Type, String> {
           Valid::<Type, String>::fail(format!(
@@ -882,6 +817,7 @@
             resolver_name, field_type, field_name
           ))
         };
+
       if let Some(Inline { path }) = &field.inline {
         update_resolver_from_path(
           path,
@@ -892,34 +828,6 @@
           &handle_path_resolver_error,
           base_field,
         )
-=======
-      let has_index = inlined_path.iter().any(|s| {
-        let re = Regex::new(r"^\d+$").unwrap();
-        re.is_match(s)
-      });
-
-      if let Some(Inline { path }) = &field.inline {
-        return process_path(ProcessPathContext {
-          path: &inlined_path,
-          field,
-          type_info,
-          is_required: false,
-          config,
-          invalid_path_handler: &handle_invalid_path,
-        })
-        .and_then(|of_type| {
-          let mut updated_base_field = base_field;
-          let resolver = Lambda::context_path(path.clone());
-          if has_index {
-            updated_base_field.of_type = Type::NamedType { name: of_type.name().to_string(), non_null: false }
-          } else {
-            updated_base_field.of_type = of_type;
-          }
-
-          updated_base_field = updated_base_field.resolver_or_default(resolver, |r| r.to_input_path(path.clone()));
-          Valid::succeed(updated_base_field)
-        });
->>>>>>> 4bd426eb
       } else {
         Valid::succeed(base_field)
       }
