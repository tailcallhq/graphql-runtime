use prost_reflect::prost_types::FileDescriptorSet;
use prost_reflect::FieldDescriptor;

use crate::blueprint::{FieldDefinition, TypeLike};
use crate::config::group_by::GroupBy;
use crate::config::{Config, ConfigModule, Field, GraphQLOperationType, Grpc};
use crate::grpc::protobuf::{ProtobufOperation, ProtobufSet};
use crate::grpc::request_template::RequestTemplate;
use crate::json::JsonSchema;
use crate::lambda::{Expression, IO};
use crate::mustache::Mustache;
use crate::try_fold::TryFold;
use crate::valid::{Valid, ValidationError, Validator};
use crate::{config, helpers};

fn to_url(grpc: &Grpc, method: &GrpcMethod, config: &Config) -> Valid<Mustache, String> {
    Valid::from_option(
        grpc.base_url.as_ref().or(config.upstream.base_url.as_ref()),
        "No base URL defined".to_string(),
    )
    .and_then(|base_url| {
        let mut base_url = base_url.trim_end_matches('/').to_owned();
        base_url.push('/');
        base_url.push_str(&method.service);
        base_url.push('/');
        base_url.push_str(&method.name);

        helpers::url::to_url(&base_url)
    })
}

fn to_operation(
    method: &GrpcMethod,
    file_descriptor_set: &FileDescriptorSet,
) -> Valid<ProtobufOperation, String> {
    Valid::from(
        ProtobufSet::from_proto_file(file_descriptor_set)
            .map_err(|e| ValidationError::new(e.to_string())),
    )
    .and_then(|set| {
        Valid::from(
            set.find_service(&method.package_and_service)
                .map_err(|e| ValidationError::new(e.to_string())),
        )
    })
    .and_then(|service| {
        Valid::from(
            service
                .find_operation(&method.name)
                .map_err(|e| ValidationError::new(e.to_string())),
        )
    })
}

fn json_schema_from_field(config: &Config, field: &Field) -> FieldSchema {
    let field_schema = crate::blueprint::to_json_schema_for_field(field, config);
    let args_schema = crate::blueprint::to_json_schema_for_args(&field.args, config);
    FieldSchema { args: args_schema, field: field_schema }
}
pub struct FieldSchema {
    pub args: JsonSchema,
    pub field: JsonSchema,
}
fn validate_schema(
    field_schema: FieldSchema,
    operation: &ProtobufOperation,
    name: &str,
) -> Valid<(), String> {
    let input_type = &operation.input_type;
    let output_type = &operation.output_type;

    Valid::from(JsonSchema::try_from(input_type))
        .zip(Valid::from(JsonSchema::try_from(output_type)))
        .and_then(|(_input_schema, output_schema)| {
            // TODO: add validation for input schema - should compare result grpc.body to schema
            let fields = field_schema.field;
            let _args = field_schema.args;
            // TODO: all of the fields in protobuf are optional actually
            // and if we want to mark some fields as required in GraphQL
            // JsonSchema won't match and the validation will fail
            fields.compare(&output_schema, name)
        })
}

fn validate_group_by(
    field_schema: &FieldSchema,
    operation: &ProtobufOperation,
    group_by: Vec<String>,
) -> Valid<(), String> {
    let input_type = &operation.input_type;
    let output_type = &operation.output_type;
    let mut field_descriptor: Result<FieldDescriptor, ValidationError<String>> = None.ok_or(
        ValidationError::new(format!("field {} not found", group_by[0])),
    );
    for item in group_by.iter().take(&group_by.len() - 1) {
        field_descriptor = output_type
            .get_field_by_json_name(item.as_str())
            .ok_or(ValidationError::new(format!("field {} not found", item)));
    }
    let output_type = field_descriptor.and_then(|f| JsonSchema::try_from(&f));

    Valid::from(JsonSchema::try_from(input_type))
        .zip(Valid::from(output_type))
        .and_then(|(_input_schema, output_schema)| {
            // TODO: add validation for input schema - should compare result grpc.body to schema considering repeated message type
            let fields = &field_schema.field;
            let args = &field_schema.args;
            let fields = JsonSchema::Arr(Box::new(fields.to_owned()));
            let _args = JsonSchema::Arr(Box::new(args.to_owned()));
            fields.compare(&output_schema, group_by[0].as_str())
        })
}

pub struct CompileGrpc<'a> {
    pub config_module: &'a ConfigModule,
    pub operation_type: &'a GraphQLOperationType,
    pub field: &'a Field,
    pub grpc: &'a Grpc,
    pub validate_with_schema: bool,
}

struct GrpcMethod {
    pub id: String,
    pub package_and_service: String,
    pub service: String,
    pub name: String,
}

impl TryFrom<String> for GrpcMethod {
    type Error = ValidationError<String>;

    fn try_from(value: String) -> Result<Self, Self::Error> {
        let method: Vec<&str> = value.split('.').collect();

        if method.len() != 3 {
            return Err(ValidationError::new(format!(
                "Invalid method format: {}. Expected format is <package/proto_id>.<service>.<method>",
                value
            )));
        }

        let id = method[0].to_string();
        let service = method[1].to_string();
        let package_and_service = format!("{}.{}", id, service);
        let name = method[2].to_string();

        Ok(GrpcMethod { id, package_and_service, service, name })
    }
}

pub fn compile_grpc(inputs: CompileGrpc) -> Valid<Expression, String> {
    let config_module = inputs.config_module;
    let operation_type = inputs.operation_type;
    let field = inputs.field;
    let grpc = inputs.grpc;
    let validate_with_schema = inputs.validate_with_schema;

    Valid::from(GrpcMethod::try_from(grpc.method.clone()))
        .and_then(|method| {
            Valid::from_option(
                config_module.extensions.get_file_descriptor(&method.id),
                format!("File descriptor not found for proto id: {}", method.id),
            )
            .and_then(|file_descriptor_set| to_operation(&method, file_descriptor_set))
            .fuse(to_url(grpc, &method, config_module))
            .fuse(helpers::headers::to_mustache_headers(&grpc.headers))
            .fuse(helpers::body::to_body(grpc.body.as_deref()))
            .into()
        })
        .and_then(|(operation, url, headers, body)| {
            let validation = if validate_with_schema {
                let field_schema = json_schema_from_field(config_module, field);
                if grpc.group_by.is_empty() {
                    validate_schema(field_schema, &operation, field.name()).unit()
                } else {
                    validate_group_by(&field_schema, &operation, grpc.group_by.clone()).unit()
                }
            } else {
                Valid::succeed(())
            };
            validation.map(|_| (url, headers, operation, body))
        })
        .map(|(url, headers, operation, body)| {
            let req_template = RequestTemplate {
                url,
                headers,
                operation,
                body,
                operation_type: operation_type.clone(),
            };
            if !grpc.group_by.is_empty() {
                Expression::IO(IO::Grpc {
                    req_template,
                    group_by: Some(GroupBy::new(grpc.group_by.clone())),
                    dl_id: None,
                })
            } else {
                Expression::IO(IO::Grpc { req_template, group_by: None, dl_id: None })
            }
        })
}

pub fn update_grpc<'a>(
    operation_type: &'a GraphQLOperationType,
) -> TryFold<'a, (&'a ConfigModule, &'a Field, &'a config::Type, &'a str), FieldDefinition, String>
{
    TryFold::<(&ConfigModule, &Field, &config::Type, &'a str), FieldDefinition, String>::new(
        |(config_module, field, type_of, _name), b_field| {
            let Some(grpc) = &field.grpc else {
                return Valid::succeed(b_field);
            };

            compile_grpc(CompileGrpc {
                config_module,
                operation_type,
                field,
                grpc,
                validate_with_schema: true,
            })
            .map(|resolver| b_field.resolver(Some(resolver)))
<<<<<<< HEAD
            .and_then(|b_field| b_field.validate_field(type_of, &config_set.config))
=======
            .and_then(|b_field| {
                b_field
                    .validate_field(type_of, config_module)
                    .map_to(b_field)
            })
>>>>>>> 0928d66b
        },
    )
}

#[cfg(test)]
mod tests {
    use std::convert::TryFrom;

    use super::GrpcMethod;
    use crate::valid::ValidationError;

    #[test]
    fn try_from_grpc_method() {
        let method =
            GrpcMethod::try_from("package_name.ServiceName.MethodName".to_string()).unwrap();

        assert_eq!(method.id, "package_name");
        assert_eq!(method.package_and_service, "package_name.ServiceName");
        assert_eq!(method.service, "ServiceName");
        assert_eq!(method.name, "MethodName");
    }

    #[test]
    fn try_from_grpc_method_invalid() {
        let result = GrpcMethod::try_from("package_name.ServiceName".to_string());

        assert!(result.is_err());
        assert_eq!(
            result.err().unwrap(),
            ValidationError::new("Invalid method format: package_name.ServiceName. Expected format is <package/proto_id>.<service>.<method>".to_string())
        );
    }
}<|MERGE_RESOLUTION|>--- conflicted
+++ resolved
@@ -218,15 +218,7 @@
                 validate_with_schema: true,
             })
             .map(|resolver| b_field.resolver(Some(resolver)))
-<<<<<<< HEAD
             .and_then(|b_field| b_field.validate_field(type_of, &config_set.config))
-=======
-            .and_then(|b_field| {
-                b_field
-                    .validate_field(type_of, config_module)
-                    .map_to(b_field)
-            })
->>>>>>> 0928d66b
         },
     )
 }
