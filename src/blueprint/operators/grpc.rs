--- conflicted
+++ resolved
@@ -140,11 +140,7 @@
             if grpc.group_by.is_empty() {
                 validate_schema(field_schema, &operation, field.name()).unit()
             } else {
-<<<<<<< HEAD
                 validate_group_by(&field_schema, &operation, grpc.group_by.clone()).unit()
-=======
-                Expression::IO(IO::Grpc { req_template, group_by: None, dl_id: None })
->>>>>>> 6f5d3afa
             }
         } else {
             Valid::succeed(())
@@ -166,7 +162,7 @@
                 dl_id: None,
             })
         } else {
-            Lambda::from_grpc_request_template(req_template).expression
+            Expression::IO(IO::Grpc { req_template, group_by: None, dl_id: None })
         }
     })
 }
