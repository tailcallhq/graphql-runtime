use std::fmt::Display;

use prost_reflect::prost_types::FileDescriptorSet;
use prost_reflect::FieldDescriptor;

use crate::blueprint::{FieldDefinition, TypeLike};
use crate::config::group_by::GroupBy;
use crate::config::{Config, ConfigModule, Field, GraphQLOperationType, Grpc};
use crate::grpc::protobuf::{ProtobufOperation, ProtobufSet};
use crate::grpc::request_template::RequestTemplate;
use crate::json::JsonSchema;
use crate::lambda::{Expression, IO};
use crate::mustache::Mustache;
use crate::try_fold::TryFold;
use crate::valid::{Valid, ValidationError, Validator};
use crate::{config, helpers};

fn to_url(grpc: &Grpc, method: &GrpcMethod, config: &Config) -> Valid<Mustache, String> {
    Valid::from_option(
        grpc.base_url.as_ref().or(config.upstream.base_url.as_ref()),
        "No base URL defined".to_string(),
    )
    .and_then(|base_url| {
        let mut base_url = base_url.trim_end_matches('/').to_owned();
        base_url.push('/');
        base_url.push_str(format!("{}.{}", method.package, method.service).as_str());
        base_url.push('/');
        base_url.push_str(&method.name);

        helpers::url::to_url(&base_url)
    })
}

fn to_operation(
    method: &GrpcMethod,
    file_descriptor_set: &FileDescriptorSet,
) -> Valid<ProtobufOperation, String> {
    Valid::from(
        ProtobufSet::from_proto_file(file_descriptor_set)
            .map_err(|e| ValidationError::new(e.to_string())),
    )
    .and_then(|set| {
        Valid::from(
            set.find_service(method)
                .map_err(|e| ValidationError::new(e.to_string())),
        )
    })
    .and_then(|service| {
        Valid::from(
            service
                .find_operation(method)
                .map_err(|e| ValidationError::new(e.to_string())),
        )
    })
}

fn json_schema_from_field(config: &Config, field: &Field) -> FieldSchema {
    let field_schema = crate::blueprint::to_json_schema_for_field(field, config);
    let args_schema = crate::blueprint::to_json_schema_for_args(&field.args, config);
    FieldSchema { args: args_schema, field: field_schema }
}
pub struct FieldSchema {
    pub args: JsonSchema,
    pub field: JsonSchema,
}
fn validate_schema(
    field_schema: FieldSchema,
    operation: &ProtobufOperation,
    name: &str,
) -> Valid<(), String> {
    let input_type = &operation.input_type;
    let output_type = &operation.output_type;

    Valid::from(JsonSchema::try_from(input_type))
        .zip(Valid::from(JsonSchema::try_from(output_type)))
        .and_then(|(_input_schema, output_schema)| {
            // TODO: add validation for input schema - should compare result grpc.body to
            // schema
            let fields = field_schema.field;
            let _args = field_schema.args;
            // TODO: all of the fields in protobuf are optional actually
            // and if we want to mark some fields as required in GraphQL
            // JsonSchema won't match and the validation will fail
            fields.compare(&output_schema, name)
        })
}

fn validate_group_by(
    field_schema: &FieldSchema,
    operation: &ProtobufOperation,
    group_by: Vec<String>,
) -> Valid<(), String> {
    let input_type = &operation.input_type;
    let output_type = &operation.output_type;
    let mut field_descriptor: Result<FieldDescriptor, ValidationError<String>> = None.ok_or(
        ValidationError::new(format!("field {} not found", group_by[0])),
    );
    for item in group_by.iter().take(&group_by.len() - 1) {
        field_descriptor = output_type
            .get_field_by_json_name(item.as_str())
            .ok_or(ValidationError::new(format!("field {} not found", item)));
    }
    let output_type = field_descriptor.and_then(|f| JsonSchema::try_from(&f));

    Valid::from(JsonSchema::try_from(input_type))
        .zip(Valid::from(output_type))
        .and_then(|(_input_schema, output_schema)| {
            // TODO: add validation for input schema - should compare result grpc.body to
            // schema considering repeated message type
            let fields = &field_schema.field;
            let args = &field_schema.args;
            let fields = JsonSchema::Arr(Box::new(fields.to_owned()));
            let _args = JsonSchema::Arr(Box::new(args.to_owned()));
            fields.compare(&output_schema, group_by[0].as_str())
        })
}

pub struct CompileGrpc<'a> {
    pub config_module: &'a ConfigModule,
    pub operation_type: &'a GraphQLOperationType,
    pub field: &'a Field,
    pub grpc: &'a Grpc,
    pub validate_with_schema: bool,
}
<<<<<<< HEAD
#[derive(Debug)]
struct GrpcMethod {
    pub id: String,
=======
pub struct GrpcMethod {
    pub package: String,
>>>>>>> 2ddb5366
    pub service: String,
    pub name: String,
}

impl Display for GrpcMethod {
    fn fmt(&self, f: &mut std::fmt::Formatter<'_>) -> std::fmt::Result {
        write!(f, "{}.{}.{}", self.package, self.service, self.name)
    }
}

<<<<<<< HEAD
    fn try_from(value: String) -> Result<Self, Self::Error> {
        let method: Vec<&str> = value.rsplitn(3, '.').collect();

        match &method[..] {
            &[name, service, id] => {
                let method = GrpcMethod {
                    id: id.to_owned(),
                    service: format!("{id}.{service}"),
                    name: name.to_owned(),
                };
                println!("{method:?}");
                Ok(method)
            }
            _ => {
                Err(ValidationError::new(format!(
                    "Invalid method format: {}. Expected format is <package/proto_id>.<service>.<method>",
                    value
                )))
            }
=======
impl TryFrom<&str> for GrpcMethod {
    type Error = ValidationError<String>;

    fn try_from(value: &str) -> Result<Self, Self::Error> {
        let parts: Vec<&str> = value.rsplitn(3, '.').collect();
        match &parts[..] {
            &[name, service, id] => {
                let method = GrpcMethod {
                    package: id.to_owned(),
                    service: service.to_owned(),
                    name: name.to_owned(),
                };
                Ok(method)
            }
            _ => Err(ValidationError::new(format!(
                "Invalid method format: {}. Expected format is <package>.<service>.<method>",
                value
            ))),
>>>>>>> 2ddb5366
        }
    }
}

pub fn compile_grpc(inputs: CompileGrpc) -> Valid<Expression, String> {
    let config_module = inputs.config_module;
    let operation_type = inputs.operation_type;
    let field = inputs.field;
    let grpc = inputs.grpc;
    let validate_with_schema = inputs.validate_with_schema;

    Valid::from(GrpcMethod::try_from(grpc.method.as_str()))
        .and_then(|method| {
            Valid::from_option(
                config_module.extensions.get_file_descriptor_set(&method),
                format!("File descriptor not found for method: {}", grpc.method),
            )
            .and_then(|file_descriptor_set| to_operation(&method, file_descriptor_set))
            .fuse(to_url(grpc, &method, config_module))
            .fuse(helpers::headers::to_mustache_headers(&grpc.headers))
            .fuse(helpers::body::to_body(grpc.body.as_deref()))
            .into()
        })
        .and_then(|(operation, url, headers, body)| {
            let validation = if validate_with_schema {
                let field_schema = json_schema_from_field(config_module, field);
                if grpc.group_by.is_empty() {
                    validate_schema(field_schema, &operation, field.name()).unit()
                } else {
                    validate_group_by(&field_schema, &operation, grpc.group_by.clone()).unit()
                }
            } else {
                Valid::succeed(())
            };
            validation.map(|_| (url, headers, operation, body))
        })
        .map(|(url, headers, operation, body)| {
            let req_template = RequestTemplate {
                url,
                headers,
                operation,
                body,
                operation_type: operation_type.clone(),
            };
            if !grpc.group_by.is_empty() {
                Expression::IO(IO::Grpc {
                    req_template,
                    group_by: Some(GroupBy::new(grpc.group_by.clone())),
                    dl_id: None,
                })
            } else {
                Expression::IO(IO::Grpc { req_template, group_by: None, dl_id: None })
            }
        })
}

pub fn update_grpc<'a>(
    operation_type: &'a GraphQLOperationType,
) -> TryFold<'a, (&'a ConfigModule, &'a Field, &'a config::Type, &'a str), FieldDefinition, String>
{
    TryFold::<(&ConfigModule, &Field, &config::Type, &'a str), FieldDefinition, String>::new(
        |(config_module, field, type_of, _name), b_field| {
            let Some(grpc) = &field.grpc else {
                return Valid::succeed(b_field);
            };

            compile_grpc(CompileGrpc {
                config_module,
                operation_type,
                field,
                grpc,
                validate_with_schema: true,
            })
            .map(|resolver| b_field.resolver(Some(resolver)))
            .and_then(|b_field| {
                b_field
                    .validate_field(type_of, config_module)
                    .map_to(b_field)
            })
        },
    )
}

#[cfg(test)]
mod tests {
    use std::convert::TryFrom;

    use super::GrpcMethod;
    use crate::valid::ValidationError;

    #[test]
    fn try_from_grpc_method() {
<<<<<<< HEAD
        let method =
            GrpcMethod::try_from("package.name.ServiceName.MethodName".to_string()).unwrap();

        assert_eq!(method.id, "package.name");
        assert_eq!(method.service, "package.name.ServiceName");
=======
        let method = GrpcMethod::try_from("package_name.ServiceName.MethodName").unwrap();
        let method1 = GrpcMethod::try_from("package.name.ServiceName.MethodName").unwrap();

        assert_eq!(method.package, "package_name");
        assert_eq!(method.service, "ServiceName");
>>>>>>> 2ddb5366
        assert_eq!(method.name, "MethodName");

        assert_eq!(method1.package, "package.name");
        assert_eq!(method1.service, "ServiceName");
        assert_eq!(method1.name, "MethodName");
    }

    #[test]
    fn try_from_grpc_method_invalid() {
        let result = GrpcMethod::try_from("package_name.ServiceName");

        assert!(result.is_err());
        assert_eq!(
            result.err().unwrap(),
            ValidationError::new("Invalid method format: package_name.ServiceName. Expected format is <package>.<service>.<method>".to_string())
        );
    }
}<|MERGE_RESOLUTION|>--- conflicted
+++ resolved
@@ -122,14 +122,8 @@
     pub grpc: &'a Grpc,
     pub validate_with_schema: bool,
 }
-<<<<<<< HEAD
-#[derive(Debug)]
-struct GrpcMethod {
-    pub id: String,
-=======
 pub struct GrpcMethod {
     pub package: String,
->>>>>>> 2ddb5366
     pub service: String,
     pub name: String,
 }
@@ -140,27 +134,6 @@
     }
 }
 
-<<<<<<< HEAD
-    fn try_from(value: String) -> Result<Self, Self::Error> {
-        let method: Vec<&str> = value.rsplitn(3, '.').collect();
-
-        match &method[..] {
-            &[name, service, id] => {
-                let method = GrpcMethod {
-                    id: id.to_owned(),
-                    service: format!("{id}.{service}"),
-                    name: name.to_owned(),
-                };
-                println!("{method:?}");
-                Ok(method)
-            }
-            _ => {
-                Err(ValidationError::new(format!(
-                    "Invalid method format: {}. Expected format is <package/proto_id>.<service>.<method>",
-                    value
-                )))
-            }
-=======
 impl TryFrom<&str> for GrpcMethod {
     type Error = ValidationError<String>;
 
@@ -179,7 +152,6 @@
                 "Invalid method format: {}. Expected format is <package>.<service>.<method>",
                 value
             ))),
->>>>>>> 2ddb5366
         }
     }
 }
@@ -272,19 +244,11 @@
 
     #[test]
     fn try_from_grpc_method() {
-<<<<<<< HEAD
-        let method =
-            GrpcMethod::try_from("package.name.ServiceName.MethodName".to_string()).unwrap();
-
-        assert_eq!(method.id, "package.name");
-        assert_eq!(method.service, "package.name.ServiceName");
-=======
         let method = GrpcMethod::try_from("package_name.ServiceName.MethodName").unwrap();
         let method1 = GrpcMethod::try_from("package.name.ServiceName.MethodName").unwrap();
 
         assert_eq!(method.package, "package_name");
         assert_eq!(method.service, "ServiceName");
->>>>>>> 2ddb5366
         assert_eq!(method.name, "MethodName");
 
         assert_eq!(method1.package, "package.name");
