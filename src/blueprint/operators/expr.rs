use crate::blueprint::*;
use crate::config;
use crate::config::{ExprBody, Field, If};
use crate::lambda::{Expression, List, Logic, Math, Relation};
use crate::try_fold::TryFold;
use crate::valid::{Valid, Validator};

struct CompilationContext<'a> {
    config_field: &'a config::Field,
    operation_type: &'a config::GraphQLOperationType,
    config_module: &'a config::ConfigModule,
}

pub fn update_expr(
    operation_type: &config::GraphQLOperationType,
) -> TryFold<'_, (&ConfigModule, &Field, &config::Type, &str), FieldDefinition, String> {
    TryFold::<(&ConfigModule, &Field, &config::Type, &str), FieldDefinition, String>::new(
        |(config_module, field, _, _), b_field| {
            let Some(expr) = &field.expr else {
                return Valid::succeed(b_field);
            };

            let context = CompilationContext { config_module, operation_type, config_field: field };

            compile(&context, expr.body.clone()).map(|compiled| b_field.resolver(Some(compiled)))
        },
    )
}

///
/// Compiles a list of Exprs into a list of Expressions
///
fn compile_list(
    context: &CompilationContext,
    expr_vec: Vec<ExprBody>,
) -> Valid<Vec<Expression>, String> {
    Valid::from_iter(expr_vec, |value| compile(context, value))
}

///
/// Compiles a tuple of Exprs into a tuple of Expressions
///
fn compile_ab(
    context: &CompilationContext,
    ab: (ExprBody, ExprBody),
) -> Valid<(Expression, Expression), String> {
    compile(context, ab.0).zip(compile(context, ab.1))
}

///
/// Compiles expr into Expression
///
fn compile(ctx: &CompilationContext, expr: ExprBody) -> Valid<Expression, String> {
    let config_module = ctx.config_module;
    let field = ctx.config_field;
    let operation_type = ctx.operation_type;
    match expr {
        // Io Expr
        ExprBody::Http(http) => compile_http(config_module, field, &http),
        ExprBody::Grpc(grpc) => {
            let grpc = CompileGrpc {
                config_module,
                field,
                operation_type,
                grpc: &grpc,
                validate_with_schema: false,
            };
            compile_grpc(grpc)
        }
<<<<<<< HEAD
        ExprBody::GraphQL(gql) => compile_graphql(config_set, operation_type, &gql),
        ExprBody::Call(call) => compile_call(field, config_set, &call, operation_type),
=======
        ExprBody::GraphQL(gql) => compile_graphql(config_module, operation_type, &gql),
>>>>>>> 0928d66b

        // Safe Expr
        ExprBody::Const(value) => {
            compile_const(CompileConst { config_module, field, value: &value, validate: false })
        }

        // Logic
        ExprBody::If(If { ref cond, on_true: ref then, on_false: ref els }) => {
            compile(ctx, *cond.clone())
                .map(Box::new)
                .fuse(compile(ctx, *then.clone()).map(Box::new))
                .fuse(compile(ctx, *els.clone()).map(Box::new))
                .map(|(cond, then, els)| {
                    Expression::Logic(Logic::If { cond, then, els }).parallel_when(expr.has_io())
                })
        }

        ExprBody::And(ref list) => compile_list(ctx, list.clone())
            .map(|a| Expression::Logic(Logic::And(a)).parallel_when(expr.has_io())),
        ExprBody::Or(ref list) => compile_list(ctx, list.clone())
            .map(|a| Expression::Logic(Logic::Or(a)).parallel_when(expr.has_io())),
        ExprBody::Cond(default, list) => Valid::from_iter(list, |(cond, operation)| {
            compile_ab(ctx, (*cond, *operation))
                .map(|(cond, operation)| (Box::new(cond), Box::new(operation)))
        })
        .and_then(|mut list| {
            compile(ctx, *default).map(|default| {
                list.push((
                    Box::new(Expression::Literal(true.into())),
                    Box::new(default),
                ));
                Expression::Logic(Logic::Cond(list))
            })
        }),
        ExprBody::DefaultTo(a, b) => compile_ab(ctx, (*a, *b))
            .map(|(a, b)| Expression::Logic(Logic::DefaultTo(Box::new(a), Box::new(b)))),
        ExprBody::IsEmpty(a) => {
            compile(ctx, *a).map(|a| Expression::Logic(Logic::IsEmpty(Box::new(a))))
        }
        ExprBody::Not(a) => compile(ctx, *a).map(|a| Expression::Logic(Logic::Not(Box::new(a)))),

        // List
        ExprBody::Concat(ref values) => compile_list(ctx, values.clone())
            .map(|a| Expression::List(List::Concat(a)).parallel_when(expr.has_io())),

        // Relation
        ExprBody::Intersection(ref values) => compile_list(ctx, values.clone())
            .map(|a| Expression::Relation(Relation::Intersection(a)).parallel_when(expr.has_io())),
        ExprBody::Difference(a, b) => compile_list(ctx, a)
            .zip(compile_list(ctx, b))
            .map(|(a, b)| Expression::Relation(Relation::Difference(a, b))),
        ExprBody::Equals(a, b) => compile_ab(ctx, (*a, *b))
            .map(|(a, b)| Expression::Relation(Relation::Equals(Box::new(a), Box::new(b)))),
        ExprBody::Gt(a, b) => compile_ab(ctx, (*a, *b))
            .map(|(a, b)| Expression::Relation(Relation::Gt(Box::new(a), Box::new(b)))),
        ExprBody::Gte(a, b) => compile_ab(ctx, (*a, *b))
            .map(|(a, b)| Expression::Relation(Relation::Gte(Box::new(a), Box::new(b)))),
        ExprBody::Lt(a, b) => compile_ab(ctx, (*a, *b))
            .map(|(a, b)| Expression::Relation(Relation::Lt(Box::new(a), Box::new(b)))),
        ExprBody::Lte(a, b) => compile_ab(ctx, (*a, *b))
            .map(|(a, b)| Expression::Relation(Relation::Lte(Box::new(a), Box::new(b)))),
        ExprBody::Max(ref list) => compile_list(ctx, list.clone())
            .map(|a| Expression::Relation(Relation::Max(a)).parallel_when(expr.has_io())),
        ExprBody::Min(ref list) => compile_list(ctx, list.clone())
            .map(|a| Expression::Relation(Relation::Min(a)).parallel_when(expr.has_io())),
        ExprBody::PathEq(a, path, b) => compile_ab(ctx, (*a, *b))
            .map(|(a, b)| Expression::Relation(Relation::PathEq(Box::new(a), path, Box::new(b)))),
        ExprBody::PropEq(a, path, b) => compile_ab(ctx, (*a, *b))
            .map(|(a, b)| Expression::Relation(Relation::PropEq(Box::new(a), path, Box::new(b)))),
        ExprBody::SortPath(a, path) => compile(ctx, *a)
            .map(|a| Expression::Relation(Relation::SortPath(Box::new(a), path.clone()))),
        ExprBody::SymmetricDifference(a, b) => compile_list(ctx, a)
            .zip(compile_list(ctx, b))
            .map(|(a, b)| Expression::Relation(Relation::SymmetricDifference(a, b))),
        ExprBody::Union(a, b) => compile_list(ctx, a)
            .zip(compile_list(ctx, b))
            .map(|(a, b)| Expression::Relation(Relation::Union(a, b))),

        // Math
        ExprBody::Mod(a, b) => compile_ab(ctx, (*a, *b))
            .map(|(a, b)| Expression::Math(Math::Mod(Box::new(a), Box::new(b)))),
        ExprBody::Add(a, b) => compile_ab(ctx, (*a, *b))
            .map(|(a, b)| Expression::Math(Math::Add(Box::new(a), Box::new(b)))),
        ExprBody::Dec(a) => compile(ctx, *a).map(|a| Expression::Math(Math::Dec(Box::new(a)))),
        ExprBody::Divide(a, b) => compile_ab(ctx, (*a, *b))
            .map(|(a, b)| Expression::Math(Math::Divide(Box::new(a), Box::new(b)))),
        ExprBody::Inc(a) => compile(ctx, *a).map(|a| Expression::Math(Math::Inc(Box::new(a)))),
        ExprBody::Multiply(a, b) => compile_ab(ctx, (*a, *b))
            .map(|(a, b)| Expression::Math(Math::Multiply(Box::new(a), Box::new(b)))),
        ExprBody::Negate(a) => {
            compile(ctx, *a).map(|a| Expression::Math(Math::Negate(Box::new(a))))
        }
        ExprBody::Product(ref list) => compile_list(ctx, list.clone())
            .map(|a| Expression::Math(Math::Product(a)).parallel_when(expr.has_io())),
        ExprBody::Subtract(a, b) => compile_ab(ctx, (*a, *b))
            .map(|(a, b)| Expression::Math(Math::Subtract(Box::new(a), Box::new(b)))),
        ExprBody::Sum(ref list) => compile_list(ctx, list.clone())
            .map(|a| Expression::Math(Math::Sum(a)).parallel_when(expr.has_io())),
    }
}

#[cfg(test)]
mod tests {
    use std::collections::HashSet;
    use std::sync::{Arc, Mutex};

    use pretty_assertions::assert_eq;
    use serde_json::{json, Number};

    use super::{compile, CompilationContext};
    use crate::config::{ConfigModule, Expr, Field, GraphQLOperationType};
    use crate::http::RequestContext;
    use crate::lambda::{Concurrent, Eval, EvaluationContext, ResolverContextLike};
    use crate::valid::Validator;

    #[derive(Default)]
    struct Context<'a> {
        value: Option<&'a async_graphql_value::ConstValue>,
        args: Option<
            &'a indexmap::IndexMap<async_graphql_value::Name, async_graphql_value::ConstValue>,
        >,
        field: Option<async_graphql::SelectionField<'a>>,
        errors: Arc<Mutex<Vec<async_graphql::ServerError>>>,
    }

    impl<'a> ResolverContextLike<'a> for Context<'a> {
        fn value(&'a self) -> Option<&'a async_graphql_value::ConstValue> {
            self.value
        }

        fn args(
            &'a self,
        ) -> Option<
            &'a indexmap::IndexMap<async_graphql_value::Name, async_graphql_value::ConstValue>,
        > {
            self.args
        }

        fn field(&'a self) -> Option<async_graphql::SelectionField> {
            self.field
        }

        fn add_error(&'a self, error: async_graphql::ServerError) {
            self.errors.lock().unwrap().push(error);
        }
    }

    impl Expr {
        async fn eval(expr: serde_json::Value) -> anyhow::Result<serde_json::Value> {
            let expr = serde_json::from_value::<Expr>(expr)?;
            let config_module = ConfigModule::default();
            let field = Field::default();
            let operation_type = GraphQLOperationType::Query;
            let context = CompilationContext {
                config_module: &config_module,
                config_field: &field,
                operation_type: &operation_type,
            };
            let expression = compile(&context, expr.body.clone()).to_result()?;
            let req_ctx = RequestContext::default();
            let graphql_ctx = Context::default();
            let ctx = EvaluationContext::new(&req_ctx, &graphql_ctx);
            let value = expression.eval(&ctx, &Concurrent::default()).await?;

            Ok(serde_json::to_value(value)?)
        }
    }

    #[tokio::test]
    async fn test_is_truthy() {
        let actual = Expr::eval(json!({"body": {"inc": {"const": 1}}}))
            .await
            .unwrap();
        let expected = json!(2.0);
        assert_eq!(actual, expected);
    }

    #[tokio::test]
    async fn test_math_add() {
        let actual = Expr::eval(json!({"body": {"add": [{"const": 40}, {"const": 2}]}}))
            .await
            .unwrap();
        let expected = json!(42.0);
        assert_eq!(actual, expected);
    }

    #[tokio::test]
    async fn test_math_subtract() {
        let actual = Expr::eval(json!({"body": {"subtract": [{"const": 52}, {"const": 10}]}}))
            .await
            .unwrap();
        let expected = json!(42.0);
        assert_eq!(actual, expected);
    }

    #[tokio::test]
    async fn test_math_multiply() {
        let actual = Expr::eval(json!({"body": {"multiply": [{"const": 7}, {"const": 6}]}}))
            .await
            .unwrap();
        let expected = json!(42.0);
        assert_eq!(actual, expected);
    }

    #[tokio::test]
    async fn test_math_mod() {
        let actual = Expr::eval(json!({"body": {"mod": [{"const": 1379}, {"const": 1337}]}}))
            .await
            .unwrap();
        let expected = json!(42);
        assert_eq!(actual, expected);
    }

    #[tokio::test]
    async fn test_math_div1() {
        let actual = Expr::eval(json!({"body": {"divide": [{"const": 9828}, {"const": 234}]}}))
            .await
            .unwrap();
        let expected = json!(42.0);
        assert_eq!(actual, expected);
    }

    #[tokio::test]
    async fn test_math_div2() {
        let actual = Expr::eval(json!({"body": {"divide": [{"const": 105}, {"const": 2.5}]}}))
            .await
            .unwrap();
        let expected = json!(42.0);
        assert_eq!(actual, expected);
    }

    #[tokio::test]
    async fn test_math_inc() {
        let actual = Expr::eval(json!({"body": {"inc": {"const": 41}}}))
            .await
            .unwrap();
        let expected = json!(42.0);
        assert_eq!(actual, expected);
    }

    #[tokio::test]
    async fn test_math_dec() {
        let actual = Expr::eval(json!({"body": {"dec": {"const": 43}}}))
            .await
            .unwrap();
        let expected = json!(42.0);
        assert_eq!(actual, expected);
    }

    #[tokio::test]
    async fn test_math_product() {
        let actual =
            Expr::eval(json!({"body": {"product": [{"const": 7}, {"const": 3}, {"const": 2}]}}))
                .await
                .unwrap();
        let expected = json!(42.0);
        assert_eq!(actual, expected);
    }

    #[tokio::test]
    async fn test_math_sum() {
        let actual =
            Expr::eval(json!({"body": {"sum": [{"const": 20}, {"const": 15}, {"const": 7}]}}))
                .await
                .unwrap();
        let expected = json!(42.0);
        assert_eq!(actual, expected);
    }

    #[tokio::test]
    async fn test_logic_and_true() {
        let expected = json!(true);

        let actual = Expr::eval(json!({"body": {"and": [{"const": true}, {"const": true}]}}))
            .await
            .unwrap();
        assert_eq!(actual, expected);

        let actual = Expr::eval(
            json!({"body": {"and": [{"const": true}, {"const": true}, {"const": true}]}}),
        )
        .await
        .unwrap();
        assert_eq!(actual, expected);
    }

    #[tokio::test]
    async fn test_logic_and_false() {
        let expected = json!(false);

        let actual = Expr::eval(json!({"body": {"and": [{"const": true}, {"const": false}]}}))
            .await
            .unwrap();
        assert_eq!(actual, expected);

        let actual = Expr::eval(
            json!({"body": {"and": [{"const": true}, {"const": true}, {"const": false}]}}),
        )
        .await
        .unwrap();
        assert_eq!(actual, expected);

        let actual = Expr::eval(json!({"body": {"and": [{"const": false}, {"const": false}]}}))
            .await
            .unwrap();
        assert_eq!(actual, expected);
    }

    #[tokio::test]
    async fn test_logic_is_empty_true() {
        let expected = json!(true);

        let actual = Expr::eval(json!({"body": {"isEmpty": {"const": []}}}))
            .await
            .unwrap();
        assert_eq!(actual, expected);

        let actual = Expr::eval(json!({"body": {"isEmpty": {"const": {}}}}))
            .await
            .unwrap();
        assert_eq!(actual, expected);

        let actual = Expr::eval(json!({"body": {"isEmpty": {"const": ""}}}))
            .await
            .unwrap();
        assert_eq!(actual, expected);

        let actual = Expr::eval(json!({"body": {"isEmpty": {"const": null}}}))
            .await
            .unwrap();
        assert_eq!(actual, expected);
    }

    #[tokio::test]
    async fn test_logic_is_empty_false() {
        let expected = json!(false);

        let actual = Expr::eval(json!({"body": {"isEmpty": {"const": [1]}}}))
            .await
            .unwrap();
        assert_eq!(actual, expected);

        let actual = Expr::eval(json!({"body": {"isEmpty": {"const": {"a": 1}}}}))
            .await
            .unwrap();
        assert_eq!(actual, expected);

        let actual = Expr::eval(json!({"body": {"isEmpty": {"const": "a"}}}))
            .await
            .unwrap();
        assert_eq!(actual, expected);

        let actual = Expr::eval(json!({"body": {"isEmpty": {"const": 1}}}))
            .await
            .unwrap();
        assert_eq!(actual, expected);

        let actual = Expr::eval(json!({"body": {"isEmpty": {"const": false}}}))
            .await
            .unwrap();
        assert_eq!(actual, expected);
    }

    #[tokio::test]
    async fn test_logic_not_true() {
        let expected = json!(false);

        let actual = Expr::eval(json!({"body": {"not": {"const": true}}}))
            .await
            .unwrap();
        assert_eq!(actual, expected);

        let actual = Expr::eval(json!({"body": {"not": {"const": 1}}}))
            .await
            .unwrap();
        assert_eq!(actual, expected);
    }

    #[tokio::test]
    async fn test_logic_not_false() {
        let expected = json!(true);

        let actual = Expr::eval(json!({"body": {"not": {"const": false}}}))
            .await
            .unwrap();
        assert_eq!(actual, expected);
    }

    #[tokio::test]
    async fn test_logic_or_false() {
        let expected = json!(false);

        let actual = Expr::eval(json!({"body": {"or": [{"const": false}, {"const": false}]}}))
            .await
            .unwrap();
        assert_eq!(actual, expected);

        let actual = Expr::eval(
            json!({"body": {"or": [{"const": false}, {"const": false}, {"const": false}]}}),
        )
        .await
        .unwrap();
        assert_eq!(actual, expected);
    }

    #[tokio::test]
    async fn test_logic_or_true() {
        let expected = json!(true);

        let actual = Expr::eval(json!({"body": {"or": [{"const": true}, {"const": false}]}}))
            .await
            .unwrap();
        assert_eq!(actual, expected);

        let actual = Expr::eval(
            json!({"body": {"or": [{"const": false}, {"const": false}, {"const": true}]}}),
        )
        .await
        .unwrap();
        assert_eq!(actual, expected);

        let actual = Expr::eval(json!({"body": {"or": [{"const": true}, {"const": true}]}}))
            .await
            .unwrap();
        assert_eq!(actual, expected);
    }

    #[tokio::test]
    async fn test_logic_cond() {
        let expected = json!(0);

        let actual = Expr::eval(
      json!({"body": {"cond": [{"const": 0}, [[{"const": false}, {"const": 1}], [{"const": false}, {"const": 2}]]]}}),
    )
    .await
    .unwrap();
        assert_eq!(actual, expected);

        let expected = json!(1);

        let actual = Expr::eval(
      json!({"body": {"cond": [{"const": 0}, [[{"const": true}, {"const": 1}], [{"const": true}, {"const": 2}]]]}}),
    )
    .await
    .unwrap();
        assert_eq!(actual, expected);

        let expected = json!(2);
        let actual = Expr::eval(
      json!({"body": {"cond": [{"const": 0}, [[{"const": false}, {"const": 1}], [{"const": true}, {"const": 2}]]]}}),
    )
    .await
    .unwrap();
        assert_eq!(actual, expected);
    }

    #[tokio::test]
    async fn test_logic_default_to() {
        let expected = json!(0);
        let actual = Expr::eval(json!({"body": {"defaultTo": [{"const": null}, {"const": 0}]}}))
            .await
            .unwrap();
        assert_eq!(actual, expected);

        let expected = json!(true);
        let actual = Expr::eval(json!({"body": {"defaultTo": [{"const": ""}, {"const": true}]}}))
            .await
            .unwrap();
        assert_eq!(actual, expected);
    }

    #[tokio::test]
    async fn test_concat() {
        let expected = json!([1, 2, 3, 4]);
        let actual =
            Expr::eval(json!({"body": {"concat": [{"const": [1, 2]}, {"const": [3, 4]}]}}))
                .await
                .unwrap();
        assert_eq!(actual, expected);
    }

    #[tokio::test]
    async fn test_relation_intersection() {
        let expected = json!([3]);
        let actual = Expr::eval(
            json!({"body": {"intersection": [{"const": [1, 2, 3]}, {"const": [3, 4, 5]}]}}),
        )
        .await
        .unwrap();
        assert_eq!(actual, expected);
    }

    #[tokio::test]
    async fn test_relation_difference() {
        let expected = json!([1]);
        let actual = Expr::eval(
            json!({"body": {"difference": [[{"const": 1}, {"const": 2}, {"const": 3}], [{"const": 2}, {"const": 3}]]}}),
        )
        .await
        .unwrap();

        assert_eq!(actual, expected);
    }

    #[tokio::test]
    async fn test_relation_simmetric_difference() {
        let expected = json!([1]);

        let actual = Expr::eval(
      json!({"body": {"symmetricDifference": [[{"const": 1}, {"const": 2}, {"const": 3}], [{"const": 2}, {"const": 3}]]}}),
    )
    .await
    .unwrap();
        assert_eq!(actual, expected);

        let actual = Expr::eval(
      json!({"body": {"symmetricDifference": [[{"const": 2}, {"const": 3}], [{"const": 1}, {"const": 2}, {"const": 3}]]}}),
    )
    .await
    .unwrap();
        assert_eq!(actual, expected);
    }

    #[tokio::test]
    async fn test_relation_union() {
        let expected = serde_json::from_value::<HashSet<Number>>(json!([1, 2, 3, 4])).unwrap();

        let actual = Expr::eval(json!({"body": {"union": [[{"const": 1}, {"const": 2}, {"const": 3}], [{"const": 2}, {"const": 3}, {"const": 4}]]}}))
      .await
      .unwrap();
        let actual = serde_json::from_value::<HashSet<Number>>(actual).unwrap();
        assert_eq!(actual, expected);
    }

    #[tokio::test]
    async fn test_relation_eq_true() {
        let expected = json!(true);

        let actual =
            Expr::eval(json!({"body": {"eq": [{"const": [1, 2, 3]}, {"const": [1, 2, 3]}]}}))
                .await
                .unwrap();
        assert_eq!(actual, expected);

        let actual = Expr::eval(json!({"body": {"eq": [{"const": "abc"}, {"const": "abc"}]}}))
            .await
            .unwrap();
        assert_eq!(actual, expected);

        let actual = Expr::eval(json!({"body": {"eq": [{"const": true}, {"const": true}]}}))
            .await
            .unwrap();
        assert_eq!(actual, expected);
    }

    #[tokio::test]
    async fn test_relation_eq_false() {
        let expected = json!(false);

        let actual = Expr::eval(json!({"body": {"eq": [{"const": [1, 2, 3]}, {"const": [1, 2]}]}}))
            .await
            .unwrap();
        assert_eq!(actual, expected);

        let actual = Expr::eval(json!({"body": {"eq": [{"const": "abc"}, {"const": 1}]}}))
            .await
            .unwrap();
        assert_eq!(actual, expected);

        let actual = Expr::eval(json!({"body": {"eq": [{"const": "abc"}, {"const": "ac"}]}}))
            .await
            .unwrap();
        assert_eq!(actual, expected);
    }

    #[tokio::test]
    async fn test_relation_gt_true() {
        let expected = json!(true);

        let actual = Expr::eval(json!({"body": {"gt": [{"const": [1, 2, 3]}, {"const": [1, 2]}]}}))
            .await
            .unwrap();
        assert_eq!(actual, expected);

        let actual = Expr::eval(json!({"body": {"gt": [{"const": "bc"}, {"const": "ab"}]}}))
            .await
            .unwrap();
        assert_eq!(actual, expected);

        let actual = Expr::eval(json!({"body": {"gt": [{"const": 4}, {"const": -1}]}}))
            .await
            .unwrap();
        assert_eq!(actual, expected);
    }

    #[tokio::test]
    async fn test_relation_gt_false() {
        let expected = json!(false);

        let actual = Expr::eval(json!({"body": {"gt": [{"const": [1, 2, 3]}, {"const": [2, 2]}]}}))
            .await
            .unwrap();
        assert_eq!(actual, expected);

        let actual = Expr::eval(json!({"body": {"gt": [{"const": "abc"}, {"const": "z"}]}}))
            .await
            .unwrap();
        assert_eq!(actual, expected);

        let actual = Expr::eval(json!({"body": {"gt": [{"const": 0}, {"const": 3.74}]}}))
            .await
            .unwrap();
        assert_eq!(actual, expected);
    }

    #[tokio::test]
    async fn test_relation_lt_true() {
        let expected = json!(true);

        let actual = Expr::eval(json!({"body": {"lt": [{"const": [1, 2, 3]}, {"const": [2, 2]}]}}))
            .await
            .unwrap();
        assert_eq!(actual, expected);

        let actual = Expr::eval(json!({"body": {"lt": [{"const": "abc"}, {"const": "z"}]}}))
            .await
            .unwrap();
        assert_eq!(actual, expected);

        let actual = Expr::eval(json!({"body": {"lt": [{"const": 0}, {"const": 3.74}]}}))
            .await
            .unwrap();
        assert_eq!(actual, expected);
    }

    #[tokio::test]
    async fn test_relation_lt_false() {
        let expected = json!(false);

        let actual = Expr::eval(json!({"body": {"lt": [{"const": [1, 2, 3]}, {"const": [1, 2]}]}}))
            .await
            .unwrap();
        assert_eq!(actual, expected);

        let actual = Expr::eval(json!({"body": {"lt": [{"const": "bc"}, {"const": "ab"}]}}))
            .await
            .unwrap();
        assert_eq!(actual, expected);

        let actual = Expr::eval(json!({"body": {"lt": [{"const": 4}, {"const": -1}]}}))
            .await
            .unwrap();
        assert_eq!(actual, expected);
    }

    #[tokio::test]
    async fn test_relation_gte_true() {
        let expected = json!(true);

        let actual =
            Expr::eval(json!({"body": {"gte": [{"const": [1, 2, 3]}, {"const": [1, 2]}]}}))
                .await
                .unwrap();
        assert_eq!(actual, expected);

        let actual = Expr::eval(json!({"body": {"gte": [{"const": "bc"}, {"const": "ab"}]}}))
            .await
            .unwrap();
        assert_eq!(actual, expected);

        let actual = Expr::eval(json!({"body": {"gte": [{"const": 4}, {"const": -1}]}}))
            .await
            .unwrap();
        assert_eq!(actual, expected);

        let actual = Expr::eval(json!({"body": {"gte": [{"const": 4}, {"const": 4}]}}))
            .await
            .unwrap();
        assert_eq!(actual, expected);
    }

    #[tokio::test]
    async fn test_relation_gte_false() {
        let expected = json!(false);

        let actual =
            Expr::eval(json!({"body": {"gte": [{"const": [1, 2, 3]}, {"const": [2, 2]}]}}))
                .await
                .unwrap();
        assert_eq!(actual, expected);

        let actual = Expr::eval(json!({"body": {"gte": [{"const": "abc"}, {"const": "z"}]}}))
            .await
            .unwrap();
        assert_eq!(actual, expected);

        let actual = Expr::eval(json!({"body": {"gte": [{"const": 0}, {"const": 3.74}]}}))
            .await
            .unwrap();
        assert_eq!(actual, expected);
    }

    #[tokio::test]
    async fn test_relation_lte_true() {
        let expected = json!(true);

        let actual =
            Expr::eval(json!({"body": {"lte": [{"const": [1, 2, 3]}, {"const": [1, 2, 3]}]}}))
                .await
                .unwrap();
        assert_eq!(actual, expected);

        let actual = Expr::eval(json!({"body": {"lte": [{"const": 4}, {"const": 4}]}}))
            .await
            .unwrap();
        assert_eq!(actual, expected);

        let actual =
            Expr::eval(json!({"body": {"lte": [{"const": [1, 2, 3]}, {"const": [2, 2]}]}}))
                .await
                .unwrap();
        assert_eq!(actual, expected);

        let actual = Expr::eval(json!({"body": {"lte": [{"const": "abc"}, {"const": "z"}]}}))
            .await
            .unwrap();
        assert_eq!(actual, expected);

        let actual = Expr::eval(json!({"body": {"lte": [{"const": 0}, {"const": 3.74}]}}))
            .await
            .unwrap();
        assert_eq!(actual, expected);
    }

    #[tokio::test]
    async fn test_relation_lte_false() {
        let expected = json!(false);

        let actual = Expr::eval(json!({"body": {"lte": [{"const": "bc"}, {"const": "ab"}]}}))
            .await
            .unwrap();
        assert_eq!(actual, expected);
    }

    #[tokio::test]
    async fn test_relation_max() {
        let expected = json!(923.83);
        let actual = Expr::eval(
            json!({"body": {"max": [{"const": 1}, {"const": 23}, {"const": -423}, {"const": 0}, {"const": 923.83}]}}),
        )
        .await
        .unwrap();
        assert_eq!(actual, expected);

        let expected = json!("z");
        let actual = Expr::eval(
            json!({"body": {"max": [{"const": "abc"}, {"const": "z"}, {"const": "bcd"}, {"const": "foo"}]}}),
        )
        .await
        .unwrap();
        assert_eq!(actual, expected);

        let expected = json!([2, 3]);
        let actual = Expr::eval(
      json!({"body": {"max": [{"const": [2, 3]}, {"const": [0, 1, 2]}, {"const": [-1, 0, 0, 0]}, {"const": [1]}]}}),
    )
    .await
    .unwrap();
        assert_eq!(actual, expected);
    }

    #[tokio::test]
    async fn test_relation_min() {
        let expected = json!(-423);
        let actual = Expr::eval(
            json!({"body": {"min": [{"const": 1}, {"const": 23}, {"const": -423}, {"const": 0}, {"const": 923.83}]}}),
        )
        .await
        .unwrap();
        assert_eq!(actual, expected);

        let expected = json!("abc");
        let actual = Expr::eval(
            json!({"body": {"min": [{"const": "abc"}, {"const": "z"}, {"const": "bcd"}, {"const": "foo"}]}}),
        )
        .await
        .unwrap();
        assert_eq!(actual, expected);

        let expected = json!([-1, 0, 0, 0]);
        let actual = Expr::eval(
      json!({"body": {"min": [{"const": [2, 3]}, {"const": [0, 1, 2]}, {"const": [-1, 0, 0, 0]}, {"const": [1]}]}}),
    )
    .await
    .unwrap();
        assert_eq!(actual, expected);
    }

    #[tokio::test]
    async fn test_relation_sort_path() {
        let expected = json!([2, 3, 4]);
        let actual = Expr::eval(json!({"body": {"sortPath": [{"const": [4, 2, 3]}, []]}}))
            .await
            .unwrap();
        assert_eq!(actual, expected);
    }

    #[tokio::test]
    async fn test_relation_path_eq_true() {
        let expected = json!(true);
        let actual = Expr::eval(json!({"body": {"pathEq": [{"const": 10}, [], {"const": 10}]}}))
            .await
            .unwrap();
        assert_eq!(actual, expected);
    }

    #[tokio::test]
    async fn test_relation_path_eq_false() {
        let expected = json!(false);
        let actual =
            Expr::eval(json!({"body": {"pathEq": [{"const": "ab"}, [], {"const": "bcd"}]}}))
                .await
                .unwrap();
        assert_eq!(actual, expected);
    }

    // TODO: add tests for all other expr operators
}<|MERGE_RESOLUTION|>--- conflicted
+++ resolved
@@ -67,12 +67,8 @@
             };
             compile_grpc(grpc)
         }
-<<<<<<< HEAD
-        ExprBody::GraphQL(gql) => compile_graphql(config_set, operation_type, &gql),
-        ExprBody::Call(call) => compile_call(field, config_set, &call, operation_type),
-=======
         ExprBody::GraphQL(gql) => compile_graphql(config_module, operation_type, &gql),
->>>>>>> 0928d66b
+        ExprBody::Call(call) => compile_call(field, config_module, &call, operation_type),
 
         // Safe Expr
         ExprBody::Const(value) => {
