--- conflicted
+++ resolved
@@ -249,16 +249,6 @@
     Valid::succeed(enum_type_definition)
 }
 
-<<<<<<< HEAD
-fn to_object_type_definition(name: &str, type_of: &config::Type, config: &Config) -> Valid<Definition, String> {
-  to_fields(name, type_of, config).map(|fields| {
-    Definition::ObjectTypeDefinition(ObjectTypeDefinition {
-      name: name.to_string(),
-      description: type_of.doc.clone(),
-      fields,
-      implements: type_of.implements.clone(),
-      rate_limit: type_of.rate_limit.as_ref().map(RateLimit::from),
-=======
 fn to_object_type_definition(
     name: &str,
     type_of: &config::Type,
@@ -270,52 +260,23 @@
             description: type_of.doc.clone(),
             fields,
             implements: type_of.implements.clone(),
+            rate_limit: type_of.rate_limit.as_ref().map(RateLimit::from),
         })
->>>>>>> 6f5d3afa
     })
 }
 
 fn update_args<'a>(
-<<<<<<< HEAD
-  hasher: DefaultHasher,
-) -> TryFold<'a, (&'a Config, &'a Field, &'a config::Type, &'a str), FieldDefinition, String> {
-  TryFold::<(&Config, &Field, &config::Type, &str), FieldDefinition, String>::new(move |(_, field, _, name), _| {
-    if let Some(config::RateLimit { group_by: Some(_), .. }) = field.rate_limit {
-      return Valid::fail_with("groupBy cannot be applied at field level".to_string(), String::new());
-    }
-
-    let mut hasher = hasher.clone();
-    name.hash(&mut hasher);
-    let cache = field
-      .cache
-      .as_ref()
-      .map(|config::Cache { max_age }| Cache { max_age: *max_age, hasher });
-
-    // TODO! assert type name
-    Valid::from_iter(field.args.iter(), |(name, arg)| {
-      Valid::succeed(InputFieldDefinition {
-        name: name.clone(),
-        description: arg.doc.clone(),
-        of_type: to_type(arg, None),
-        default_value: arg.default_value.clone(),
-      })
-    })
-    .map(|args| FieldDefinition {
-      name: name.to_string(),
-      description: field.doc.clone(),
-      args,
-      of_type: to_type(*field, None),
-      directives: Vec::new(),
-      resolver: None,
-      cache,
-      rate_limit: field.rate_limit.as_ref().map(RateLimit::from),
-    })
-  })
-=======
     hasher: DefaultHasher,
 ) -> TryFold<'a, (&'a ConfigSet, &'a Field, &'a config::Type, &'a str), FieldDefinition, String> {
     TryFold::<(&ConfigSet, &Field, &config::Type, &str), FieldDefinition, String>::new(
         move |(_, field, typ, name), _| {
+            if let Some(config::RateLimit { group_by: Some(_), .. }) = field.rate_limit {
+                return Valid::fail_with(
+                    "groupBy cannot be applied at field level".to_string(),
+                    String::new(),
+                );
+            }
+
             let mut hasher = hasher.clone();
             name.hash(&mut hasher);
             let cache = field
@@ -341,10 +302,10 @@
                 directives: Vec::new(),
                 resolver: None,
                 cache,
+                rate_limit: field.rate_limit.as_ref().map(RateLimit::from),
             })
         },
     )
->>>>>>> 6f5d3afa
 }
 
 fn item_is_numberic(list: &[String]) -> bool {
