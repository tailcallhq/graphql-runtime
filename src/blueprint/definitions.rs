--- conflicted
+++ resolved
@@ -321,16 +321,10 @@
         } else {
             updated_base_field.of_type = of_type;
         }
-<<<<<<< HEAD
         let resolver = match updated_base_field.resolver.clone() {
             None => resolver,
             Some(resolver) => Expression::Input(Box::new(resolver), context.path.to_owned()),
         };
-        // updated_base_field = updated_base_field
-        //     .resolver_or_default(resolver, |r| r.to_input_path(context.path.to_owned()));
-=======
-
->>>>>>> 5e105624
         Valid::succeed(updated_base_field.resolver(Some(resolver)))
     })
 }
