--- conflicted
+++ resolved
@@ -67,70 +67,6 @@
 }
 
 fn to_type(def: &Definition) -> dynamic::Type {
-<<<<<<< HEAD
-  match def {
-    Definition::ObjectTypeDefinition(def) => {
-      let mut object = dynamic::Object::new(def.name.clone());
-      for field in def.fields.iter() {
-        let field = field.clone();
-        let type_ref = to_type_ref(&field.of_type);
-        let field_name = &field.name.clone();
-        let cache = field.cache.clone();
-        let def_name = def.name.clone();
-        let mut dyn_schema_field = dynamic::Field::new(field_name, type_ref, move |ctx| {
-          let req_ctx = ctx.ctx.data::<Arc<RequestContext>>().unwrap();
-          let field_name = field.name.clone();
-          let output_name = field.of_type.name().to_string();
-          match &field.resolver {
-            None => {
-              let ctx = EvaluationContext::new(req_ctx, &ctx);
-              FieldFuture::from_value(ctx.path_value(&[&field_name]).map(|a| a.to_owned()))
-            }
-            Some(expr) => {
-              let expr = expr.to_owned();
-              let cache = cache.clone();
-              let def_name = def_name.clone();
-              FieldFuture::new(async move {
-                let ctx = EvaluationContext::new(req_ctx, &ctx);
-
-                ctx.req_ctx.rate_limiter.allow_field(&def_name, &field_name)?;
-
-                let ttl_and_key =
-                  cache.and_then(|Cache { max_age: ttl, hasher }| Some((ttl, get_cache_key(&ctx, hasher)?)));
-                let const_value = match ttl_and_key {
-                  Some((ttl, key)) => {
-                    if let Some(const_value) = ctx.req_ctx.cache_get(&key).await {
-                      // Return value from cache
-                      log::info!("Reading from cache. key = {key}");
-                      const_value
-                    } else {
-                      let const_value = expr.eval(&ctx, &Concurrent::Sequential).await?;
-                      log::info!("Writing to cache. key = {key}");
-                      // Write value to cache
-                      ctx.req_ctx.cache_insert(key, const_value.clone(), ttl).await;
-                      const_value
-                    }
-                  }
-                  _ => expr.eval(&ctx, &Concurrent::Sequential).await?,
-                };
-
-                let p = match const_value {
-                  ConstValue::List(a) => {
-                    a.iter()
-                      .map(|value| ctx.req_ctx.rate_limiter.allow_obj(&output_name, value))
-                      .fold_rate_limit_results()?;
-
-                    FieldValue::list(a)
-                  }
-                  a => {
-                    ctx.req_ctx.rate_limiter.allow_obj(&output_name, &a)?;
-
-                    FieldValue::from(a)
-                  }
-                };
-                Ok(Some(p))
-              })
-=======
     match def {
         Definition::ObjectTypeDefinition(def) => {
             let mut object = dynamic::Object::new(def.name.clone());
@@ -141,12 +77,13 @@
                 let cache = field.cache.clone();
                 let mut dyn_schema_field = dynamic::Field::new(field_name, type_ref, move |ctx| {
                     let req_ctx = ctx.ctx.data::<Arc<RequestContext>>().unwrap();
-                    let field_name = &field.name;
+                    let field_name = field.name.clone();
+                    let output_name = field.of_type.name().to_string();
                     match &field.resolver {
                         None => {
                             let ctx = EvaluationContext::new(req_ctx, &ctx);
                             FieldFuture::from_value(
-                                ctx.path_value(&[field_name]).map(|a| a.to_owned()),
+                                ctx.path_value(&[&field_name]).map(|a| a.to_owned()),
                             )
                         }
                         Some(expr) => {
@@ -182,8 +119,22 @@
                                 };
 
                                 let p = match const_value {
-                                    ConstValue::List(a) => FieldValue::list(a),
-                                    a => FieldValue::from(a),
+                                    ConstValue::List(a) => {
+                                        a.iter()
+                                            .map(|value| {
+                                                ctx.req_ctx
+                                                    .rate_limiter
+                                                    .allow_obj(&output_name, value)
+                                            })
+                                            .fold_rate_limit_results()?;
+
+                                        FieldValue::list(a)
+                                    }
+                                    a => {
+                                        ctx.req_ctx.rate_limiter.allow_obj(&output_name, &a)?;
+
+                                        FieldValue::from(a)
+                                    }
                                 };
                                 Ok(Some(p))
                             })
@@ -203,7 +154,6 @@
             }
             for interface in def.implements.iter() {
                 object = object.implement(interface.clone());
->>>>>>> 6f5d3afa
             }
 
             dynamic::Type::Object(object)
