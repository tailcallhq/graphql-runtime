--- conflicted
+++ resolved
@@ -1,9 +1,6 @@
 use std::collections::{BTreeSet, HashMap};
-<<<<<<< HEAD
 use std::num::NonZeroU64;
 use std::time::Duration;
-=======
->>>>>>> afcfaec7
 
 use async_graphql::dynamic::{Schema, SchemaBuilder};
 use async_graphql::extensions::ApolloTracing;
@@ -131,11 +128,9 @@
     pub description: Option<String>,
 }
 
-<<<<<<< HEAD
 #[derive(Clone, Debug)]
 pub struct Cache {
     pub max_age: NonZeroU64,
-    pub hasher: DefaultHasher,
 }
 
 #[derive(Clone, Debug)]
@@ -156,8 +151,6 @@
     }
 }
 
-=======
->>>>>>> afcfaec7
 #[derive(Clone, Debug, Setters, Default)]
 pub struct FieldDefinition {
     pub name: String,
@@ -166,10 +159,7 @@
     pub resolver: Option<Expression>,
     pub directives: Vec<Directive>,
     pub description: Option<String>,
-<<<<<<< HEAD
-    pub cache: Option<Cache>,
     pub rate_limit: Option<RateLimit>,
-=======
 }
 
 impl FieldDefinition {
@@ -181,7 +171,6 @@
             self.resolver = Some(wrapper(resolver))
         }
     }
->>>>>>> afcfaec7
 }
 
 #[derive(Clone, Debug)]
