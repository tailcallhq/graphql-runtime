use std::collections::{HashMap, VecDeque};

use anyhow::Context;
use futures_util::future::join_all;
use futures_util::TryFutureExt;
use prost_reflect::prost_types::{FileDescriptorProto, FileDescriptorSet};
use protox::file::{FileResolver, GoogleFileResolver};
use url::Url;

<<<<<<< HEAD
use super::{Script, ScriptOptions};
use crate::config::{Config, Link, Source};
use crate::{FileIO, HttpIO};
=======
use super::{ConfigSet, ExprBody, Extensions, Script, ScriptOptions};
use crate::config::{Config, Source};
use crate::target_runtime::TargetRuntime;
>>>>>>> 3e030326

const NULL_STR: &str = "\0\0\0\0\0\0\0";

/// Reads the configuration from a file or from an HTTP URL and resolves all linked extensions to create a ConfigSet.
pub struct ConfigReader {
    runtime: TargetRuntime,
}

/// Response of a file read operation
struct FileRead {
    content: String,
    path: String,
}

impl ConfigReader {
    pub fn init(runtime: TargetRuntime) -> Self {
        Self { runtime }
    }

    /// Reads a file from the filesystem or from an HTTP URL
    async fn read_file<T: ToString>(&self, file: T) -> anyhow::Result<FileRead> {
        // Is an HTTP URL
        let content = if let Ok(url) = Url::parse(&file.to_string()) {
            let response = self
                .runtime
                .http
                .execute(reqwest::Request::new(reqwest::Method::GET, url))
                .await?;

            String::from_utf8(response.body.to_vec())?
        } else {
            // Is a file path

            self.runtime.file.read(&file.to_string()).await?
        };

        Ok(FileRead { content, path: file.to_string() })
    }

    /// Reads all the files in parallel
    async fn read_files<T: ToString>(&self, files: &[T]) -> anyhow::Result<Vec<FileRead>> {
        let files = files.iter().map(|x| {
            self.read_file(x.to_string())
                .map_err(|e| e.context(x.to_string()))
        });
        let content = join_all(files)
            .await
            .into_iter()
            .collect::<anyhow::Result<Vec<_>>>()?;
        Ok(content)
    }

    /// Reads the script file and replaces the path with the content
    async fn ext_script(&self, mut config_set: ConfigSet) -> anyhow::Result<ConfigSet> {
        let config = &mut config_set.config;
        if let Some(Script::Path(ref options)) = &config.server.script {
            let timeout = options.timeout;
            let script = self.read_file(options.src.clone()).await?.content;
            config.server.script = Some(Script::File(ScriptOptions { src: script, timeout }));
        }
        Ok(config_set)
    }

    /// Reads a single file and returns the config
    pub async fn read<T: ToString>(&self, file: T) -> anyhow::Result<ConfigSet> {
        self.read_all(&[file]).await
    }

    /// Reads all the files and returns a merged config
    pub async fn read_all<T: ToString>(&self, files: &[T]) -> anyhow::Result<ConfigSet> {
        let files = self.read_files(files).await?;
        let mut config_set = ConfigSet::default();

        for file in files.iter() {
            let source = Source::detect(&file.path)?;
            let schema = &file.content;
<<<<<<< HEAD
            let new_config = Config::from_source(source, schema)?;
            let new_config = self.read_script(new_config).await?;
            config = config.merge_right(&new_config);

            let config_from_link = Link::resolve_recurse(&mut config.links).await?;

            if let Some(conf) = config_from_link {
                config = config.clone().merge_right(&conf);
            }
=======

            // Create initial config set
            let new_config_set = self.resolve(Config::from_source(source, schema)?).await?;

            // Merge it with the original config set
            config_set = config_set.merge_right(&new_config_set);
        }
        Ok(config_set)
    }

    /// Resolves all the links in a Config to create a ConfigSet
    pub async fn resolve(&self, config: Config) -> anyhow::Result<ConfigSet> {
        // Create initial config set
        let config_set = ConfigSet::from(config);

        // Extend it with the worker script
        let config_set = self.ext_script(config_set).await?;

        // Extend it with protobuf definitions for GRPC
        let config_set = self.ext_grpc(config_set).await?;

        Ok(config_set)
    }

    /// Returns final ConfigSet from Config
    pub async fn ext_grpc(&self, mut config_set: ConfigSet) -> anyhow::Result<ConfigSet> {
        let config = &config_set.config;
        let mut descriptors: HashMap<String, FileDescriptorProto> = HashMap::new();
        let mut grpc_file_descriptor = FileDescriptorSet::default();
        for (_, typ) in config.types.iter() {
            for (_, fld) in typ.fields.iter() {
                let proto_path = if let Some(grpc) = &fld.grpc {
                    &grpc.proto_path
                } else if let Some(ExprBody::Grpc(grpc)) = fld.expr.as_ref().map(|e| &e.body) {
                    &grpc.proto_path
                } else {
                    NULL_STR
                };

                if proto_path != NULL_STR {
                    descriptors = self
                        .resolve_descriptors(descriptors, proto_path.to_string())
                        .await?;
                }
            }
        }
        for (_, v) in descriptors {
            grpc_file_descriptor.file.push(v);
        }

        config_set.extensions = Extensions { grpc_file_descriptor, ..Default::default() };
        Ok(config_set)
    }

    /// Performs BFS to import all nested proto files
    async fn resolve_descriptors(
        &self,
        mut descriptors: HashMap<String, FileDescriptorProto>,
        proto_path: String,
    ) -> anyhow::Result<HashMap<String, FileDescriptorProto>> {
        let parent_proto = self.read_proto(&proto_path).await?;
        let mut queue = VecDeque::new();
        queue.push_back(parent_proto.clone());

        while let Some(file) = queue.pop_front() {
            for import in file.dependency.iter() {
                let proto = self.read_proto(import).await?;
                if descriptors.get(import).is_none() {
                    queue.push_back(proto.clone());
                    descriptors.insert(import.clone(), proto);
                }
            }
        }

        descriptors.insert(proto_path, parent_proto);

        Ok(descriptors)
    }

    /// Tries to load well-known google proto files and if not found uses normal file and http IO to resolve them
    async fn read_proto(&self, path: &str) -> anyhow::Result<FileDescriptorProto> {
        let content = if let Ok(file) = GoogleFileResolver::new().open_file(path) {
            file.source()
                .context("Unable to extract content of google well-known proto file")?
                .to_string()
        } else {
            self.read_file(path).await?.content
        };

        Ok(protox_parse::parse(path, &content)?)
    }
}

#[cfg(test)]
mod test_proto_config {
    use std::collections::HashMap;
    use std::path::{Path, PathBuf};

    use anyhow::{Context, Result};

    use crate::cli::init_runtime;
    use crate::config::reader::ConfigReader;

    #[tokio::test]
    async fn test_resolve() {
        // Skipping IO tests as they are covered in reader.rs
        let reader = ConfigReader::init(init_runtime(&Default::default(), None));
        reader
            .read_proto("google/protobuf/empty.proto")
            .await
            .unwrap();
    }

    #[tokio::test]
    async fn test_nested_imports() -> Result<()> {
        let root_dir = PathBuf::from(env!("CARGO_MANIFEST_DIR"));
        let mut test_dir = root_dir.join(file!());
        test_dir.pop(); // config
        test_dir.pop(); // src

        let mut root = test_dir.clone();
        root.pop();

        test_dir.push("grpc"); // grpc
        test_dir.push("tests"); // tests

        let mut test_file = test_dir.clone();

        test_file.push("nested0.proto"); // nested0.proto
        assert!(test_file.exists());
        let test_file = test_file.to_str().unwrap().to_string();

        let reader = ConfigReader::init(init_runtime(&Default::default(), None));
        let helper_map = reader
            .resolve_descriptors(HashMap::new(), test_file)
            .await?;
        let files = test_dir.read_dir()?;
        for file in files {
            let file = file?;
            let path = file.path();
            let path_str =
                path_to_file_name(path.as_path()).context("It must be able to extract path")?;
            let source = tokio::fs::read_to_string(path).await?;
            let expected = protox_parse::parse(&path_str, &source)?;
            let actual = helper_map.get(&expected.name.unwrap()).unwrap();

            assert_eq!(&expected.dependency, &actual.dependency);
>>>>>>> 3e030326
        }

        Ok(())
    }
    fn path_to_file_name(path: &Path) -> Option<String> {
        let components: Vec<_> = path.components().collect();

        // Find the index of the "src" component
        if let Some(src_index) = components.iter().position(|&c| c.as_os_str() == "src") {
            // Reconstruct the path from the "src" component onwards
            let after_src_components = &components[src_index..];
            let result = after_src_components
                .iter()
                .fold(PathBuf::new(), |mut acc, comp| {
                    acc.push(comp);
                    acc
                });
            Some(result.to_str().unwrap().to_string())
        } else {
            None
        }
    }
}

#[cfg(test)]
mod reader_tests {
    use anyhow::Context;
    use pretty_assertions::assert_eq;
    use tokio::io::AsyncReadExt;

    use crate::cli::init_runtime;
    use crate::config::reader::ConfigReader;
    use crate::config::{Config, Script, ScriptOptions, Type, Upstream};

    fn start_mock_server() -> httpmock::MockServer {
        httpmock::MockServer::start()
    }

    #[tokio::test]
    async fn test_all() {
        let runtime = init_runtime(&Upstream::default(), None);

        let mut cfg = Config::default();
        cfg.schema.query = Some("Test".to_string());
        cfg = cfg.types([("Test", Type::default())].to_vec());

        let server = start_mock_server();
        let header_serv = server.mock(|when, then| {
            when.method(httpmock::Method::GET).path("/bar.graphql");
            then.status(200).body(cfg.to_sdl());
        });

        let mut json = String::new();
        tokio::fs::File::open("examples/jsonplaceholder.json")
            .await
            .unwrap()
            .read_to_string(&mut json)
            .await
            .unwrap();

        let foo_json_server = server.mock(|when, then| {
            when.method(httpmock::Method::GET).path("/foo.json");
            then.status(200).body(json);
        });

        let port = server.port();
        let files: Vec<String> = [
            "examples/jsonplaceholder.yml", // config from local file
            format!("http://localhost:{port}/bar.graphql").as_str(), // with content-type header
            format!("http://localhost:{port}/foo.json").as_str(), // with url extension
        ]
        .iter()
        .map(|x| x.to_string())
        .collect();
        let cr = ConfigReader::init(runtime);
        let c = cr.read_all(&files).await.unwrap();
        assert_eq!(
            ["Post", "Query", "Test", "User"]
                .iter()
                .map(|i| i.to_string())
                .collect::<Vec<String>>(),
            c.types
                .keys()
                .map(|i| i.to_string())
                .collect::<Vec<String>>()
        );
        foo_json_server.assert(); // checks if the request was actually made
        header_serv.assert();
    }

    #[tokio::test]
    async fn test_local_files() {
        let runtime = init_runtime(&Upstream::default(), None);

        let files: Vec<String> = [
            "examples/jsonplaceholder.yml",
            "examples/jsonplaceholder.graphql",
            "examples/jsonplaceholder.json",
        ]
        .iter()
        .map(|x| x.to_string())
        .collect();
        let cr = ConfigReader::init(runtime);
        let c = cr.read_all(&files).await.unwrap();
        assert_eq!(
            ["Post", "Query", "User"]
                .iter()
                .map(|i| i.to_string())
                .collect::<Vec<String>>(),
            c.types
                .keys()
                .map(|i| i.to_string())
                .collect::<Vec<String>>()
        );
    }

    #[tokio::test]
    async fn test_script_loader() {
        let runtime = init_runtime(&Upstream::default(), None);

        let cargo_manifest = std::env::var("CARGO_MANIFEST_DIR").unwrap();
        let reader = ConfigReader::init(runtime);

        let config = reader
            .read(&format!(
                "{}/examples/jsonplaceholder_script.graphql",
                cargo_manifest
            ))
            .await
            .unwrap();

        let path = format!("{}/examples/scripts/echo.js", cargo_manifest);
        let file = ScriptOptions {
            src: String::from_utf8(
                tokio::fs::read(&path)
                    .await
                    .context(path.to_string())
                    .unwrap(),
            )
            .unwrap(),
            timeout: None,
        };
        assert_eq!(config.server.script, Some(Script::File(file)),);
    }
}<|MERGE_RESOLUTION|>--- conflicted
+++ resolved
@@ -7,15 +7,9 @@
 use protox::file::{FileResolver, GoogleFileResolver};
 use url::Url;
 
-<<<<<<< HEAD
-use super::{Script, ScriptOptions};
+use super::{ConfigSet, ExprBody, Extensions, Script, ScriptOptions};
 use crate::config::{Config, Link, Source};
-use crate::{FileIO, HttpIO};
-=======
-use super::{ConfigSet, ExprBody, Extensions, Script, ScriptOptions};
-use crate::config::{Config, Source};
 use crate::target_runtime::TargetRuntime;
->>>>>>> 3e030326
 
 const NULL_STR: &str = "\0\0\0\0\0\0\0";
 
@@ -92,17 +86,6 @@
         for file in files.iter() {
             let source = Source::detect(&file.path)?;
             let schema = &file.content;
-<<<<<<< HEAD
-            let new_config = Config::from_source(source, schema)?;
-            let new_config = self.read_script(new_config).await?;
-            config = config.merge_right(&new_config);
-
-            let config_from_link = Link::resolve_recurse(&mut config.links).await?;
-
-            if let Some(conf) = config_from_link {
-                config = config.clone().merge_right(&conf);
-            }
-=======
 
             // Create initial config set
             let new_config_set = self.resolve(Config::from_source(source, schema)?).await?;
@@ -250,7 +233,6 @@
             let actual = helper_map.get(&expected.name.unwrap()).unwrap();
 
             assert_eq!(&expected.dependency, &actual.dependency);
->>>>>>> 3e030326
         }
 
         Ok(())
