use std::collections::hash_map::Entry;
use std::collections::{HashMap, VecDeque};
use std::path::Path;
use std::sync::Arc;

use anyhow::{bail, Context};
use futures_util::future::join_all;
use futures_util::TryFutureExt;
use prost_reflect::prost_types::{FileDescriptorProto, FileDescriptorSet};
use protox::file::{FileResolver, GoogleFileResolver};
use rustls_pemfile;
use rustls_pki_types::{
    CertificateDer, PrivateKeyDer, PrivatePkcs1KeyDer, PrivatePkcs8KeyDer, PrivateSec1KeyDer,
};
use url::Url;

use super::{ConfigModule, Content, Link, LinkType};
<<<<<<< HEAD
use crate::config::{Config, Source};
use crate::runtime::{TargetRuntime, TargetRuntimeContext};
=======
use crate::config::{Config, ConfigReaderContext, Source};
use crate::merge_right::MergeRight;
use crate::rest::EndpointSet;
use crate::runtime::TargetRuntime;
use crate::valid::{Valid, Validator};
>>>>>>> 173210f4

/// Reads the configuration from a file or from an HTTP URL and resolves all
/// linked extensions to create a ConfigModule.
pub struct ConfigReader {
    runtime: TargetRuntime,
}

/// Response of a file read operation
#[derive(Debug)]
struct FileRead {
    content: String,
    path: String,
}

impl ConfigReader {
    pub fn init(runtime: TargetRuntime) -> Self {
        Self { runtime }
    }

    /// Reads a file from the filesystem or from an HTTP URL
    async fn read_file<T: ToString>(&self, file: T) -> anyhow::Result<FileRead> {
        // Is an HTTP URL
        let content = if let Ok(url) = Url::parse(&file.to_string()) {
            if url.scheme().starts_with("http") {
                let response = self
                    .runtime
                    .http
                    .execute(reqwest::Request::new(reqwest::Method::GET, url))
                    .await?;

                String::from_utf8(response.body.to_vec())?
            } else {
                // Is a file path on Windows

                self.runtime.file.read(&file.to_string()).await?
            }
        } else {
            // Is a file path

            self.runtime.file.read(&file.to_string()).await?
        };

        Ok(FileRead { content, path: file.to_string() })
    }

    /// Reads all the files in parallel
    async fn read_files<T: ToString>(&self, files: &[T]) -> anyhow::Result<Vec<FileRead>> {
        let files = files.iter().map(|x| {
            self.read_file(x.to_string())
                .map_err(|e| e.context(x.to_string()))
        });
        let content = join_all(files)
            .await
            .into_iter()
            .collect::<anyhow::Result<Vec<_>>>()?;
        Ok(content)
    }

    /// Reads the links in a Config and fill the content
    #[async_recursion::async_recursion]
    async fn ext_links<'a: 'async_recursion>(
        &self,
        mut config_module: ConfigModule,
        parent_dir: Option<&'a Path>,
    ) -> anyhow::Result<ConfigModule> {
        let links: Vec<Link> = config_module
            .config
            .links
            .clone()
            .iter()
            .filter_map(|link| {
                if link.src.is_empty() {
                    return None;
                }
                Some(link.to_owned())
            })
            .collect();

        if links.is_empty() {
            return Ok(config_module);
        }

<<<<<<< HEAD
        // TODO: load in parallel and combine errors
        for config_link in links {
=======
        for i in 0..links.len() {
            let config_link = links
                .get(i)
                .context(format!("Expected a link at index: {i} but found none"))?;
>>>>>>> 173210f4
            let path = Self::resolve_path(&config_link.src, parent_dir);

            let source = self.read_file(&path).await?;

            let content = source.content;

            match config_link.type_of {
                LinkType::Config => {
                    let config = Config::from_source(Source::detect(&source.path)?, &content)?;

                    config_module = config_module.merge_right(ConfigModule::from(config.clone()));

                    if !config.links.is_empty() {
                        config_module = config_module.merge_right(
                            self.ext_links(
                                ConfigModule::from(config),
                                Path::new(&config_link.src).parent(),
                            )
                            .await?,
                        );
                    }
                }
                LinkType::Protobuf => {
                    let parent_descriptor = self.read_proto(&source.path).await?;

                    let id = Valid::from_option(
                        parent_descriptor.package.clone(),
                        format!(
                            "Package name is not defined for proto file: {:?} with link id: {:?}",
                            parent_descriptor.name, config_link.id
                        ),
                    )
                    .trace(&format!("link[{}]", i))
                    .trace("schema")
                    .to_result()?;

                    let mut descriptors = self.resolve_descriptors(parent_descriptor).await?;
                    let mut file_descriptor_set = FileDescriptorSet::default();

                    file_descriptor_set.file.append(&mut descriptors);

                    config_module
                        .extensions
                        .grpc_file_descriptors
                        .push(Content { id: Some(id), content: file_descriptor_set });
                }
                LinkType::Script => {
                    config_module.extensions.script = Some(content);
                }
                LinkType::Cert => {
                    config_module
                        .extensions
                        .cert
                        .extend(self.load_cert(content.clone()).await?);
                }
                LinkType::Key => {
                    config_module.extensions.keys =
                        Arc::new(self.load_private_key(content.clone()).await?)
                }
<<<<<<< HEAD
                LinkType::File => {
                    if let Some(id) = config_link.id {
                        match config_module.extensions.files.entry(id) {
                            Entry::Occupied(entry) => {
                                bail!("File with id: '{}' is already registered", entry.key());
                            }
                            Entry::Vacant(entry) => entry.insert(content),
                        };
                    }
=======
                LinkType::Operation => {
                    config_module.extensions.endpoint_set = EndpointSet::try_new(&content)?;
>>>>>>> 173210f4
                }
            }
        }

        Ok(config_module)
    }

    /// Reads the certificate from a given file
    async fn load_cert(&self, content: String) -> anyhow::Result<Vec<CertificateDer<'static>>> {
        let certificates = rustls_pemfile::certs(&mut content.as_bytes())?;

        Ok(certificates.into_iter().map(CertificateDer::from).collect())
    }

    /// Reads a private key from a given file
    async fn load_private_key(
        &self,
        content: String,
    ) -> anyhow::Result<Vec<PrivateKeyDer<'static>>> {
        let keys = rustls_pemfile::read_all(&mut content.as_bytes())?;

        Ok(keys
            .into_iter()
            .filter_map(|key| match key {
                rustls_pemfile::Item::RSAKey(key) => {
                    Some(PrivateKeyDer::Pkcs1(PrivatePkcs1KeyDer::from(key)))
                }
                rustls_pemfile::Item::ECKey(key) => {
                    Some(PrivateKeyDer::Sec1(PrivateSec1KeyDer::from(key)))
                }
                rustls_pemfile::Item::PKCS8Key(key) => {
                    Some(PrivateKeyDer::Pkcs8(PrivatePkcs8KeyDer::from(key)))
                }
                _ => None,
            })
            .collect())
    }

    /// Reads a single file and returns the config
    pub async fn read<T: ToString>(&self, file: T) -> anyhow::Result<ConfigModule> {
        self.read_all(&[file]).await
    }

    /// Reads all the files and returns a merged config
    pub async fn read_all<T: ToString>(&self, files: &[T]) -> anyhow::Result<ConfigModule> {
        let files = self.read_files(files).await?;
        let mut config_module = ConfigModule::default();

        for file in files.iter() {
            let source = Source::detect(&file.path)?;
            let schema = &file.content;

            // Create initial config module
            let new_config_module = self
                .resolve(
                    Config::from_source(source, schema)?,
                    Path::new(&file.path).parent(),
                )
                .await?;

            // Merge it with the original config set
            config_module = config_module.merge_right(new_config_module);
        }

        Ok(config_module)
    }

    pub fn update_auth(&self, config_module: &mut ConfigModule) -> anyhow::Result<()> {
        let server = &mut config_module.config.server;
        let runtime_ctx = TargetRuntimeContext {
            runtime: &self.runtime,
            vars: &server.vars,
            files: &config_module.extensions.files,
        };

        server.auth.render_mustache(&runtime_ctx)
    }

    /// Resolves all the links in a Config to create a ConfigModule
    pub async fn resolve(
        &self,
        config: Config,
        parent_dir: Option<&Path>,
    ) -> anyhow::Result<ConfigModule> {
        // Create initial config set
        let config_module = ConfigModule::from(config);

        // Extend it with the links
        let mut config_module = self.ext_links(config_module, parent_dir).await?;

<<<<<<< HEAD
        self.update_auth(&mut config_module)?;
=======
        self.update_opentelemetry(&mut config_module)?;
>>>>>>> 173210f4

        Ok(config_module)
    }

    /// Performs BFS to import all nested proto files
    async fn resolve_descriptors(
        &self,
        parent_proto: FileDescriptorProto,
    ) -> anyhow::Result<Vec<FileDescriptorProto>> {
        let mut descriptors: HashMap<String, FileDescriptorProto> = HashMap::new();
        let mut queue = VecDeque::new();
        queue.push_back(parent_proto.clone());

        while let Some(file) = queue.pop_front() {
            for import in file.dependency.iter() {
                let proto = self.read_proto(import).await?;
                if descriptors.get(import).is_none() {
                    queue.push_back(proto.clone());
                    descriptors.insert(import.clone(), proto);
                }
            }
        }
        let mut descriptors = descriptors
            .into_values()
            .collect::<Vec<FileDescriptorProto>>();
        descriptors.push(parent_proto);
        Ok(descriptors)
    }

    /// Tries to load well-known google proto files and if not found uses normal
    /// file and http IO to resolve them
    async fn read_proto(&self, path: &str) -> anyhow::Result<FileDescriptorProto> {
        let content = if let Ok(file) = GoogleFileResolver::new().open_file(path) {
            file.source()
                .context("Unable to extract content of google well-known proto file")?
                .to_string()
        } else {
            self.read_file(path).await?.content
        };

        Ok(protox_parse::parse(path, &content)?)
    }

    /// Checks if path is absolute else it joins file path with relative dir
    /// path
    fn resolve_path(src: &str, root_dir: Option<&Path>) -> String {
        if Path::new(&src).is_absolute() {
            src.to_string()
        } else {
            let path = root_dir.unwrap_or(Path::new(""));
            path.join(src).to_string_lossy().to_string()
        }
    }

    fn update_opentelemetry(&self, config_module: &mut ConfigModule) -> anyhow::Result<()> {
        let server = &mut config_module.config.server;
        let telemetry = &mut config_module.config.telemetry;

        let reader_ctx = ConfigReaderContext {
            env: self.runtime.env.clone(),
            vars: &server
                .vars
                .iter()
                .map(|vars| (vars.key.clone(), vars.value.clone()))
                .collect(),
        };

        telemetry.render_mustache(&reader_ctx)?;

        Ok(())
    }
}

#[cfg(test)]
mod test_proto_config {
    use std::collections::VecDeque;
    use std::path::{Path, PathBuf};

    use anyhow::{Context, Result};
    use pretty_assertions::assert_eq;

    use crate::config::reader::ConfigReader;
    use crate::valid::ValidationError;

    #[tokio::test]
    async fn test_resolve() {
        // Skipping IO tests as they are covered in reader.rs
        let reader = ConfigReader::init(crate::runtime::test::init(None));
        reader
            .read_proto("google/protobuf/empty.proto")
            .await
            .unwrap();
    }

    #[tokio::test]
    async fn test_proto_no_pkg() -> Result<()> {
        let runtime = crate::runtime::test::init(None);
        let reader = ConfigReader::init(runtime);
        let mut proto_no_pkg = PathBuf::from(env!("CARGO_MANIFEST_DIR"));
        proto_no_pkg.push("src/grpc/tests/proto_no_pkg.graphql");
        let config_module = reader.read(proto_no_pkg.to_str().unwrap()).await;
        let validation = config_module
            .err()
            .unwrap()
            .downcast::<ValidationError<String>>()?;
        proto_no_pkg.pop();
        proto_no_pkg.push("proto");
        proto_no_pkg.push("news_no_pkg.proto");
        let err = &validation.as_vec().first().unwrap().message;
        let trace = &validation.as_vec().first().unwrap().trace;
        assert!(err.starts_with("Package name is not defined for proto file"));

        let expected_trace = ["schema", "link[0]"]
            .iter()
            .map(|s| s.to_string())
            .collect::<VecDeque<String>>();
        assert_eq!(&expected_trace, trace);
        Ok(())
    }

    #[tokio::test]
    async fn test_nested_imports() -> Result<()> {
        let root_dir = PathBuf::from(env!("CARGO_MANIFEST_DIR"));
        let mut test_dir = root_dir.join(file!());
        test_dir.pop(); // config
        test_dir.pop(); // src

        let mut root = test_dir.clone();
        root.pop();

        test_dir.push("grpc"); // grpc
        test_dir.push("tests"); // tests
        test_dir.push("proto"); // proto

        let mut test_file = test_dir.clone();

        test_file.push("nested0.proto"); // nested0.proto
        assert!(test_file.exists());
        let test_file = test_file.to_str().unwrap().to_string();

        let runtime = crate::runtime::test::init(None);
        let file_rt = runtime.file.clone();

        let reader = ConfigReader::init(runtime);
        let helper_map = reader
            .resolve_descriptors(reader.read_proto(&test_file).await?)
            .await?;
        let files = test_dir.read_dir()?;
        for file in files {
            let file = file?;
            let path = file.path();
            let path_str =
                path_to_file_name(path.as_path()).context("It must be able to extract path")?;
            let source = file_rt.read(&path_str).await?;
            let expected = protox_parse::parse(&path_str, &source)?;
            let actual = helper_map
                .iter()
                .find(|v| v.package.eq(&expected.package))
                .unwrap();

            assert_eq!(&expected.dependency, &actual.dependency);
        }

        Ok(())
    }

    fn path_to_file_name(path: &Path) -> Option<String> {
        let components: Vec<_> = path.components().collect();

        // Find the index of the "src" component
        if let Some(src_index) = components.iter().position(|&c| c.as_os_str() == "src") {
            // Reconstruct the path from the "src" component onwards
            let after_src_components = &components[src_index..];
            let result = after_src_components
                .iter()
                .fold(PathBuf::new(), |mut acc, comp| {
                    acc.push(comp);
                    acc
                });
            Some(result.to_str().unwrap().to_string())
        } else {
            None
        }
    }
}

#[cfg(test)]
mod reader_tests {
    use std::path::{Path, PathBuf};

    use pretty_assertions::assert_eq;

    use crate::config::reader::ConfigReader;
    use crate::config::{Config, Type};

    fn start_mock_server() -> httpmock::MockServer {
        httpmock::MockServer::start()
    }

    #[tokio::test]
    async fn test_all() {
        let runtime = crate::runtime::test::init(None);

        let mut cfg = Config::default();
        cfg.schema.query = Some("Test".to_string());
        cfg = cfg.types([("Test", Type::default())].to_vec());

        let server = start_mock_server();
        let header_serv = server.mock(|when, then| {
            when.method(httpmock::Method::GET).path("/bar.graphql");
            then.status(200).body(cfg.to_sdl());
        });

        let json = runtime
            .file
            .read("examples/jsonplaceholder.json")
            .await
            .unwrap();

        let foo_json_server = server.mock(|when, then| {
            when.method(httpmock::Method::GET).path("/foo.json");
            then.status(200).body(json);
        });

        let port = server.port();
        let files: Vec<String> = [
            "examples/jsonplaceholder.yml", // config from local file
            format!("http://localhost:{port}/bar.graphql").as_str(), // with content-type header
            format!("http://localhost:{port}/foo.json").as_str(), // with url extension
        ]
        .iter()
        .map(|x| x.to_string())
        .collect();
        let cr = ConfigReader::init(runtime);
        let c = cr.read_all(&files).await.unwrap();
        assert_eq!(
            ["Post", "Query", "Test", "User"]
                .iter()
                .map(|i| i.to_string())
                .collect::<Vec<String>>(),
            c.types
                .keys()
                .map(|i| i.to_string())
                .collect::<Vec<String>>()
        );
        foo_json_server.assert(); // checks if the request was actually made
        header_serv.assert();
    }

    #[tokio::test]
    async fn test_local_files() {
        let runtime = crate::runtime::test::init(None);

        let files: Vec<String> = [
            "examples/jsonplaceholder.yml",
            "examples/jsonplaceholder.graphql",
            "examples/jsonplaceholder.json",
        ]
        .iter()
        .map(|x| x.to_string())
        .collect();
        let cr = ConfigReader::init(runtime);
        let c = cr.read_all(&files).await.unwrap();
        assert_eq!(
            ["Post", "Query", "User"]
                .iter()
                .map(|i| i.to_string())
                .collect::<Vec<String>>(),
            c.types
                .keys()
                .map(|i| i.to_string())
                .collect::<Vec<String>>()
        );
    }

    #[tokio::test]
    async fn test_script_loader() {
        let runtime = crate::runtime::test::init(None);
        let file_rt = runtime.file.clone();

        let cargo_manifest = std::env::var("CARGO_MANIFEST_DIR").unwrap();
        let reader = ConfigReader::init(runtime);

        let config = reader
            .read(&format!(
                "{}/examples/jsonplaceholder_script.graphql",
                cargo_manifest
            ))
            .await
            .unwrap();

        let path = format!("{}/examples/scripts/echo.js", cargo_manifest);
        let content = file_rt.read(&path).await;

        assert_eq!(content.unwrap(), config.extensions.script.unwrap());
    }

    #[test]
    fn test_relative_path() {
        let path_dir = Path::new("abc/xyz");
        let file_relative = "foo/bar/my.proto";
        let file_absolute = "/foo/bar/my.proto";
        assert_eq!(
            path_dir.to_path_buf().join(file_relative),
            PathBuf::from(ConfigReader::resolve_path(file_relative, Some(path_dir)))
        );
        assert_eq!(
            "/foo/bar/my.proto",
            ConfigReader::resolve_path(file_absolute, Some(path_dir))
        );
    }
}<|MERGE_RESOLUTION|>--- conflicted
+++ resolved
@@ -15,16 +15,11 @@
 use url::Url;
 
 use super::{ConfigModule, Content, Link, LinkType};
-<<<<<<< HEAD
-use crate::config::{Config, Source};
-use crate::runtime::{TargetRuntime, TargetRuntimeContext};
-=======
 use crate::config::{Config, ConfigReaderContext, Source};
 use crate::merge_right::MergeRight;
 use crate::rest::EndpointSet;
-use crate::runtime::TargetRuntime;
+use crate::runtime::{TargetRuntime, TargetRuntimeContext};
 use crate::valid::{Valid, Validator};
->>>>>>> 173210f4
 
 /// Reads the configuration from a file or from an HTTP URL and resolves all
 /// linked extensions to create a ConfigModule.
@@ -107,15 +102,10 @@
             return Ok(config_module);
         }
 
-<<<<<<< HEAD
-        // TODO: load in parallel and combine errors
-        for config_link in links {
-=======
         for i in 0..links.len() {
             let config_link = links
                 .get(i)
                 .context(format!("Expected a link at index: {i} but found none"))?;
->>>>>>> 173210f4
             let path = Self::resolve_path(&config_link.src, parent_dir);
 
             let source = self.read_file(&path).await?;
@@ -175,20 +165,18 @@
                     config_module.extensions.keys =
                         Arc::new(self.load_private_key(content.clone()).await?)
                 }
-<<<<<<< HEAD
+                LinkType::Operation => {
+                    config_module.extensions.endpoint_set = EndpointSet::try_new(&content)?;
+                }
                 LinkType::File => {
-                    if let Some(id) = config_link.id {
-                        match config_module.extensions.files.entry(id) {
+                    if let Some(id) = &config_link.id {
+                        match config_module.extensions.files.entry(id.to_string()) {
                             Entry::Occupied(entry) => {
                                 bail!("File with id: '{}' is already registered", entry.key());
                             }
                             Entry::Vacant(entry) => entry.insert(content),
                         };
                     }
-=======
-                LinkType::Operation => {
-                    config_module.extensions.endpoint_set = EndpointSet::try_new(&content)?;
->>>>>>> 173210f4
                 }
             }
         }
@@ -260,7 +248,11 @@
         let server = &mut config_module.config.server;
         let runtime_ctx = TargetRuntimeContext {
             runtime: &self.runtime,
-            vars: &server.vars,
+            vars: &server
+                .vars
+                .iter()
+                .map(|vars| (vars.key.clone(), vars.value.clone()))
+                .collect(),
             files: &config_module.extensions.files,
         };
 
@@ -279,11 +271,8 @@
         // Extend it with the links
         let mut config_module = self.ext_links(config_module, parent_dir).await?;
 
-<<<<<<< HEAD
+        self.update_opentelemetry(&mut config_module)?;
         self.update_auth(&mut config_module)?;
-=======
-        self.update_opentelemetry(&mut config_module)?;
->>>>>>> 173210f4
 
         Ok(config_module)
     }
