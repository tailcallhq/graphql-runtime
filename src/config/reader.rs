use std::collections::{HashMap, VecDeque};
use std::sync::Arc;

use anyhow::Context;
use futures_util::future::join_all;
use futures_util::TryFutureExt;
use prost_reflect::prost_types::{FileDescriptorProto, FileDescriptorSet};
use protox::file::{FileResolver, GoogleFileResolver};
use url::Url;

use super::{ConfigSet, ExprBody, Extensions, Script, ScriptOptions};
use crate::config::{Config, Source};
use crate::{FileIO, HttpIO};

const NULL_STR: &str = "\0\0\0\0\0\0\0";

/// Reads the configuration from a file or from an HTTP URL and resolves all linked extensions to create a ConfigSet.
pub struct ConfigReader {
<<<<<<< HEAD
    file: Arc<dyn FileIO + Send>,
    http: Arc<dyn HttpIO + Send + Sync>,
=======
    file_io: Arc<dyn FileIO>,
    http_io: Arc<dyn HttpIO>,
>>>>>>> fca6f7e7
}

/// Response of a file read operation
struct FileRead {
    content: String,
    path: String,
}

impl ConfigReader {
<<<<<<< HEAD
    pub fn init(file: Arc<dyn FileIO + Send + Sync>, http: Arc<dyn HttpIO + Send + Sync>) -> Self {
        Self { file, http }
=======
    pub fn init(file_io: Arc<dyn FileIO>, http_io: Arc<dyn HttpIO>) -> Self {
        Self { file_io, http_io }
>>>>>>> fca6f7e7
    }

    /// Reads a file from the filesystem or from an HTTP URL
    async fn read_file<T: ToString>(&self, file: T) -> anyhow::Result<FileRead> {
        // Is an HTTP URL
        let content = if let Ok(url) = Url::parse(&file.to_string()) {
            let response = self
                .http_io
                .execute(reqwest::Request::new(reqwest::Method::GET, url))
                .await?;

            String::from_utf8(response.body.to_vec())?
        } else {
            // Is a file path

            self.file_io.read(&file.to_string()).await?
        };

        Ok(FileRead { content, path: file.to_string() })
    }

    /// Reads all the files in parallel
    async fn read_files<T: ToString>(&self, files: &[T]) -> anyhow::Result<Vec<FileRead>> {
        let files = files.iter().map(|x| {
            self.read_file(x.to_string())
                .map_err(|e| e.context(x.to_string()))
        });
        let content = join_all(files)
            .await
            .into_iter()
            .collect::<anyhow::Result<Vec<_>>>()?;
        Ok(content)
    }

    /// Reads the script file and replaces the path with the content
    async fn ext_script(&self, mut config_set: ConfigSet) -> anyhow::Result<ConfigSet> {
        let config = &mut config_set.config;
        if let Some(Script::Path(ref options)) = &config.server.script {
            let timeout = options.timeout;
            let script = self.read_file(options.src.clone()).await?.content;
            config.server.script = Some(Script::File(ScriptOptions { src: script, timeout }));
        }
        Ok(config_set)
    }

    /// Reads a single file and returns the config
    pub async fn read<T: ToString>(&self, file: T) -> anyhow::Result<ConfigSet> {
        self.read_all(&[file]).await
    }

    /// Reads all the files and returns a merged config
    pub async fn read_all<T: ToString>(&self, files: &[T]) -> anyhow::Result<ConfigSet> {
        let files = self.read_files(files).await?;
        let mut config_set = ConfigSet::default();

        for file in files.iter() {
            let source = Source::detect(&file.path)?;
            let schema = &file.content;

            // Create initial config set
            let new_config_set = self.resolve(Config::from_source(source, schema)?).await?;

            // Merge it with the original config set
            config_set = config_set.merge_right(&new_config_set);
        }
        Ok(config_set)
    }

    /// Resolves all the links in a Config to create a ConfigSet
    pub async fn resolve(&self, config: Config) -> anyhow::Result<ConfigSet> {
        // Create initial config set
        let config_set = ConfigSet::from(config);

        // Extend it with the worker script
        let config_set = self.ext_script(config_set).await?;

        // Extend it with protobuf definitions for GRPC
        let config_set = self.ext_grpc(config_set).await?;

        Ok(config_set)
    }

    /// Returns final ConfigSet from Config
    pub async fn ext_grpc(&self, mut config_set: ConfigSet) -> anyhow::Result<ConfigSet> {
        let config = &config_set.config;
        let mut descriptors: HashMap<String, FileDescriptorProto> = HashMap::new();
        let mut grpc_file_descriptor = FileDescriptorSet::default();
        for (_, typ) in config.types.iter() {
            for (_, fld) in typ.fields.iter() {
                let proto_path = if let Some(grpc) = &fld.grpc {
                    &grpc.proto_path
                } else if let Some(ExprBody::Grpc(grpc)) = fld.expr.as_ref().map(|e| &e.body) {
                    &grpc.proto_path
                } else {
                    NULL_STR
                };

                if proto_path != NULL_STR {
                    descriptors = self
                        .resolve_descriptors(descriptors, proto_path.to_string())
                        .await?;
                }
            }
        }
        for (_, v) in descriptors {
            grpc_file_descriptor.file.push(v);
        }

        config_set.extensions = Extensions { grpc_file_descriptor, ..Default::default() };
        Ok(config_set)
    }

    /// Performs BFS to import all nested proto files
    async fn resolve_descriptors(
        &self,
        mut descriptors: HashMap<String, FileDescriptorProto>,
        proto_path: String,
    ) -> anyhow::Result<HashMap<String, FileDescriptorProto>> {
        let parent_proto = self.read_proto(&proto_path).await?;
        let mut queue = VecDeque::new();
        queue.push_back(parent_proto.clone());

        while let Some(file) = queue.pop_front() {
            for import in file.dependency.iter() {
                let proto = self.read_proto(import).await?;
                if descriptors.get(import).is_none() {
                    queue.push_back(proto.clone());
                    descriptors.insert(import.clone(), proto);
                }
            }
        }

        descriptors.insert(proto_path, parent_proto);

        Ok(descriptors)
    }

    /// Tries to load well-known google proto files and if not found uses normal file and http IO to resolve them
    async fn read_proto(&self, path: &str) -> anyhow::Result<FileDescriptorProto> {
        let content = if let Ok(file) = GoogleFileResolver::new().open_file(path) {
            file.source()
                .context("Unable to extract content of google well-known proto file")?
                .to_string()
        } else {
            self.read_file(path).await?.content
        };

        Ok(protox_parse::parse(path, &content)?)
    }
}

#[cfg(test)]
mod test_proto_config {
    use std::collections::HashMap;
    use std::path::{Path, PathBuf};

    use anyhow::{Context, Result};

    use crate::cli::{init_file, init_http};
    use crate::config::reader::ConfigReader;

    #[tokio::test]
    async fn test_resolve() {
        // Skipping IO tests as they are covered in reader.rs
        let reader = ConfigReader::init(init_file(), init_http(&Default::default(), None));
        reader
            .read_proto("google/protobuf/empty.proto")
            .await
            .unwrap();
    }

    #[tokio::test]
    async fn test_nested_imports() -> Result<()> {
        let root_dir = PathBuf::from(env!("CARGO_MANIFEST_DIR"));
        let mut test_dir = root_dir.join(file!());
        test_dir.pop(); // config
        test_dir.pop(); // src

        let mut root = test_dir.clone();
        root.pop();

        test_dir.push("grpc"); // grpc
        test_dir.push("tests"); // tests

        let mut test_file = test_dir.clone();

        test_file.push("nested0.proto"); // nested0.proto
        assert!(test_file.exists());
        let test_file = test_file.to_str().unwrap().to_string();

        let reader = ConfigReader::init(init_file(), init_http(&Default::default(), None));
        let helper_map = reader
            .resolve_descriptors(HashMap::new(), test_file)
            .await?;
        let files = test_dir.read_dir()?;
        for file in files {
            let file = file?;
            let path = file.path();
            let path_str =
                path_to_file_name(path.as_path()).context("It must be able to extract path")?;
            let source = tokio::fs::read_to_string(path).await?;
            let expected = protox_parse::parse(&path_str, &source)?;
            let actual = helper_map.get(&expected.name.unwrap()).unwrap();

            assert_eq!(&expected.dependency, &actual.dependency);
        }

        Ok(())
    }
    fn path_to_file_name(path: &Path) -> Option<String> {
        let components: Vec<_> = path.components().collect();

        // Find the index of the "src" component
        if let Some(src_index) = components.iter().position(|&c| c.as_os_str() == "src") {
            // Reconstruct the path from the "src" component onwards
            let after_src_components = &components[src_index..];
            let result = after_src_components
                .iter()
                .fold(PathBuf::new(), |mut acc, comp| {
                    acc.push(comp);
                    acc
                });
            Some(result.to_str().unwrap().to_string())
        } else {
            None
        }
    }
}

#[cfg(test)]
mod reader_tests {
    use anyhow::Context;
    use pretty_assertions::assert_eq;
    use tokio::io::AsyncReadExt;

    use crate::cli::{init_file, init_http};
    use crate::config::reader::ConfigReader;
    use crate::config::{Config, Script, ScriptOptions, Type, Upstream};

    fn start_mock_server() -> httpmock::MockServer {
        httpmock::MockServer::start()
    }

    #[tokio::test]
    async fn test_all() {
        let file_io = init_file();
        let http_io = init_http(&Upstream::default(), None);

        let mut cfg = Config::default();
        cfg.schema.query = Some("Test".to_string());
        cfg = cfg.types([("Test", Type::default())].to_vec());

        let server = start_mock_server();
        let header_serv = server.mock(|when, then| {
            when.method(httpmock::Method::GET).path("/bar.graphql");
            then.status(200).body(cfg.to_sdl());
        });

        let mut json = String::new();
        tokio::fs::File::open("examples/jsonplaceholder.json")
            .await
            .unwrap()
            .read_to_string(&mut json)
            .await
            .unwrap();

        let foo_json_server = server.mock(|when, then| {
            when.method(httpmock::Method::GET).path("/foo.json");
            then.status(200).body(json);
        });

        let port = server.port();
        let files: Vec<String> = [
            "examples/jsonplaceholder.yml", // config from local file
            format!("http://localhost:{port}/bar.graphql").as_str(), // with content-type header
            format!("http://localhost:{port}/foo.json").as_str(), // with url extension
        ]
        .iter()
        .map(|x| x.to_string())
        .collect();
        let cr = ConfigReader::init(file_io, http_io);
        let c = cr.read_all(&files).await.unwrap();
        assert_eq!(
            ["Post", "Query", "Test", "User"]
                .iter()
                .map(|i| i.to_string())
                .collect::<Vec<String>>(),
            c.types
                .keys()
                .map(|i| i.to_string())
                .collect::<Vec<String>>()
        );
        foo_json_server.assert(); // checks if the request was actually made
        header_serv.assert();
    }

    #[tokio::test]
    async fn test_local_files() {
        let file_io = init_file();
        let http_io = init_http(&Upstream::default(), None);

        let files: Vec<String> = [
            "examples/jsonplaceholder.yml",
            "examples/jsonplaceholder.graphql",
            "examples/jsonplaceholder.json",
        ]
        .iter()
        .map(|x| x.to_string())
        .collect();
        let cr = ConfigReader::init(file_io, http_io);
        let c = cr.read_all(&files).await.unwrap();
        assert_eq!(
            ["Post", "Query", "User"]
                .iter()
                .map(|i| i.to_string())
                .collect::<Vec<String>>(),
            c.types
                .keys()
                .map(|i| i.to_string())
                .collect::<Vec<String>>()
        );
    }

    #[tokio::test]
    async fn test_script_loader() {
        let file_io = init_file();
        let http_io = init_http(&Upstream::default(), None);

        let cargo_manifest = std::env::var("CARGO_MANIFEST_DIR").unwrap();
        let reader = ConfigReader::init(file_io, http_io);

        let config = reader
            .read(&format!(
                "{}/examples/jsonplaceholder_script.graphql",
                cargo_manifest
            ))
            .await
            .unwrap();

        let path = format!("{}/examples/scripts/echo.js", cargo_manifest);
        let file = ScriptOptions {
            src: String::from_utf8(
                tokio::fs::read(&path)
                    .await
                    .context(path.to_string())
                    .unwrap(),
            )
            .unwrap(),
            timeout: None,
        };
        assert_eq!(config.server.script, Some(Script::File(file)),);
    }
}<|MERGE_RESOLUTION|>--- conflicted
+++ resolved
@@ -16,13 +16,8 @@
 
 /// Reads the configuration from a file or from an HTTP URL and resolves all linked extensions to create a ConfigSet.
 pub struct ConfigReader {
-<<<<<<< HEAD
     file: Arc<dyn FileIO + Send>,
     http: Arc<dyn HttpIO + Send + Sync>,
-=======
-    file_io: Arc<dyn FileIO>,
-    http_io: Arc<dyn HttpIO>,
->>>>>>> fca6f7e7
 }
 
 /// Response of a file read operation
@@ -32,13 +27,8 @@
 }
 
 impl ConfigReader {
-<<<<<<< HEAD
     pub fn init(file: Arc<dyn FileIO + Send + Sync>, http: Arc<dyn HttpIO + Send + Sync>) -> Self {
         Self { file, http }
-=======
-    pub fn init(file_io: Arc<dyn FileIO>, http_io: Arc<dyn HttpIO>) -> Self {
-        Self { file_io, http_io }
->>>>>>> fca6f7e7
     }
 
     /// Reads a file from the filesystem or from an HTTP URL
