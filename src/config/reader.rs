use crate::config::{Config, Source};
<<<<<<< HEAD
use crate::io::file::FileIO;

pub struct ConfigReader {
  file_io: FileIO,
=======
use crate::io::file::{FileIO, FileOperations};

pub struct ConfigReader {
  file: FileIO,
  files: Vec<String>,
>>>>>>> b1d83df9
}

impl ConfigReader {
  pub fn init<Iter>(file_paths: Iter) -> Self
  where
    Iter: Iterator,
    Iter::Item: AsRef<str>,
  {
<<<<<<< HEAD
    Self { file_io: FileIO::init(file_paths) }
  }
  pub async fn read(&self) -> anyhow::Result<Config> {
    let mut config = Config::default();
    for (content, path) in &self.file_io.read_files().await? {
=======
    Self { file: FileIO::init(), files: file_paths.map(|x| x.as_ref().to_string()).collect() }
  }
  pub async fn read(&self) -> anyhow::Result<Config> {
    let mut config = Config::default();
    for (content, path) in &self.file.read_files(&self.files).await? {
>>>>>>> b1d83df9
      let source = Self::detect_source(path)?;
      let conf = Config::from_source(source, content)?;
      config = config.clone().merge_right(&conf);
    }
    Ok(config)
  }

  fn detect_source(source: &str) -> anyhow::Result<Source> {
    let source = if let Ok(s) = Source::detect_content_type(source) {
      s
    } else {
      Source::detect(source.trim_end_matches('/'))?
    };
    Ok(source)
  }
}
#[cfg(test)]
mod reader_tests {
  use tokio::io::AsyncReadExt;

  use crate::config::reader::ConfigReader;
  use crate::config::{Config, Type};

  fn start_mock_server() -> httpmock::MockServer {
    httpmock::MockServer::start()
  }

  #[tokio::test]
  async fn test_all() {
    let mut cfg = Config::default();
    cfg.schema.query = Some("Test".to_string());
    cfg = cfg.types([("Test", Type::default())].to_vec());

    let server = start_mock_server();
    let header_serv = server.mock(|when, then| {
      when.method(httpmock::Method::GET).path("/");
      then
        .status(200)
        .header("content-type", "application/graphql")
        .body(cfg.to_sdl());
    });

    let mut json = String::new();
    tokio::fs::File::open("examples/jsonplaceholder.json")
      .await
      .unwrap()
      .read_to_string(&mut json)
      .await
      .unwrap();

    let foo_json_serv = server.mock(|when, then| {
      when.method(httpmock::Method::GET).path("/foo.json");
      then.status(200).body(json);
    });

    let port = server.port();
    let files: Vec<String> = [
      "examples/jsonplaceholder.yml",                       // config from local file
      format!("http://localhost:{port}/").as_str(),         // with content-type header
      format!("http://localhost:{port}/foo.json").as_str(), // with url extension
    ]
    .iter()
    .map(|x| x.to_string())
    .collect();
    let cr = ConfigReader::init(files.iter());
    let c = cr.read().await.unwrap();
    assert_eq!(
      ["Post", "Query", "Test", "User"]
        .iter()
        .map(|i| i.to_string())
        .collect::<Vec<String>>(),
      c.types.keys().map(|i| i.to_string()).collect::<Vec<String>>()
    );
    foo_json_serv.assert(); // checks if the request was actually made
    header_serv.assert();
  }
  #[tokio::test]
  async fn test_local_files() {
    let files: Vec<String> = [
      "examples/jsonplaceholder.yml",
      "examples/jsonplaceholder.graphql",
      "examples/jsonplaceholder.json",
    ]
    .iter()
    .map(|x| x.to_string())
    .collect();
    let cr = ConfigReader::init(files.iter());
    let c = cr.read().await.unwrap();
    assert_eq!(
      ["Post", "Query", "User"]
        .iter()
        .map(|i| i.to_string())
        .collect::<Vec<String>>(),
      c.types.keys().map(|i| i.to_string()).collect::<Vec<String>>()
    );
  }
}<|MERGE_RESOLUTION|>--- conflicted
+++ resolved
@@ -1,16 +1,9 @@
 use crate::config::{Config, Source};
-<<<<<<< HEAD
-use crate::io::file::FileIO;
-
-pub struct ConfigReader {
-  file_io: FileIO,
-=======
 use crate::io::file::{FileIO, FileOperations};
 
 pub struct ConfigReader {
   file: FileIO,
   files: Vec<String>,
->>>>>>> b1d83df9
 }
 
 impl ConfigReader {
@@ -19,19 +12,11 @@
     Iter: Iterator,
     Iter::Item: AsRef<str>,
   {
-<<<<<<< HEAD
-    Self { file_io: FileIO::init(file_paths) }
-  }
-  pub async fn read(&self) -> anyhow::Result<Config> {
-    let mut config = Config::default();
-    for (content, path) in &self.file_io.read_files().await? {
-=======
     Self { file: FileIO::init(), files: file_paths.map(|x| x.as_ref().to_string()).collect() }
   }
   pub async fn read(&self) -> anyhow::Result<Config> {
     let mut config = Config::default();
     for (content, path) in &self.file.read_files(&self.files).await? {
->>>>>>> b1d83df9
       let source = Self::detect_source(path)?;
       let conf = Config::from_source(source, content)?;
       config = config.clone().merge_right(&conf);
