--- conflicted
+++ resolved
@@ -18,8 +18,7 @@
 use super::{ConfigModule, Content, Link, LinkType, ParseError, UnsupportedFileFormat};
 use crate::async_graphql_hyper::GraphQLResponse;
 use crate::config::{Config, Source};
-<<<<<<< HEAD
-use crate::target_runtime::TargetRuntime;
+use crate::runtime::TargetRuntime;
 use crate::valid::ValidationError;
 
 #[derive(Debug)]
@@ -106,9 +105,6 @@
         GraphQLResponse::from(response)
     }
 }
-=======
-use crate::runtime::TargetRuntime;
->>>>>>> 6ed56de8
 
 /// Reads the configuration from a file or from an HTTP URL and resolves all linked extensions to create a ConfigModule.
 pub struct ConfigReader {
