use std::collections::{BTreeMap, BTreeSet, HashSet};

use anyhow::Result;
use async_graphql::parser::types::ServiceDocument;
use derive_setters::Setters;
use serde::{Deserialize, Serialize};
use serde_json::Value;

use super::introspection::GraphqlConfigValidator;
use super::{Server, Upstream};
<<<<<<< HEAD
use crate::config::from_document::from_document;
use crate::config::introspection::IntrospectionResult;
=======
use crate::config::reader::ConfigReader;
>>>>>>> aefe8110
use crate::config::source::Source;
use crate::config::{is_default, KeyValues};
use crate::http::Method;
use crate::json::JsonSchema;
use crate::valid::Valid;

#[async_trait::async_trait]
pub trait ConfigValidator {
  async fn validate(&mut self, config: Config) -> Valid<Config, String>;
}

#[derive(Serialize, Deserialize, Clone, Debug, Default, Setters)]
#[serde(rename_all = "camelCase")]
pub struct Config {
  #[serde(default)]
  pub server: Server,
  #[serde(default)]
  pub upstream: Upstream,
  pub schema: RootSchema,
  #[serde(default)]
  #[setters(skip)]
  pub types: BTreeMap<String, Type>,
  #[serde(default)]
  pub unions: BTreeMap<String, Union>,
}
impl Config {
  pub fn port(&self) -> u16 {
    self.server.port.unwrap_or(8000)
  }

  pub fn output_types(&self) -> HashSet<&String> {
    let mut types = HashSet::new();

    if let Some(ref query) = &self.schema.query {
      types.insert(query);
    }

    if let Some(ref mutation) = &self.schema.mutation {
      types.insert(mutation);
    }

    for (_, type_of) in self.types.iter() {
      if type_of.interface || !type_of.fields.is_empty() {
        for (_, field) in type_of.fields.iter() {
          types.insert(&field.type_of);
        }
      }
    }
    types
  }

  pub fn input_types(&self) -> HashSet<&String> {
    let mut types = HashSet::new();
    for (_, type_of) in self.types.iter() {
      if !type_of.interface {
        for (_, field) in type_of.fields.iter() {
          for (_, arg) in field.args.iter() {
            types.insert(&arg.type_of);
          }
        }
      }
    }
    types
  }

  pub fn find_type(&self, name: &str) -> Option<&Type> {
    self.types.get(name)
  }

  pub fn find_union(&self, name: &str) -> Option<&Union> {
    self.unions.get(name)
  }

  pub fn to_yaml(&self) -> Result<String> {
    Ok(serde_yaml::to_string(self)?)
  }

  pub fn to_json(&self) -> Result<String> {
    Ok(serde_json::to_string(self)?)
  }

  pub fn to_document(&self) -> ServiceDocument {
    (self.clone()).into()
  }

  pub fn to_sdl(&self) -> String {
    let doc = self.to_document();
    crate::document::print(doc)
  }

  pub fn query(mut self, query: &str) -> Self {
    self.schema.query = Some(query.to_string());
    self
  }

  pub fn types(mut self, types: Vec<(&str, Type)>) -> Self {
    let mut graphql_types = BTreeMap::new();
    for (name, type_) in types {
      graphql_types.insert(name.to_string(), type_);
    }
    self.types = graphql_types;
    self
  }

  pub fn contains(&self, name: &str) -> bool {
    self.types.contains_key(name) || self.unions.contains_key(name)
  }

  pub fn merge_right(self, other: &Self) -> Self {
    let server = self.server.merge_right(other.server.clone());
    let types = merge_types(self.types, other.types.clone());
    let unions = merge_unions(self.unions, other.unions.clone());
    let schema = self.schema.merge_right(other.schema.clone());
    let upstream = self.upstream.merge_right(other.upstream.clone());

<<<<<<< HEAD
    Self { server, upstream, graphql }
=======
    Self { server, upstream, types, schema, unions }
>>>>>>> aefe8110
  }
}

#[derive(Serialize, Deserialize, Clone, Debug, Default)]
pub struct Type {
  pub fields: BTreeMap<String, Field>,
  #[serde(default)]
  pub added_fields: Vec<AddField>,
  pub doc: Option<String>,
  #[serde(default)]
  pub interface: bool,
  #[serde(default)]
  pub implements: BTreeSet<String>,
  #[serde(rename = "enum", default)]
  pub variants: Option<BTreeSet<String>>,
  #[serde(default)]
  pub scalar: bool,
}

impl Type {
  pub fn fields(mut self, fields: Vec<(&str, Field)>) -> Self {
    let mut graphql_fields = BTreeMap::new();
    for (name, field) in fields {
      graphql_fields.insert(name.to_string(), field);
    }
    self.fields = graphql_fields;
    self
  }
  pub fn merge_right(mut self, other: &Self) -> Self {
    let mut fields = self.fields.clone();
    fields.extend(other.fields.clone());
    self.implements.extend(other.implements.clone());
    if let Some(ref variants) = self.variants {
      if let Some(ref other) = other.variants {
        self.variants = Some(variants.union(other).cloned().collect());
      }
    } else {
      self.variants = other.variants.clone();
    }
    Self { fields, ..self.clone() }
  }
}

fn merge_types(mut self_types: BTreeMap<String, Type>, other_types: BTreeMap<String, Type>) -> BTreeMap<String, Type> {
  for (name, mut other_type) in other_types {
    if let Some(self_type) = self_types.remove(&name) {
      other_type = self_type.merge_right(&other_type)
    };

    self_types.insert(name, other_type);
  }
  self_types
}

fn merge_unions(
  mut self_unions: BTreeMap<String, Union>,
  other_unions: BTreeMap<String, Union>,
) -> BTreeMap<String, Union> {
  for (name, mut other_union) in other_unions {
    if let Some(self_union) = self_unions.remove(&name) {
      other_union = self_union.merge_right(other_union);
    }
    self_unions.insert(name, other_union);
  }
  self_unions
}

#[derive(Serialize, Deserialize, Clone, Debug, Default, Setters)]
#[setters(strip_option)]
pub struct RootSchema {
  pub query: Option<String>,
  pub mutation: Option<String>,
  pub subscription: Option<String>,
}

impl RootSchema {
  // TODO: add unit-tests
  fn merge_right(self, other: Self) -> Self {
    Self {
      query: other.query.or(self.query),
      mutation: other.mutation.or(self.mutation),
      subscription: other.subscription.or(self.subscription),
    }
  }
}

#[derive(Serialize, Deserialize, Clone, Debug, Default, Setters)]
#[setters(strip_option)]
pub struct Field {
  #[serde(rename = "type")]
  pub type_of: String,
  #[serde(default)]
  pub list: bool,
  #[serde(default)]
  pub required: bool,
  #[serde(default)]
  pub list_type_required: bool,
  #[serde(default)]
  pub args: BTreeMap<String, Arg>,
  pub doc: Option<String>,
  pub modify: Option<Modify>,
  pub http: Option<Http>,
  #[serde(rename = "unsafe")]
  pub unsafe_operation: Option<Unsafe>,

  #[serde(rename = "const")]
  pub const_field: Option<Const>,
  pub graphql_source: Option<GraphQLSource>,
}

impl Field {
  pub fn has_resolver(&self) -> bool {
    self.http.is_some()
      || self.unsafe_operation.is_some()
      || self.const_field.is_some()
      || self.graphql_source.is_some()
  }
  pub fn resolvable_directives(&self) -> Vec<&str> {
    let mut directives = Vec::with_capacity(3);
    if self.http.is_some() {
      directives.push("@http")
    }
    if self.unsafe_operation.is_some() {
      directives.push("@unsafe")
    }
    if self.const_field.is_some() {
      directives.push("@const")
    }
    directives
  }
  pub fn has_batched_resolver(&self) -> bool {
    self.http.as_ref().is_some_and(|http| !http.group_by.is_empty())
  }
  pub fn to_list(mut self) -> Self {
    self.list = true;
    self
  }
}

#[derive(Serialize, Deserialize, Clone, Debug)]
pub struct Unsafe {
  pub script: String,
}

#[derive(Serialize, Deserialize, Clone, Debug)]
pub struct Modify {
  pub name: Option<String>,
  #[serde(default)]
  #[serde(skip_serializing_if = "is_default")]
  pub omit: bool,
}

#[derive(Serialize, Deserialize, Clone, Debug)]
pub struct Inline {
  pub path: Vec<String>,
}

#[derive(Serialize, Deserialize, Clone, Debug)]
pub struct Arg {
  pub type_of: String,
  #[serde(default)]
  pub list: bool,
  #[serde(default)]
  pub required: bool,
  pub doc: Option<String>,
  pub modify: Option<Modify>,
  pub default_value: Option<Value>,
}

#[derive(Serialize, Deserialize, Clone, Debug)]
pub struct Union {
  pub types: BTreeSet<String>,
  pub doc: Option<String>,
}

impl Union {
  pub fn merge_right(mut self, other: Self) -> Self {
    self.types.extend(other.types);
    self
  }
}

#[derive(Serialize, Deserialize, Clone, Debug, Default)]
pub struct Http {
  pub path: String,
  #[serde(default)]
  #[serde(skip_serializing_if = "is_default")]
  pub method: Method,
  #[serde(default)]
  #[serde(skip_serializing_if = "is_default")]
  pub query: KeyValues,
  pub input: Option<JsonSchema>,
  pub output: Option<JsonSchema>,
  pub body: Option<String>,
  #[serde(rename = "baseURL")]
  pub base_url: Option<String>,
  #[serde(default)]
  #[serde(skip_serializing_if = "is_default")]
  pub headers: KeyValues,
  #[serde(default)]
  #[serde(rename = "groupBy", skip_serializing_if = "is_default")]
  pub group_by: Vec<String>,
}

#[derive(Serialize, Deserialize, Clone, Debug, Default)]
pub struct GraphQLSource {
  pub query: GraphQLQuery,
  #[serde(rename = "baseURL")]
  pub base_url: Option<String>,
  #[serde(default)]
  #[serde(skip_serializing_if = "is_default")]
  pub headers: KeyValues,
  #[serde(default)]
  #[serde(skip_serializing)]
  pub introspection: Option<IntrospectionResult>,
  #[serde(default)]
  #[serde(rename = "useBatchRequest", skip_serializing_if = "is_default")]
  pub use_batch_request: bool,
}

#[derive(Serialize, Deserialize, Clone, Debug, Default)]
pub struct GraphQLQuery {
  pub name: String,
  pub args: KeyValues,
}

#[derive(Serialize, Deserialize, Clone, Debug)]
pub struct Const {
  pub data: Value,
}

#[derive(Serialize, Deserialize, Clone, Debug)]
pub struct AddField {
  pub name: String,
  pub path: Vec<String>,
}

impl Config {
  pub fn from_json(json: &str) -> Result<Self> {
    Ok(serde_json::from_str(json)?)
  }

  pub fn from_yaml(yaml: &str) -> Result<Self> {
    Ok(serde_yaml::from_str(yaml)?)
  }

  pub async fn from_sdl(sdl: &str) -> Valid<Self, String> {
    let doc = async_graphql::parser::parse_schema(sdl);
    match doc {
      Ok(doc) => from_document(doc).await,
      Err(e) => Valid::fail(e.to_string()),
    }
  }

  pub async fn from_source(source: Source, schema: &str) -> Result<Self> {
    match source {
      Source::GraphQL => Ok(Config::from_sdl(schema).await.to_result()?),
      Source::Json => Ok(Config::from_json(schema)?),
      Source::Yml => Ok(Config::from_yaml(schema)?),
    }
  }
  pub fn n_plus_one(&self) -> Vec<Vec<(String, String)>> {
    super::n_plus_one::n_plus_one(self)
  }

<<<<<<< HEAD
  pub async fn from_file_paths<Iter>(file_paths: Iter) -> Result<Config>
  where
    Iter: Iterator,
    Iter::Item: AsRef<str>,
  {
    Config::from_file_paths_with_validator(file_paths, GraphqlConfigValidator::default()).await
  }

  pub async fn from_file_paths_with_validator<Iter>(
    file_paths: Iter,
    mut validator: impl ConfigValidator,
  ) -> Result<Config>
  where
    Iter: Iterator,
    Iter::Item: AsRef<str>,
  {
    let mut config = Config::default();
    let futures: Vec<_> = file_paths
      .map(|file_path| async move {
        let source = Source::detect(file_path.as_ref())?;
        let mut f = File::open(file_path.as_ref()).await?;
        let mut buffer = Vec::new();
        f.read_to_end(&mut buffer).await?;

        let server_sdl = String::from_utf8(buffer)?;
        Config::from_source(source, &server_sdl).await
      })
      .collect();

    for res in join_all(futures).await {
      match res {
        Ok(conf) => config = config.clone().merge_right(&conf),
        Err(e) => return Err(e), // handle error
      }
    }

    Ok(validator.validate(config).await.to_result()?)
=======
  pub async fn from_file_or_url(file_paths: std::slice::Iter<'_, String>) -> Result<Config> {
    let config_reader = ConfigReader::init(file_paths);
    config_reader.read().await
>>>>>>> aefe8110
  }
}

#[cfg(test)]
mod tests {
  use super::*;

  #[test]
  fn test_field_has_or_not_batch_resolver() {
    let f1 = Field { ..Default::default() };

    let f2 =
      Field { http: Some(Http { group_by: vec!["id".to_string()], ..Default::default() }), ..Default::default() };

    let f3 = Field { http: Some(Http { group_by: vec![], ..Default::default() }), ..Default::default() };

    assert!(!f1.has_batched_resolver());
    assert!(f2.has_batched_resolver());
    assert!(!f3.has_batched_resolver());
  }
}<|MERGE_RESOLUTION|>--- conflicted
+++ resolved
@@ -8,12 +8,9 @@
 
 use super::introspection::GraphqlConfigValidator;
 use super::{Server, Upstream};
-<<<<<<< HEAD
 use crate::config::from_document::from_document;
 use crate::config::introspection::IntrospectionResult;
-=======
 use crate::config::reader::ConfigReader;
->>>>>>> aefe8110
 use crate::config::source::Source;
 use crate::config::{is_default, KeyValues};
 use crate::http::Method;
@@ -129,11 +126,7 @@
     let schema = self.schema.merge_right(other.schema.clone());
     let upstream = self.upstream.merge_right(other.upstream.clone());
 
-<<<<<<< HEAD
-    Self { server, upstream, graphql }
-=======
     Self { server, upstream, types, schema, unions }
->>>>>>> aefe8110
   }
 }
 
@@ -380,17 +373,17 @@
     Ok(serde_yaml::from_str(yaml)?)
   }
 
-  pub async fn from_sdl(sdl: &str) -> Valid<Self, String> {
+  pub fn from_sdl(sdl: &str) -> Valid<Self, String> {
     let doc = async_graphql::parser::parse_schema(sdl);
     match doc {
-      Ok(doc) => from_document(doc).await,
+      Ok(doc) => from_document(doc),
       Err(e) => Valid::fail(e.to_string()),
     }
   }
 
-  pub async fn from_source(source: Source, schema: &str) -> Result<Self> {
+  pub fn from_source(source: Source, schema: &str) -> Result<Self> {
     match source {
-      Source::GraphQL => Ok(Config::from_sdl(schema).await.to_result()?),
+      Source::GraphQL => Ok(Config::from_sdl(schema).to_result()?),
       Source::Json => Ok(Config::from_json(schema)?),
       Source::Yml => Ok(Config::from_yaml(schema)?),
     }
@@ -399,16 +392,15 @@
     super::n_plus_one::n_plus_one(self)
   }
 
-<<<<<<< HEAD
-  pub async fn from_file_paths<Iter>(file_paths: Iter) -> Result<Config>
+  pub async fn from_file_or_url<Iter>(file_paths: Iter) -> Result<Config>
   where
     Iter: Iterator,
     Iter::Item: AsRef<str>,
   {
-    Config::from_file_paths_with_validator(file_paths, GraphqlConfigValidator::default()).await
-  }
-
-  pub async fn from_file_paths_with_validator<Iter>(
+    Config::from_file_or_url_with_validator(file_paths, GraphqlConfigValidator::default()).await
+  }
+
+  pub async fn from_file_or_url_with_validator<Iter>(
     file_paths: Iter,
     mut validator: impl ConfigValidator,
   ) -> Result<Config>
@@ -416,32 +408,11 @@
     Iter: Iterator,
     Iter::Item: AsRef<str>,
   {
-    let mut config = Config::default();
-    let futures: Vec<_> = file_paths
-      .map(|file_path| async move {
-        let source = Source::detect(file_path.as_ref())?;
-        let mut f = File::open(file_path.as_ref()).await?;
-        let mut buffer = Vec::new();
-        f.read_to_end(&mut buffer).await?;
-
-        let server_sdl = String::from_utf8(buffer)?;
-        Config::from_source(source, &server_sdl).await
-      })
-      .collect();
-
-    for res in join_all(futures).await {
-      match res {
-        Ok(conf) => config = config.clone().merge_right(&conf),
-        Err(e) => return Err(e), // handle error
-      }
-    }
+
+    let config_reader = ConfigReader::init(file_paths);
+    let config = config_reader.read().await?;
 
     Ok(validator.validate(config).await.to_result()?)
-=======
-  pub async fn from_file_or_url(file_paths: std::slice::Iter<'_, String>) -> Result<Config> {
-    let config_reader = ConfigReader::init(file_paths);
-    config_reader.read().await
->>>>>>> aefe8110
   }
 }
 
