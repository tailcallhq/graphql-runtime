use std::collections::{BTreeMap, BTreeSet, HashMap, HashSet};
use std::fmt::{self, Display};
use std::num::NonZeroU64;

use anyhow::Result;
use async_graphql::parser::types::ServiceDocument;
use derive_setters::Setters;
use serde::{Deserialize, Serialize};
use serde_json::Value;

use super::{Expr, Server, Upstream};
use crate::config::from_document::from_document;
use crate::config::source::Source;
use crate::config::KeyValues;
use crate::directive::DirectiveCodec;
use crate::http::Method;
use crate::is_default;
use crate::json::JsonSchema;
use crate::valid::Valid;

#[derive(
    Serialize, Deserialize, Clone, Debug, Default, Setters, PartialEq, Eq, schemars::JsonSchema,
)]
#[serde(rename_all = "camelCase")]
pub struct Config {
    ///
    /// Dictates how the server behaves and helps tune tailcall for all ingress requests.
    /// Features such as request batching, SSL, HTTP2 etc. can be configured here.
    ///
    #[serde(default)]
    pub server: Server,

    ///
    /// Dictates how tailcall should handle upstream requests/responses.
    /// Tuning upstream can improve performance and reliability for connections.
    ///
    #[serde(default)]
    pub upstream: Upstream,

    ///
    /// Specifies the entry points for query and mutation in the generated GraphQL schema.
    ///
    pub schema: RootSchema,

    ///
    /// A map of all the types in the schema.
    ///
    #[serde(default)]
    #[setters(skip)]
    pub types: BTreeMap<String, Type>,

    ///
    /// A map of all the union types in the schema.
    ///
    #[serde(default, skip_serializing_if = "is_default")]
    pub unions: BTreeMap<String, Union>,
}
impl Config {
    pub fn port(&self) -> u16 {
        self.server.port.unwrap_or(8000)
    }

    pub fn output_types(&self) -> HashSet<&String> {
        let mut types = HashSet::new();
        let input_types = self.input_types();

        if let Some(ref query) = &self.schema.query {
            types.insert(query);
        }

        if let Some(ref mutation) = &self.schema.mutation {
            types.insert(mutation);
        }
        for (type_name, type_of) in self.types.iter() {
            if (type_of.interface || !type_of.fields.is_empty())
                && !input_types.contains(&type_name)
            {
                for (_, field) in type_of.fields.iter() {
                    types.insert(&field.type_of);
                }
            }
        }
        types
    }

    pub fn recurse_type<'a>(&'a self, type_of: &str, types: &mut HashSet<&'a String>) {
        if let Some(type_) = self.find_type(type_of) {
            for (_, field) in type_.fields.iter() {
                if !types.contains(&field.type_of) {
                    types.insert(&field.type_of);
                    self.recurse_type(&field.type_of, types);
                }
            }
        }
    }

    pub fn input_types(&self) -> HashSet<&String> {
        let mut types = HashSet::new();
        for (_, type_of) in self.types.iter() {
            if !type_of.interface {
                for (_, field) in type_of.fields.iter() {
                    for (_, arg) in field.args.iter() {
                        if let Some(t) = self.find_type(&arg.type_of) {
                            t.fields.iter().for_each(|(_, f)| {
                                types.insert(&f.type_of);
                                self.recurse_type(&f.type_of, &mut types)
                            })
                        }
                        types.insert(&arg.type_of);
                    }
                }
            }
        }
        types
    }
    pub fn find_type(&self, name: &str) -> Option<&Type> {
        self.types.get(name)
    }

    pub fn find_union(&self, name: &str) -> Option<&Union> {
        self.unions.get(name)
    }

    pub fn to_yaml(&self) -> Result<String> {
        Ok(serde_yaml::to_string(self)?)
    }

    pub fn to_json(&self, pretty: bool) -> Result<String> {
        if pretty {
            Ok(serde_json::to_string_pretty(self)?)
        } else {
            Ok(serde_json::to_string(self)?)
        }
    }

    pub fn to_document(&self) -> ServiceDocument {
        self.clone().into()
    }

    pub fn to_sdl(&self) -> String {
        let doc = self.to_document();
        crate::document::print(doc)
    }

    pub fn query(mut self, query: &str) -> Self {
        self.schema.query = Some(query.to_string());
        self
    }

    pub fn types(mut self, types: Vec<(&str, Type)>) -> Self {
        let mut graphql_types = BTreeMap::new();
        for (name, type_) in types {
            graphql_types.insert(name.to_string(), type_);
        }
        self.types = graphql_types;
        self
    }

    pub fn contains(&self, name: &str) -> bool {
        self.types.contains_key(name) || self.unions.contains_key(name)
    }

    pub fn merge_right(self, other: &Self) -> Self {
        let server = self.server.merge_right(other.server.clone());
        let types = merge_types(self.types, other.types.clone());
        let unions = merge_unions(self.unions, other.unions.clone());
        let schema = self.schema.merge_right(other.schema.clone());
        let upstream = self.upstream.merge_right(other.upstream.clone());

        Self { server, upstream, types, schema, unions }
    }
}

///
/// Represents a GraphQL type.
/// A type can be an object, interface, enum or scalar.
///
#[derive(Serialize, Deserialize, Clone, Debug, Default, PartialEq, Eq, schemars::JsonSchema)]
pub struct Type {
    ///
    /// A map of field name and its definition.
    ///
    pub fields: BTreeMap<String, Field>,
    #[serde(default, skip_serializing_if = "is_default")]
    ///
    /// Additional fields to be added to the type
    ///
    pub added_fields: Vec<AddField>,
    #[serde(default, skip_serializing_if = "is_default")]
    ///
    /// Documentation for the type that is publicly visible.
    ///
    pub doc: Option<String>,
    #[serde(default, skip_serializing_if = "is_default")]
    ///
    /// Flag to indicate if the type is an interface.
    ///
    pub interface: bool,
    #[serde(default, skip_serializing_if = "is_default")]
    ///
    /// Interfaces that the type implements.
    ///
    pub implements: BTreeSet<String>,
    #[serde(rename = "enum", default, skip_serializing_if = "is_default")]
    ///
    /// Variants for the type if it's an enum
    ///
    pub variants: Option<BTreeSet<String>>,
    #[serde(default, skip_serializing_if = "is_default")]
    ///
    /// Flag to indicate if the type is a scalar.
    ///
    pub scalar: bool,
    #[serde(default)]
    ///
    /// Setting to indicate if the type can be cached.
    ///
    pub cache: Option<Cache>,
}

impl Type {
    pub fn fields(mut self, fields: Vec<(&str, Field)>) -> Self {
        let mut graphql_fields = BTreeMap::new();
        for (name, field) in fields {
            graphql_fields.insert(name.to_string(), field);
        }
        self.fields = graphql_fields;
        self
    }
    pub fn merge_right(mut self, other: &Self) -> Self {
        let mut fields = self.fields.clone();
        fields.extend(other.fields.clone());
        self.implements.extend(other.implements.clone());
        if let Some(ref variants) = self.variants {
            if let Some(ref other) = other.variants {
                self.variants = Some(variants.union(other).cloned().collect());
            }
        } else {
            self.variants = other.variants.clone();
        }
        Self { fields, ..self.clone() }
    }
}

#[derive(Clone, Debug, PartialEq, Deserialize, Serialize, Eq, schemars::JsonSchema)]
/// The @cache operator enables caching for the query, field or type it is applied to.
#[serde(rename_all = "camelCase")]
pub struct Cache {
    /// Specifies the duration, in milliseconds, of how long the value has to be stored in the cache.
    pub max_age: NonZeroU64,
}

fn merge_types(
    mut self_types: BTreeMap<String, Type>,
    other_types: BTreeMap<String, Type>,
) -> BTreeMap<String, Type> {
    for (name, mut other_type) in other_types {
        if let Some(self_type) = self_types.remove(&name) {
            other_type = self_type.merge_right(&other_type);
        }

        self_types.insert(name, other_type);
    }
    self_types
}

fn merge_unions(
    mut self_unions: BTreeMap<String, Union>,
    other_unions: BTreeMap<String, Union>,
) -> BTreeMap<String, Union> {
    for (name, mut other_union) in other_unions {
        if let Some(self_union) = self_unions.remove(&name) {
            other_union = self_union.merge_right(other_union);
        }
        self_unions.insert(name, other_union);
    }
    self_unions
}

#[derive(
    Serialize, Deserialize, Clone, Debug, Default, Setters, PartialEq, Eq, schemars::JsonSchema,
)]
#[setters(strip_option)]
pub struct RootSchema {
    pub query: Option<String>,
    #[serde(default, skip_serializing_if = "is_default")]
    pub mutation: Option<String>,
    #[serde(default, skip_serializing_if = "is_default")]
    pub subscription: Option<String>,
}

impl RootSchema {
    // TODO: add unit-tests
    fn merge_right(self, other: Self) -> Self {
        Self {
            query: other.query.or(self.query),
            mutation: other.mutation.or(self.mutation),
            subscription: other.subscription.or(self.subscription),
        }
    }
}

#[derive(Serialize, Deserialize, Clone, Debug, PartialEq, Eq, schemars::JsonSchema)]
pub struct Omit {}

///
/// A field definition containing all the metadata information about resolving a field.
///
#[derive(
    Serialize, Deserialize, Clone, Debug, Default, Setters, PartialEq, Eq, schemars::JsonSchema,
)]
#[setters(strip_option)]
pub struct Field {
<<<<<<< HEAD
  ///
  /// Refers to the type of the value the field can be resolved to.
  ///
  #[serde(rename = "type", default, skip_serializing_if = "is_default")]
  pub type_of: String,

  ///
  /// Flag to indicate the type is a list.
  ///
  #[serde(default, skip_serializing_if = "is_default")]
  pub list: bool,

  ///
  /// Flag to indicate the type is required.
  ///
  #[serde(default, skip_serializing_if = "is_default")]
  pub required: bool,

  ///
  /// Flag to indicate if the type inside the list is required.
  ///
  #[serde(default, skip_serializing_if = "is_default")]
  pub list_type_required: bool,

  ///
  /// Map of argument name and its definition.
  ///
  #[serde(default, skip_serializing_if = "is_default")]
  pub args: BTreeMap<String, Arg>,

  ///
  /// Publicly visible documentation for the field.
  ///
  #[serde(default, skip_serializing_if = "is_default")]
  pub doc: Option<String>,

  ///
  /// Allows modifying existing fields.
  ///
  #[serde(default, skip_serializing_if = "is_default")]
  pub modify: Option<Modify>,

  ///
  /// Omits a field from public consumption.
  ///
  #[serde(default, skip_serializing_if = "is_default")]
  pub omit: Option<Omit>,

  ///
  /// Inserts an HTTP resolver for the field.
  ///
  #[serde(default, skip_serializing_if = "is_default")]
  pub http: Option<Http>,

  ///
  /// Inserts a call resolver for the field.
  ///
  #[serde(default, skip_serializing_if = "is_default")]
  pub call: Option<Call>,

  ///
  /// Inserts a GRPC resolver for the field.
  ///
  #[serde(default, skip_serializing_if = "is_default")]
  pub grpc: Option<Grpc>,

  ///
  /// Inserts a Javascript resolver for the field.
  ///
  #[serde(default, skip_serializing_if = "is_default")]
  pub script: Option<JS>,

  ///
  /// Inserts a constant resolver for the field.
  ///
  #[serde(rename = "const", default, skip_serializing_if = "is_default")]
  pub const_field: Option<Const>,

  ///
  /// Inserts a GraphQL resolver for the field.
  ///
  #[serde(default, skip_serializing_if = "is_default")]
  pub graphql: Option<GraphQL>,

  ///
  /// Inserts an Expression resolver for the field.
  ///
  #[serde(default, skip_serializing_if = "is_default")]
  pub expr: Option<Expr>,
  ///
  /// Sets the cache configuration for a field
  ///
  pub cache: Option<Cache>,
}

impl Field {
  pub fn has_resolver(&self) -> bool {
    self.http.is_some()
      || self.script.is_some()
      || self.const_field.is_some()
      || self.graphql.is_some()
      || self.grpc.is_some()
      || self.expr.is_some()
  }
  pub fn resolvable_directives(&self) -> Vec<String> {
    let mut directives = Vec::new();
    if self.http.is_some() {
      directives.push(Http::trace_name());
    }
    if self.graphql.is_some() {
      directives.push(GraphQL::trace_name());
    }
    if self.script.is_some() {
      directives.push(JS::trace_name());
    }
    if self.const_field.is_some() {
      directives.push(Const::trace_name());
    }
    if self.grpc.is_some() {
      directives.push(Grpc::trace_name());
    }
    if self.call.is_some() {
      directives.push(Call::trace_name());
    }
    directives
  }
  pub fn has_batched_resolver(&self) -> bool {
    self.http.as_ref().is_some_and(|http| !http.group_by.is_empty())
      || self.graphql.as_ref().is_some_and(|graphql| graphql.batch)
      || self.grpc.as_ref().is_some_and(|grpc| !grpc.group_by.is_empty())
  }
  pub fn to_list(mut self) -> Self {
    self.list = true;
    self
  }

  pub fn int() -> Self {
    Self { type_of: "Int".to_string(), ..Default::default() }
  }

  pub fn string() -> Self {
    Self { type_of: "String".to_string(), ..Default::default() }
  }

  pub fn float() -> Self {
    Self { type_of: "Float".to_string(), ..Default::default() }
  }

  pub fn boolean() -> Self {
    Self { type_of: "Boolean".to_string(), ..Default::default() }
  }

  pub fn id() -> Self {
    Self { type_of: "ID".to_string(), ..Default::default() }
  }

  pub fn is_omitted(&self) -> bool {
    self.omit.is_some() || self.modify.as_ref().map(|m| m.omit).unwrap_or(false)
  }
=======
    ///
    /// Refers to the type of the value the field can be resolved to.
    ///
    #[serde(rename = "type", default, skip_serializing_if = "is_default")]
    pub type_of: String,

    ///
    /// Flag to indicate the type is a list.
    ///
    #[serde(default, skip_serializing_if = "is_default")]
    pub list: bool,

    ///
    /// Flag to indicate the type is required.
    ///
    #[serde(default, skip_serializing_if = "is_default")]
    pub required: bool,

    ///
    /// Flag to indicate if the type inside the list is required.
    ///
    #[serde(default, skip_serializing_if = "is_default")]
    pub list_type_required: bool,

    ///
    /// Map of argument name and its definition.
    ///
    #[serde(default, skip_serializing_if = "is_default")]
    pub args: BTreeMap<String, Arg>,

    ///
    /// Publicly visible documentation for the field.
    ///
    #[serde(default, skip_serializing_if = "is_default")]
    pub doc: Option<String>,

    ///
    /// Allows modifying existing fields.
    ///
    #[serde(default, skip_serializing_if = "is_default")]
    pub modify: Option<Modify>,

    ///
    /// Omits a field from public consumption.
    ///
    #[serde(default, skip_serializing_if = "is_default")]
    pub omit: Option<Omit>,

    ///
    /// Inserts an HTTP resolver for the field.
    ///
    #[serde(default, skip_serializing_if = "is_default")]
    pub http: Option<Http>,

    ///
    /// Inserts a GRPC resolver for the field.
    ///
    #[serde(default, skip_serializing_if = "is_default")]
    pub grpc: Option<Grpc>,

    ///
    /// Inserts a Javascript resolver for the field.
    ///
    #[serde(default, skip_serializing_if = "is_default")]
    pub script: Option<JS>,

    ///
    /// Inserts a constant resolver for the field.
    ///
    #[serde(rename = "const", default, skip_serializing_if = "is_default")]
    pub const_field: Option<Const>,

    ///
    /// Inserts a GraphQL resolver for the field.
    ///
    #[serde(default, skip_serializing_if = "is_default")]
    pub graphql: Option<GraphQL>,

    ///
    /// Inserts an Expression resolver for the field.
    ///
    #[serde(default, skip_serializing_if = "is_default")]
    pub expr: Option<Expr>,
    ///
    /// Sets the cache configuration for a field
    ///
    pub cache: Option<Cache>,
}

impl Field {
    pub fn has_resolver(&self) -> bool {
        self.http.is_some()
            || self.script.is_some()
            || self.const_field.is_some()
            || self.graphql.is_some()
            || self.grpc.is_some()
            || self.expr.is_some()
    }
    pub fn resolvable_directives(&self) -> Vec<String> {
        let mut directives = Vec::new();
        if self.http.is_some() {
            directives.push(Http::trace_name());
        }
        if self.graphql.is_some() {
            directives.push(GraphQL::trace_name());
        }
        if self.script.is_some() {
            directives.push(JS::trace_name());
        }
        if self.const_field.is_some() {
            directives.push(Const::trace_name());
        }
        if self.grpc.is_some() {
            directives.push(Grpc::trace_name());
        }
        directives
    }
    pub fn has_batched_resolver(&self) -> bool {
        self.http
            .as_ref()
            .is_some_and(|http| !http.group_by.is_empty())
            || self.graphql.as_ref().is_some_and(|graphql| graphql.batch)
            || self
                .grpc
                .as_ref()
                .is_some_and(|grpc| !grpc.group_by.is_empty())
    }
    pub fn to_list(mut self) -> Self {
        self.list = true;
        self
    }

    pub fn int() -> Self {
        Self { type_of: "Int".to_string(), ..Default::default() }
    }

    pub fn string() -> Self {
        Self { type_of: "String".to_string(), ..Default::default() }
    }

    pub fn float() -> Self {
        Self { type_of: "Float".to_string(), ..Default::default() }
    }

    pub fn boolean() -> Self {
        Self { type_of: "Boolean".to_string(), ..Default::default() }
    }

    pub fn id() -> Self {
        Self { type_of: "ID".to_string(), ..Default::default() }
    }

    pub fn is_omitted(&self) -> bool {
        self.omit.is_some() || self.modify.as_ref().map(|m| m.omit).unwrap_or(false)
    }
>>>>>>> eac81203
}

#[derive(Serialize, Deserialize, Clone, Debug, PartialEq, Eq, schemars::JsonSchema)]
pub struct JS {
    pub script: String,
}

#[derive(Serialize, Deserialize, Clone, Debug, PartialEq, Eq, schemars::JsonSchema)]
pub struct Modify {
    #[serde(default, skip_serializing_if = "is_default")]
    pub name: Option<String>,
    #[serde(default, skip_serializing_if = "is_default")]
    pub omit: bool,
}

#[derive(Serialize, Deserialize, Clone, Debug, PartialEq, Eq)]
pub struct Inline {
    pub path: Vec<String>,
}

#[derive(Serialize, Deserialize, Clone, Debug, PartialEq, Eq, schemars::JsonSchema)]
pub struct Arg {
    #[serde(rename = "type")]
    pub type_of: String,
    #[serde(default, skip_serializing_if = "is_default")]
    pub list: bool,
    #[serde(default, skip_serializing_if = "is_default")]
    pub required: bool,
    #[serde(default, skip_serializing_if = "is_default")]
    pub doc: Option<String>,
    #[serde(default, skip_serializing_if = "is_default")]
    pub modify: Option<Modify>,
    #[serde(default, skip_serializing_if = "is_default")]
    pub default_value: Option<Value>,
}

#[derive(Serialize, Deserialize, Clone, Debug, PartialEq, Eq, schemars::JsonSchema)]
pub struct Union {
    pub types: BTreeSet<String>,
    pub doc: Option<String>,
}

impl Union {
    pub fn merge_right(mut self, other: Self) -> Self {
        self.types.extend(other.types);
        self
    }
}

#[derive(Serialize, Deserialize, Clone, Debug, Default, PartialEq, Eq, schemars::JsonSchema)]
/// The @http operator indicates that a field or node is backed by a REST API.
///
/// For instance, if you add the @http operator to the `users` field of the Query type with a path argument of `"/users"`, it signifies that the `users` field is backed by a REST API.
/// The path argument specifies the path of the REST API.
/// In this scenario, the GraphQL server will make a GET request to the API endpoint specified when the `users` field is queried.
pub struct Http {
    /// This refers to the API endpoint you're going to call. For instance https://jsonplaceholder.typicode.com/users`.
    ///
    /// For dynamic segments in your API endpoint, use Mustache templates for variable substitution. For instance, to fetch a specific user, use `/users/{{args.id}}`.
    pub path: String,
    #[serde(default, skip_serializing_if = "is_default")]
    /// This refers to the HTTP method of the API call. Commonly used methods include `GET`, `POST`, `PUT`, `DELETE` etc. @default `GET`.
    pub method: Method,
    #[serde(default, skip_serializing_if = "is_default")]
    /// This represents the query parameters of your API call. You can pass it as a static object or use Mustache template for dynamic parameters. These parameters will be added to the URL.
    pub query: KeyValues,
    #[serde(default, skip_serializing_if = "is_default")]
    /// Schema of the input of the API call. It is automatically inferred in most cases.
    pub input: Option<JsonSchema>,
    #[serde(default, skip_serializing_if = "is_default")]
    /// Schema of the output of the API call. It is automatically inferred in most cases.
    pub output: Option<JsonSchema>,
    #[serde(default, skip_serializing_if = "is_default")]
    /// The body of the API call. It's used for methods like POST or PUT that send data to the server. You can pass it as a static object or use a Mustache template to substitute variables from the GraphQL variables.
    pub body: Option<String>,
    #[serde(rename = "baseURL", default, skip_serializing_if = "is_default")]
    /// This refers to the base URL of the API. If not specified, the default base URL is the one specified in the `@upstream` operator
    pub base_url: Option<String>,
    #[serde(default, skip_serializing_if = "is_default")]
    /// The `headers` parameter allows you to customize the headers of the HTTP request made by the `@http` operator. It is used by specifying a key-value map of header names and their values.
    pub headers: KeyValues,
    #[serde(rename = "groupBy", default, skip_serializing_if = "is_default")]
    /// The `groupBy` parameter groups multiple data requests into a single call. For more details please refer out [n + 1 guide](https://tailcall.run/docs/guides/n+1#solving-using-batching).
    pub group_by: Vec<String>,
    #[serde(default, skip_serializing_if = "is_default")]
    /// The `encoding` parameter specifies the encoding of the request body. It can be `ApplicationJson` or `ApplicationXWwwFormUrlEncoded`. @default `ApplicationJson`.
    pub encoding: Encoding,
}

#[derive(Serialize, Deserialize, Clone, Debug, Default, PartialEq, Eq, schemars::JsonSchema)]
// The @call operator is used to reference a resolver operator (`@http`, `@grpc`, `@graphQL`) from a field on `Query` type.
///
/// For instance, if you have a `user(id: Int!): User @http(path: "/users/{{args.id}}")` field on the `Query` type, you can reference it from another field on the `Query` type using the `@call` operator.
/// So, on `Post.user` you can declare `user: User @call(query: "user", args: {id: "{{value.userId}}"})`, and this will replace the `{{args.id}}` used in the `@http` operator with the value of `userId` from the `Post` type.
pub struct Call {
  #[serde(default, skip_serializing_if = "is_default")]
  /// The name of the field on the `Query` type that you want to call. For instance `user`.
  pub query: Option<String>,
  /// The arguments of the field on the `Query` type that you want to call. For instance `{id: "{{value.userId}}"}`.
  pub args: HashMap<String, String>,
}

#[derive(Serialize, Deserialize, Clone, Debug, Default, PartialEq, Eq, schemars::JsonSchema)]
#[serde(rename_all = "camelCase")]
/// The @grpc operator indicates that a field or node is backed by a gRPC API.
///
/// For instance, if you add the @grpc operator to the `users` field of the Query type with a service argument of `NewsService` and method argument of `GetAllNews`, it signifies that the `users` field is backed by a gRPC API.
/// The `service` argument specifies the name of the gRPC service.
/// The `method` argument specifies the name of the gRPC method.
/// In this scenario, the GraphQL server will make a gRPC request to the gRPC endpoint specified when the `users` field is queried.
pub struct Grpc {
    /// This refers to the gRPC service you're going to call. For instance `NewsService`.
    pub service: String,
    /// This refers to the gRPC method you're going to call. For instance `GetAllNews`.
    pub method: String,
    #[serde(default, skip_serializing_if = "is_default")]
    /// This refers to the arguments of your gRPC call. You can pass it as a static object or use Mustache template for dynamic parameters. These parameters will be added in the body in `protobuf` format.
    pub body: Option<String>,
    #[serde(rename = "baseURL", default, skip_serializing_if = "is_default")]
    /// This refers to the base URL of the API. If not specified, the default base URL is the one specified in the `@upstream` operator
    pub base_url: Option<String>,
    #[serde(default, skip_serializing_if = "is_default")]
    /// The `headers` parameter allows you to customize the headers of the HTTP request made by the `@grpc` operator. It is used by specifying a key-value map of header names and their values. Note: content-type is automatically set to application/grpc
    pub headers: KeyValues,
    /// The `protoPath` parameter allows you to specify the path to the proto file which contains service and method definitions and is used to encode and decode the request and response body.
    pub proto_path: String,
    #[serde(default, skip_serializing_if = "is_default")]
    /// The key path in the response which should be used to group multiple requests. For instance `["news","id"]`. For more details please refer out [n + 1 guide](https://tailcall.run/docs/guides/n+1#solving-using-batching).
    pub group_by: Vec<String>,
}

#[derive(Serialize, Deserialize, Clone, Debug, Default, PartialEq, Eq, schemars::JsonSchema)]
/// The @graphQL operator allows to specify GraphQL API server request to fetch data from.
pub struct GraphQL {
    /// Specifies the root field on the upstream to request data from. This maps a field in your schema to a field in the upstream schema. When a query is received for this field, Tailcall requests data from the corresponding upstream field.
    pub name: String,
    #[serde(default, skip_serializing_if = "is_default")]
    /// Named arguments for the requested field. More info [here](https://tailcall.run/docs/guides/operators/#args)
    pub args: Option<KeyValues>,
    #[serde(rename = "baseURL", default, skip_serializing_if = "is_default")]
    /// This refers to the base URL of the API. If not specified, the default base URL is the one specified in the `@upstream` operator.
    pub base_url: Option<String>,
    #[serde(default, skip_serializing_if = "is_default")]
    /// The headers parameter allows you to customize the headers of the GraphQL request made by the `@graphQL` operator. It is used by specifying a key-value map of header names and their values.
    pub headers: KeyValues,
    #[serde(default, skip_serializing_if = "is_default")]
    /// If the upstream GraphQL server supports request batching, you can specify the 'batch' argument to batch several requests into a single batch request.
    ///
    /// Make sure you have also specified batch settings to the `@upstream` and to the `@graphQL` operator.
    pub batch: bool,
}

#[derive(Default, Debug, Clone, Serialize, Deserialize, PartialEq, Eq)]
#[serde(rename_all = "lowercase")]
pub enum GraphQLOperationType {
    #[default]
    Query,
    Mutation,
}

impl Display for GraphQLOperationType {
    fn fmt(&self, f: &mut fmt::Formatter) -> fmt::Result {
        f.write_str(match self {
            Self::Query => "query",
            Self::Mutation => "mutation",
        })
    }
}

#[derive(Serialize, Deserialize, Clone, Debug, PartialEq, Eq, schemars::JsonSchema)]
/// The `@const` operators allows us to embed a constant response for the schema.
pub struct Const {
    pub data: Value,
}

#[derive(Serialize, Deserialize, Clone, Debug, PartialEq, Eq, schemars::JsonSchema)]
/// The @addField operator simplifies data structures and queries by adding a field that inlines or flattens a nested field or node within your schema. more info [here](https://tailcall.run/docs/guides/operators/#addfield)
pub struct AddField {
    /// Name of the new field to be added
    pub name: String,
    /// Path of the data where the field should point to
    pub path: Vec<String>,
}

impl Config {
    pub fn from_json(json: &str) -> Result<Self> {
        Ok(serde_json::from_str(json)?)
    }

    pub fn from_yaml(yaml: &str) -> Result<Self> {
        Ok(serde_yaml::from_str(yaml)?)
    }

    pub fn from_sdl(sdl: &str) -> Valid<Self, String> {
        let doc = async_graphql::parser::parse_schema(sdl);
        match doc {
            Ok(doc) => from_document(doc),
            Err(e) => Valid::fail(e.to_string()),
        }
    }

    pub fn from_source(source: Source, schema: &str) -> Result<Self> {
        match source {
            Source::GraphQL => Ok(Config::from_sdl(schema).to_result()?),
            Source::Json => Ok(Config::from_json(schema)?),
            Source::Yml => Ok(Config::from_yaml(schema)?),
        }
    }

    pub fn n_plus_one(&self) -> Vec<Vec<(String, String)>> {
        super::n_plus_one::n_plus_one(self)
    }
}

#[derive(
    Clone, Debug, Serialize, Deserialize, PartialEq, Eq, Hash, Default, schemars::JsonSchema,
)]
pub enum Encoding {
    #[default]
    ApplicationJson,
    ApplicationXWwwFormUrlencoded,
}

#[cfg(test)]

mod tests {
    use pretty_assertions::assert_eq;

    use super::*;

    #[test]
    fn test_field_has_or_not_batch_resolver() {
        let f1 = Field { ..Default::default() };

        let f2 = Field {
            http: Some(Http { group_by: vec!["id".to_string()], ..Default::default() }),
            ..Default::default()
        };

        let f3 = Field {
            http: Some(Http { group_by: vec![], ..Default::default() }),
            ..Default::default()
        };

        assert!(!f1.has_batched_resolver());
        assert!(f2.has_batched_resolver());
        assert!(!f3.has_batched_resolver());
    }

    #[test]
    fn test_graphql_directive_name() {
        let name = GraphQL::directive_name();
        assert_eq!(name, "graphQL");
    }

    #[test]
    fn test_from_sdl_empty() {
        let actual = Config::from_sdl("type Foo {a: Int}").to_result().unwrap();
        let expected = Config::default().types(vec![(
            "Foo",
            Type::default().fields(vec![("a", Field::int())]),
        )]);
        assert_eq!(actual, expected);
    }
}<|MERGE_RESOLUTION|>--- conflicted
+++ resolved
@@ -311,167 +311,6 @@
 )]
 #[setters(strip_option)]
 pub struct Field {
-<<<<<<< HEAD
-  ///
-  /// Refers to the type of the value the field can be resolved to.
-  ///
-  #[serde(rename = "type", default, skip_serializing_if = "is_default")]
-  pub type_of: String,
-
-  ///
-  /// Flag to indicate the type is a list.
-  ///
-  #[serde(default, skip_serializing_if = "is_default")]
-  pub list: bool,
-
-  ///
-  /// Flag to indicate the type is required.
-  ///
-  #[serde(default, skip_serializing_if = "is_default")]
-  pub required: bool,
-
-  ///
-  /// Flag to indicate if the type inside the list is required.
-  ///
-  #[serde(default, skip_serializing_if = "is_default")]
-  pub list_type_required: bool,
-
-  ///
-  /// Map of argument name and its definition.
-  ///
-  #[serde(default, skip_serializing_if = "is_default")]
-  pub args: BTreeMap<String, Arg>,
-
-  ///
-  /// Publicly visible documentation for the field.
-  ///
-  #[serde(default, skip_serializing_if = "is_default")]
-  pub doc: Option<String>,
-
-  ///
-  /// Allows modifying existing fields.
-  ///
-  #[serde(default, skip_serializing_if = "is_default")]
-  pub modify: Option<Modify>,
-
-  ///
-  /// Omits a field from public consumption.
-  ///
-  #[serde(default, skip_serializing_if = "is_default")]
-  pub omit: Option<Omit>,
-
-  ///
-  /// Inserts an HTTP resolver for the field.
-  ///
-  #[serde(default, skip_serializing_if = "is_default")]
-  pub http: Option<Http>,
-
-  ///
-  /// Inserts a call resolver for the field.
-  ///
-  #[serde(default, skip_serializing_if = "is_default")]
-  pub call: Option<Call>,
-
-  ///
-  /// Inserts a GRPC resolver for the field.
-  ///
-  #[serde(default, skip_serializing_if = "is_default")]
-  pub grpc: Option<Grpc>,
-
-  ///
-  /// Inserts a Javascript resolver for the field.
-  ///
-  #[serde(default, skip_serializing_if = "is_default")]
-  pub script: Option<JS>,
-
-  ///
-  /// Inserts a constant resolver for the field.
-  ///
-  #[serde(rename = "const", default, skip_serializing_if = "is_default")]
-  pub const_field: Option<Const>,
-
-  ///
-  /// Inserts a GraphQL resolver for the field.
-  ///
-  #[serde(default, skip_serializing_if = "is_default")]
-  pub graphql: Option<GraphQL>,
-
-  ///
-  /// Inserts an Expression resolver for the field.
-  ///
-  #[serde(default, skip_serializing_if = "is_default")]
-  pub expr: Option<Expr>,
-  ///
-  /// Sets the cache configuration for a field
-  ///
-  pub cache: Option<Cache>,
-}
-
-impl Field {
-  pub fn has_resolver(&self) -> bool {
-    self.http.is_some()
-      || self.script.is_some()
-      || self.const_field.is_some()
-      || self.graphql.is_some()
-      || self.grpc.is_some()
-      || self.expr.is_some()
-  }
-  pub fn resolvable_directives(&self) -> Vec<String> {
-    let mut directives = Vec::new();
-    if self.http.is_some() {
-      directives.push(Http::trace_name());
-    }
-    if self.graphql.is_some() {
-      directives.push(GraphQL::trace_name());
-    }
-    if self.script.is_some() {
-      directives.push(JS::trace_name());
-    }
-    if self.const_field.is_some() {
-      directives.push(Const::trace_name());
-    }
-    if self.grpc.is_some() {
-      directives.push(Grpc::trace_name());
-    }
-    if self.call.is_some() {
-      directives.push(Call::trace_name());
-    }
-    directives
-  }
-  pub fn has_batched_resolver(&self) -> bool {
-    self.http.as_ref().is_some_and(|http| !http.group_by.is_empty())
-      || self.graphql.as_ref().is_some_and(|graphql| graphql.batch)
-      || self.grpc.as_ref().is_some_and(|grpc| !grpc.group_by.is_empty())
-  }
-  pub fn to_list(mut self) -> Self {
-    self.list = true;
-    self
-  }
-
-  pub fn int() -> Self {
-    Self { type_of: "Int".to_string(), ..Default::default() }
-  }
-
-  pub fn string() -> Self {
-    Self { type_of: "String".to_string(), ..Default::default() }
-  }
-
-  pub fn float() -> Self {
-    Self { type_of: "Float".to_string(), ..Default::default() }
-  }
-
-  pub fn boolean() -> Self {
-    Self { type_of: "Boolean".to_string(), ..Default::default() }
-  }
-
-  pub fn id() -> Self {
-    Self { type_of: "ID".to_string(), ..Default::default() }
-  }
-
-  pub fn is_omitted(&self) -> bool {
-    self.omit.is_some() || self.modify.as_ref().map(|m| m.omit).unwrap_or(false)
-  }
-=======
     ///
     /// Refers to the type of the value the field can be resolved to.
     ///
@@ -525,6 +364,12 @@
     ///
     #[serde(default, skip_serializing_if = "is_default")]
     pub http: Option<Http>,
+
+    ///
+    /// Inserts a call resolver for the field.
+    ///
+    #[serde(default, skip_serializing_if = "is_default")]
+    pub call: Option<Call>,
 
     ///
     /// Inserts a GRPC resolver for the field.
@@ -586,6 +431,9 @@
         }
         if self.grpc.is_some() {
             directives.push(Grpc::trace_name());
+        }
+        if self.call.is_some() {
+            directives.push(Call::trace_name());
         }
         directives
     }
@@ -627,7 +475,6 @@
     pub fn is_omitted(&self) -> bool {
         self.omit.is_some() || self.modify.as_ref().map(|m| m.omit).unwrap_or(false)
     }
->>>>>>> eac81203
 }
 
 #[derive(Serialize, Deserialize, Clone, Debug, PartialEq, Eq, schemars::JsonSchema)]
@@ -723,11 +570,11 @@
 /// For instance, if you have a `user(id: Int!): User @http(path: "/users/{{args.id}}")` field on the `Query` type, you can reference it from another field on the `Query` type using the `@call` operator.
 /// So, on `Post.user` you can declare `user: User @call(query: "user", args: {id: "{{value.userId}}"})`, and this will replace the `{{args.id}}` used in the `@http` operator with the value of `userId` from the `Post` type.
 pub struct Call {
-  #[serde(default, skip_serializing_if = "is_default")]
-  /// The name of the field on the `Query` type that you want to call. For instance `user`.
-  pub query: Option<String>,
-  /// The arguments of the field on the `Query` type that you want to call. For instance `{id: "{{value.userId}}"}`.
-  pub args: HashMap<String, String>,
+    #[serde(default, skip_serializing_if = "is_default")]
+    /// The name of the field on the `Query` type that you want to call. For instance `user`.
+    pub query: Option<String>,
+    /// The arguments of the field on the `Query` type that you want to call. For instance `{id: "{{value.userId}}"}`.
+    pub args: HashMap<String, String>,
 }
 
 #[derive(Serialize, Deserialize, Clone, Debug, Default, PartialEq, Eq, schemars::JsonSchema)]
