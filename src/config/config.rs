--- conflicted
+++ resolved
@@ -8,11 +8,7 @@
 use serde::{Deserialize, Serialize};
 use serde_json::Value;
 
-<<<<<<< HEAD
-use super::{Link, Server, Upstream};
-=======
-use super::{Expr, Server, Upstream};
->>>>>>> 1c32ca9e
+use super::{Expr, Link, Server, Upstream};
 use crate::config::from_document::from_document;
 use crate::config::source::Source;
 use crate::config::KeyValues;
@@ -27,20 +23,6 @@
 )]
 #[serde(rename_all = "camelCase")]
 pub struct Config {
-<<<<<<< HEAD
-  #[serde(default)]
-  pub server: Server,
-  #[serde(default)]
-  pub upstream: Upstream,
-  pub schema: RootSchema,
-  #[serde(default)]
-  #[setters(skip)]
-  pub types: BTreeMap<String, Type>,
-  #[serde(default, skip_serializing_if = "is_default")]
-  pub unions: BTreeMap<String, Union>,
-  #[serde(default, skip_serializing_if = "is_default")]
-  pub links: Vec<Link>,
-=======
     ///
     /// Dictates how the server behaves and helps tune tailcall for all ingress requests.
     /// Features such as request batching, SSL, HTTP2 etc. can be configured here.
@@ -72,7 +54,12 @@
     ///
     #[serde(default, skip_serializing_if = "is_default")]
     pub unions: BTreeMap<String, Union>,
->>>>>>> 1c32ca9e
+
+    ///
+    /// A list of all links in the schema.
+    ///
+    #[serde(default, skip_serializing_if = "is_default")]
+    pub links: Vec<Link>,
 }
 impl Config {
     pub fn port(&self) -> u16 {
@@ -100,6 +87,11 @@
             }
         }
         types
+    }
+
+    pub fn to_sdl(&self) -> String {
+        let doc = self.to_document();
+        crate::document::print(doc)
     }
 
     pub fn recurse_type<'a>(&'a self, type_of: &str, types: &mut HashSet<&'a String>) {
@@ -156,11 +148,6 @@
         self.clone().into()
     }
 
-    pub fn to_sdl(&self) -> String {
-        let doc = self.to_document();
-        crate::document::print(doc)
-    }
-
     pub fn query(mut self, query: &str) -> Self {
         self.schema.query = Some(query.to_string());
         self
@@ -171,82 +158,6 @@
         for (name, type_) in types {
             graphql_types.insert(name.to_string(), type_);
         }
-<<<<<<< HEAD
-      }
-    }
-    types
-  }
-
-  pub fn find_type(&self, name: &str) -> Option<&Type> {
-    self.types.get(name)
-  }
-
-  pub fn find_union(&self, name: &str) -> Option<&Union> {
-    self.unions.get(name)
-  }
-
-  pub fn to_yaml(&self) -> Result<String> {
-    Ok(serde_yaml::to_string(self)?)
-  }
-
-  pub fn to_json(&self, pretty: bool) -> Result<String> {
-    if pretty {
-      Ok(serde_json::to_string_pretty(self)?)
-    } else {
-      Ok(serde_json::to_string(self)?)
-    }
-  }
-
-  pub fn to_document(&self) -> ServiceDocument {
-    (self.clone()).into()
-  }
-
-  pub fn to_sdl(&self) -> String {
-    let doc = self.to_document();
-    crate::document::print(doc)
-  }
-
-  pub fn query(mut self, query: &str) -> Self {
-    self.schema.query = Some(query.to_string());
-    self
-  }
-
-  pub fn types(mut self, types: Vec<(&str, Type)>) -> Self {
-    let mut graphql_types = BTreeMap::new();
-    for (name, type_) in types {
-      graphql_types.insert(name.to_string(), type_);
-    }
-    self.types = graphql_types;
-    self
-  }
-
-  pub fn contains(&self, name: &str) -> bool {
-    self.types.contains_key(name) || self.unions.contains_key(name)
-  }
-
-  pub fn merge_right(self, other: &Self) -> Self {
-    let server = self.server.merge_right(other.server.clone());
-    let types = merge_types(self.types, other.types.clone());
-    let unions = merge_unions(self.unions, other.unions.clone());
-    let schema = self.schema.merge_right(other.schema.clone());
-    let upstream = self.upstream.merge_right(other.upstream.clone());
-    let links = merge_links(self.links, other.links.clone());
-
-    Self { server, upstream, types, schema, unions, links }
-  }
-}
-
-fn merge_links(self_links: Vec<Link>, other_links: Vec<Link>) -> Vec<Link> {
-  let mut links = self_links.clone();
-  let other_links = other_links.clone();
-
-  links.extend(other_links);
-
-  links
-}
-
-#[derive(Serialize, Deserialize, Clone, Debug, Default, PartialEq, Eq)]
-=======
         self.types = graphql_types;
         self
     }
@@ -261,17 +172,22 @@
         let unions = merge_unions(self.unions, other.unions.clone());
         let schema = self.schema.merge_right(other.schema.clone());
         let upstream = self.upstream.merge_right(other.upstream.clone());
-
-        Self { server, upstream, types, schema, unions }
-    }
-}
-
-///
-/// Represents a GraphQL type.
-/// A type can be an object, interface, enum or scalar.
-///
+        let links = merge_links(self.links, other.links.clone());
+
+        Self { server, upstream, types, schema, unions, links }
+    }
+}
+
+fn merge_links(self_links: Vec<Link>, other_links: Vec<Link>) -> Vec<Link> {
+    let mut links = self_links.clone();
+    let other_links = other_links.clone();
+
+    links.extend(other_links);
+
+    links
+}
+
 #[derive(Serialize, Deserialize, Clone, Debug, Default, PartialEq, Eq, schemars::JsonSchema)]
->>>>>>> 1c32ca9e
 pub struct Type {
     ///
     /// A map of field name and its definition.
