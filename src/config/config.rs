--- conflicted
+++ resolved
@@ -231,12 +231,8 @@
   pub http: Option<Http>,
   #[serde(rename = "unsafe")]
   pub unsafe_operation: Option<Unsafe>,
-<<<<<<< HEAD
-  pub const_field: Option<ConstField>,
+  pub const_field: Option<Const>,
   pub graphql_source: Option<GraphQLSource>,
-=======
-  pub const_field: Option<Const>,
->>>>>>> ff80f1d1
 }
 
 impl Field {
