use std::collections::BTreeMap;

use serde::{Deserialize, Serialize};

use crate::config::apollo::Apollo;
use crate::config::KeyValues;
use crate::is_default;

#[derive(Serialize, Deserialize, Clone, Debug, Default, PartialEq, Eq, schemars::JsonSchema)]
#[serde(rename_all = "camelCase")]
/// The `@server` directive, when applied at the schema level, offers a
/// comprehensive set of server configurations. It dictates how the server
/// behaves and helps tune tailcall for various use-cases.
pub struct Server {
    #[serde(default, skip_serializing_if = "is_default")]
<<<<<<< HEAD
    /// `apollo` exposes GraphQL query performance data, including execution time of queries and individual resolvers.
    pub apollo: Option<Apollo>,
=======
    /// `apolloTracing` exposes GraphQL query performance data, including
    /// execution time of queries and individual resolvers.
    pub apollo_tracing: Option<bool>,
>>>>>>> eb3aa95b

    #[serde(default, skip_serializing_if = "is_default")]
    /// `batchRequests` combines multiple requests into one, improving
    /// performance but potentially introducing latency and complicating
    /// debugging. Use judiciously. @default `false`.
    pub batch_requests: Option<bool>,

    #[serde(default, skip_serializing_if = "is_default")]
    /// `cacheControlHeader` sends `Cache-Control` headers in responses when
    /// activated. The `max-age` value is the least of the values received from
    /// upstream services. @default `false`.
    pub cache_control_header: Option<bool>,

    #[serde(default, skip_serializing_if = "is_default")]
    /// `globalResponseTimeout` sets the maximum query duration before
    /// termination, acting as a safeguard against long-running queries.
    pub global_response_timeout: Option<i64>,

    #[serde(default, skip_serializing_if = "is_default")]
    /// `graphiql` activates the GraphiQL IDE at the root path within Tailcall,
    /// a tool for query development and testing. @default `false`.
    pub graphiql: Option<bool>,

    #[serde(default, skip_serializing_if = "is_default")]
    /// `hostname` sets the server hostname.
    pub hostname: Option<String>,

    #[serde(default, skip_serializing_if = "is_default")]
    /// `introspection` allows clients to fetch schema information directly,
    /// aiding tools and applications in understanding available types, fields,
    /// and operations. @default `true`.
    pub introspection: Option<bool>,

    #[serde(default, skip_serializing_if = "is_default")]
    /// `pipelineFlush` allows to control flushing behavior of the server
    /// pipeline.
    pub pipeline_flush: Option<bool>,

    #[serde(default, skip_serializing_if = "is_default")]
    /// `port` sets the Tailcall running port. @default `8000`.
    pub port: Option<u16>,

    #[serde(default, skip_serializing_if = "is_default")]
    /// `queryValidation` checks incoming GraphQL queries against the schema,
    /// preventing errors from invalid queries. Can be disabled for performance.
    /// @default `false`.
    pub query_validation: Option<bool>,

    #[serde(skip_serializing_if = "is_default", default)]
    /// The `responseHeaders` are key-value pairs included in every server
    /// response. Useful for setting headers like `Access-Control-Allow-Origin`
    /// for cross-origin requests or additional headers for downstream services.
    pub response_headers: KeyValues,

    #[serde(default, skip_serializing_if = "is_default")]
    /// `responseValidation` Tailcall automatically validates responses from
    /// upstream services using inferred schema. @default `false`.
    pub response_validation: Option<bool>,

    #[serde(default, skip_serializing_if = "is_default")]
    /// A link to an external JS file that listens on every HTTP request
    /// response event.
    pub script: Option<ScriptOptions>,

    #[serde(default, skip_serializing_if = "is_default")]
    /// `showcase` enables the /showcase/graphql endpoint.
    pub showcase: Option<bool>,

    #[serde(default, skip_serializing_if = "is_default")]
    /// This configuration defines local variables for server operations. Useful
    /// for storing constant configurations, secrets, or shared information.
    pub vars: KeyValues,

    #[serde(default, skip_serializing_if = "is_default")]
    /// `version` sets the HTTP version for the server. Options are `HTTP1` and
    /// `HTTP2`. @default `HTTP1`.
    pub version: Option<HttpVersion>,

    #[serde(default, skip_serializing_if = "is_default")]
    /// `workers` sets the number of worker threads. @default the number of
    /// system cores.
    pub workers: Option<usize>,
}

#[derive(Serialize, Deserialize, Clone, Debug, PartialEq, Eq, schemars::JsonSchema)]
#[serde(rename_all = "camelCase")]
pub struct ScriptOptions {
    pub timeout: Option<u64>,
}

#[derive(Deserialize, Serialize, Debug, PartialEq, Eq, Clone, Default, schemars::JsonSchema)]
pub enum HttpVersion {
    #[default]
    HTTP1,
    HTTP2,
}

impl Server {
    pub fn get_apollo(&self) -> Option<Apollo> {
        self.apollo.clone()
    }
    pub fn enable_graphiql(&self) -> bool {
        self.graphiql.unwrap_or(false)
    }
    pub fn get_global_response_timeout(&self) -> i64 {
        self.global_response_timeout.unwrap_or(0)
    }

    pub fn get_workers(&self) -> usize {
        self.workers.unwrap_or(num_cpus::get())
    }

    pub fn get_port(&self) -> u16 {
        self.port.unwrap_or(8000)
    }
    pub fn enable_http_validation(&self) -> bool {
        self.response_validation.unwrap_or(false)
    }
    pub fn enable_cache_control(&self) -> bool {
        self.cache_control_header.unwrap_or(false)
    }
    pub fn enable_introspection(&self) -> bool {
        self.introspection.unwrap_or(true)
    }
    pub fn enable_query_validation(&self) -> bool {
        self.query_validation.unwrap_or(false)
    }
    pub fn enable_batch_requests(&self) -> bool {
        self.batch_requests.unwrap_or(false)
    }
    pub fn enable_showcase(&self) -> bool {
        self.showcase.unwrap_or(false)
    }

    pub fn get_hostname(&self) -> String {
        self.hostname.clone().unwrap_or("127.0.0.1".to_string())
    }

    pub fn get_vars(&self) -> BTreeMap<String, String> {
        self.vars.clone().0
    }

    pub fn get_response_headers(&self) -> KeyValues {
        self.response_headers.clone()
    }

    pub fn get_version(self) -> HttpVersion {
        self.version.unwrap_or(HttpVersion::HTTP1)
    }

    pub fn get_pipeline_flush(&self) -> bool {
        self.pipeline_flush.unwrap_or(true)
    }

    pub fn merge_right(mut self, other: Self) -> Self {
        self.apollo = other.apollo.or(self.apollo);
        self.cache_control_header = other.cache_control_header.or(self.cache_control_header);
        self.graphiql = other.graphiql.or(self.graphiql);
        self.introspection = other.introspection.or(self.introspection);
        self.query_validation = other.query_validation.or(self.query_validation);
        self.response_validation = other.response_validation.or(self.response_validation);
        self.batch_requests = other.batch_requests.or(self.batch_requests);
        self.global_response_timeout = other
            .global_response_timeout
            .or(self.global_response_timeout);
        self.showcase = other.showcase.or(self.showcase);
        self.workers = other.workers.or(self.workers);
        self.port = other.port.or(self.port);
        self.hostname = other.hostname.or(self.hostname);
        let mut vars = self.vars.0.clone();
        vars.extend(other.vars.0);
        self.vars = KeyValues(vars);
        let mut response_headers = self.response_headers.0.clone();
        response_headers.extend(other.response_headers.0);
        self.response_headers = KeyValues(response_headers);
        self.version = other.version.or(self.version);
        self.pipeline_flush = other.pipeline_flush.or(self.pipeline_flush);
        self.script = other.script.or(self.script);
        self
    }
}<|MERGE_RESOLUTION|>--- conflicted
+++ resolved
@@ -13,14 +13,9 @@
 /// behaves and helps tune tailcall for various use-cases.
 pub struct Server {
     #[serde(default, skip_serializing_if = "is_default")]
-<<<<<<< HEAD
-    /// `apollo` exposes GraphQL query performance data, including execution time of queries and individual resolvers.
+    /// `apollo` exposes GraphQL query performance data, including
+    /// execution time of queries and individual resolvers.
     pub apollo: Option<Apollo>,
-=======
-    /// `apolloTracing` exposes GraphQL query performance data, including
-    /// execution time of queries and individual resolvers.
-    pub apollo_tracing: Option<bool>,
->>>>>>> eb3aa95b
 
     #[serde(default, skip_serializing_if = "is_default")]
     /// `batchRequests` combines multiple requests into one, improving
