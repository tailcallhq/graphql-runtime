--- conflicted
+++ resolved
@@ -199,20 +199,14 @@
     pub fn get_pipeline_flush(&self) -> bool {
         self.pipeline_flush.unwrap_or(true)
     }
-<<<<<<< HEAD
 
     pub fn get_cors_params(&self) -> Option<CorsParams> {
         self.cors_params.clone()
     }
-
-    pub fn merge_right(mut self, other: Self) -> Self {
-        self.apollo_tracing = other.apollo_tracing.or(self.apollo_tracing);
-=======
 }
 impl MergeRight for Server {
     fn merge_right(mut self, other: Self) -> Self {
         self.apollo_tracing = self.apollo_tracing.merge_right(other.apollo_tracing);
->>>>>>> e29f2e54
         self.headers = merge_headers(self.headers, other.headers);
         self.graphiql = self.graphiql.merge_right(other.graphiql);
         self.introspection = self.introspection.merge_right(other.introspection);
@@ -238,16 +232,10 @@
             acc
         });
         self.vars = merge_key_value_vecs(&self.vars, &other.vars);
-<<<<<<< HEAD
-        self.version = other.version.or(self.version);
-        self.pipeline_flush = other.pipeline_flush.or(self.pipeline_flush);
-        self.script = other.script.or(self.script);
-        self.cors_params = other.cors_params.or(self.cors_params);
-=======
         self.version = self.version.merge_right(other.version);
         self.pipeline_flush = self.pipeline_flush.merge_right(other.pipeline_flush);
         self.script = self.script.merge_right(other.script);
->>>>>>> e29f2e54
+        self.cors_params = other.cors_params.or(self.cors_params);
         self
     }
 }