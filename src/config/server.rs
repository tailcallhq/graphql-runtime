--- conflicted
+++ resolved
@@ -161,19 +161,11 @@
             .collect()
     }
 
-<<<<<<< HEAD
     pub fn get_response_headers(&self) -> Vec<(String, String)> {
         self.headers
             .as_ref()
             .map(|h| h.custom.clone())
             .map_or(Vec::new(), |headers| {
-=======
-    pub fn get_response_headers(&self) -> BTreeMap<String, String> {
-        self.headers
-            .as_ref()
-            .map(|h| h.custom.clone())
-            .map_or(BTreeMap::new(), |headers| {
->>>>>>> 542ce18c
                 headers
                     .iter()
                     .map(|kv| (kv.key.clone(), kv.value.clone()))
@@ -207,21 +199,7 @@
 
     pub fn merge_right(mut self, other: Self) -> Self {
         self.apollo_tracing = other.apollo_tracing.or(self.apollo_tracing);
-<<<<<<< HEAD
         self.headers = merge_headers(self.headers, other.headers);
-=======
-        if let Some(headers) = other.headers {
-            if let Some(mut self_headers) = self.headers.clone() {
-                self_headers.cache_control = headers.cache_control.or(self_headers.cache_control);
-                self_headers.custom = self
-                    .merge_key_value_iterators(self_headers.custom.iter(), headers.custom.iter());
-
-                self.headers = Some(self_headers);
-            } else {
-                self.headers = Some(headers);
-            }
-        }
->>>>>>> 542ce18c
         self.graphiql = other.graphiql.or(self.graphiql);
         self.introspection = other.introspection.or(self.introspection);
         self.query_validation = other.query_validation.or(self.query_validation);
@@ -234,7 +212,6 @@
         self.workers = other.workers.or(self.workers);
         self.port = other.port.or(self.port);
         self.hostname = other.hostname.or(self.hostname);
-<<<<<<< HEAD
         self.vars = other
             .vars
             .iter()
@@ -248,9 +225,6 @@
                 acc
             });
         self.vars = merge_key_value_vecs(&self.vars, &other.vars);
-=======
-        self.vars = self.merge_key_value_iterators(self.vars.iter(), other.vars.iter());
->>>>>>> 542ce18c
         self.version = other.version.or(self.version);
         self.pipeline_flush = other.pipeline_flush.or(self.pipeline_flush);
         self.script = other.script.or(self.script);
