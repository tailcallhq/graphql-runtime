use std::collections::BTreeMap;

use async_graphql::parser::types::{
  BaseType, ConstDirective, EnumType, FieldDefinition, InputObjectType, InputValueDefinition, InterfaceType,
  ObjectType, SchemaDefinition, ServiceDocument, Type, TypeDefinition, TypeKind, TypeSystemDefinition, UnionType,
};
use async_graphql::parser::Positioned;
use async_graphql::Name;

use crate::config::{self, Config, GraphQL, Http, RootSchema, Server, Union, Upstream};
use crate::directive::DirectiveCodec;
use crate::valid::{Valid, ValidationError};

fn from_document(doc: ServiceDocument) -> Valid<Config, String> {
  schema_definition(&doc)
    .and_then(|sd| server(sd).zip(upstream(sd)).zip(graphql(&doc, sd)))
    .map(|((server, upstream), graphql)| Config { server, upstream, graphql })
}

fn graphql(doc: &ServiceDocument, sd: &SchemaDefinition) -> Valid<GraphQL, String> {
  let type_definitions: Vec<_> = doc
    .definitions
    .iter()
    .filter_map(|def| match def {
      TypeSystemDefinition::Type(type_definition) => Some(type_definition),
      _ => None,
    })
    .collect();

  to_types(&type_definitions)
    .map(|types| (GraphQL { schema: to_root_schema(sd), types, unions: to_union_types(&type_definitions) }))
}

fn schema_definition(doc: &ServiceDocument) -> Valid<&SchemaDefinition, String> {
  let p = doc.definitions.iter().find_map(|def| match def {
    TypeSystemDefinition::Schema(schema_definition) => Some(&schema_definition.node),
    _ => None,
  });
  p.map_or_else(
    || Valid::fail("schema not found".to_string()).trace("schema"),
    Valid::succeed,
  )
}

fn process_schema_directives<T: DirectiveCodec<T> + Default>(
  schema_definition: &SchemaDefinition,
  directive_name: &str,
) -> Valid<T, String> {
  let mut res = Valid::succeed(T::default());
  for directive in schema_definition.directives.iter() {
    if directive.node.name.node.as_ref() == directive_name {
      res = T::from_directive(&directive.node);
    }
  }
  res
}

fn server(schema_definition: &SchemaDefinition) -> Valid<Server, String> {
  process_schema_directives(schema_definition, "server")
}
fn upstream(schema_definition: &SchemaDefinition) -> Valid<Upstream, String> {
  process_schema_directives(schema_definition, "upstream")
}
fn to_root_schema(schema_definition: &SchemaDefinition) -> RootSchema {
  let query = schema_definition.query.as_ref().map(pos_name_to_string);
  let mutation = schema_definition.mutation.as_ref().map(pos_name_to_string);
  let subscription = schema_definition.subscription.as_ref().map(pos_name_to_string);

  RootSchema { query, mutation, subscription }
}
fn pos_name_to_string(pos: &Positioned<Name>) -> String {
  pos.node.to_string()
}
fn to_types(type_definitions: &Vec<&Positioned<TypeDefinition>>) -> Valid<BTreeMap<String, config::Type>, String> {
  Valid::from_iter(type_definitions, |type_definition| {
    let type_name = pos_name_to_string(&type_definition.node.name);
    match type_definition.node.kind.clone() {
<<<<<<< HEAD
      TypeKind::Object(object_type) => to_object_type(
        &object_type.fields,
        &type_definition.node.description,
        false,
        &object_type.implements,
        &type_definition.node.directives,
      )
      .some(),
      TypeKind::Interface(interface_type) => to_object_type(
        &interface_type.fields,
        &type_definition.node.description,
        true,
        &interface_type.implements,
        &type_definition.node.directives,
      )
      .some(),
=======
      TypeKind::Object(object_type) => to_object_type(&object_type, &type_definition.node.description).some(),
      TypeKind::Interface(interface_type) => to_object_type(&interface_type, &type_definition.node.description).some(),
>>>>>>> 4bd426eb
      TypeKind::Enum(enum_type) => Valid::succeed(Some(to_enum(enum_type))),
      TypeKind::InputObject(input_object_type) => to_input_object(input_object_type).some(),
      TypeKind::Union(_) => Valid::none(),
      TypeKind::Scalar => Valid::succeed(Some(to_scalar_type())),
    }
    .map(|option| (type_name, option))
  })
  .map(|vec| {
    BTreeMap::from_iter(
      vec
        .into_iter()
        .filter_map(|(name, option)| option.map(|tpe| (name, tpe))),
    )
  })
}
fn to_scalar_type() -> config::Type {
  config::Type { scalar: true, ..Default::default() }
}
fn to_union_types(type_definitions: &Vec<&Positioned<TypeDefinition>>) -> BTreeMap<String, Union> {
  let mut unions = BTreeMap::new();
  for type_definition in type_definitions {
    let type_name = pos_name_to_string(&type_definition.node.name);
    let type_opt = match type_definition.node.kind.clone() {
      TypeKind::Union(union_type) => to_union(
        union_type,
        &type_definition.node.description.as_ref().map(|pos| pos.node.clone()),
      ),
      _ => continue,
    };
    unions.insert(type_name, type_opt);
  }
  unions
}
<<<<<<< HEAD

fn to_object_type(
  fields: &Vec<Positioned<FieldDefinition>>,
  description: &Option<Positioned<String>>,
  interface: bool,
  implements: &[Positioned<Name>],
  directives: &[Positioned<ConstDirective>],
) -> Valid<config::Type, String> {
=======
fn to_object_type<T>(object: &T, description: &Option<Positioned<String>>) -> Valid<config::Type, String>
where
  T: ObjectLike,
{
  let fields = object.fields();
  let implements = object.implements();
  let interface = object.is_interface();

>>>>>>> 4bd426eb
  to_fields(fields).map(|fields| {
    let doc = description.as_ref().map(|pos| pos.node.clone());
    let implements = implements.iter().map(|pos| pos.node.to_string()).collect();
    let added_fields = to_add_fields_from_directives(directives);
    config::Type { fields, added_fields, doc, interface, implements, ..Default::default() }
  })
}
fn to_enum(enum_type: EnumType) -> config::Type {
  let variants = enum_type
    .values
    .iter()
    .map(|value| value.node.value.to_string())
    .collect();
  config::Type { variants: Some(variants), ..Default::default() }
}
fn to_input_object(input_object_type: InputObjectType) -> Valid<config::Type, String> {
  to_input_object_fields(&input_object_type.fields).map(|fields| config::Type { fields, ..Default::default() })
}

fn to_fields_inner<T, F>(fields: &Vec<Positioned<T>>, transform: F) -> Valid<BTreeMap<String, config::Field>, String>
where
  F: Fn(&T) -> Valid<config::Field, String>,
  T: HasName,
{
  Valid::from_iter(fields, |field| {
    let field_name = pos_name_to_string(field.node.name());
    transform(&field.node).map(|field| (field_name, field))
  })
  .map(BTreeMap::from_iter)
}
fn to_fields(fields: &Vec<Positioned<FieldDefinition>>) -> Valid<BTreeMap<String, config::Field>, String> {
  to_fields_inner(fields, to_field)
}
fn to_input_object_fields(
  input_object_fields: &Vec<Positioned<InputValueDefinition>>,
) -> Valid<BTreeMap<String, config::Field>, String> {
  to_fields_inner(input_object_fields, to_input_object_field)
}
fn to_field(field_definition: &FieldDefinition) -> Valid<config::Field, String> {
  to_common_field(field_definition, to_args(field_definition))
}
fn to_input_object_field(field_definition: &InputValueDefinition) -> Valid<config::Field, String> {
  to_common_field(field_definition, BTreeMap::new())
}
fn to_common_field<F>(field: &F, args: BTreeMap<String, config::Arg>) -> Valid<config::Field, String>
where
  F: Fieldlike,
{
  let type_ = field.ty();
  let base = &type_.base;
  let nullable = &type_.nullable;
  let description = field.description();
  let directives = field.directives();

  let type_of = to_type_of(type_);
  let list = matches!(&base, BaseType::List(_));
  let list_type_required = matches!(&base, BaseType::List(ty) if !ty.nullable);
  let doc = description.as_ref().map(|pos| pos.node.clone());
  let modify = to_modify(directives);
  let inline = to_inline(directives);

  to_http(directives).map(|http| {
    let unsafe_operation = to_unsafe_operation(directives);
    let const_field = to_const_field(directives);
    config::Field {
      type_of,
      list,
      required: !nullable,
      list_type_required,
      args,
      doc,
      modify,
      inline,
      http,
      unsafe_operation,
      const_field,
    }
  })
}
fn to_unsafe_operation(directives: &[Positioned<ConstDirective>]) -> Option<config::Unsafe> {
  directives.iter().find_map(|directive| {
    if directive.node.name.node == "unsafe" {
      config::Unsafe::from_directive(&directive.node).to_result().ok()
    } else {
      None
    }
  })
}
fn to_type_of(type_: &Type) -> String {
  match &type_.base {
    BaseType::Named(name) => name.to_string(),
    BaseType::List(ty) => match &ty.base {
      BaseType::Named(name) => name.to_string(),
      _ => "".to_string(),
    },
  }
}
fn to_args(field_definition: &FieldDefinition) -> BTreeMap<String, config::Arg> {
  let mut args: BTreeMap<String, config::Arg> = BTreeMap::new();

  for arg in field_definition.arguments.iter() {
    let arg_name = pos_name_to_string(&arg.node.name);
    let arg_val = to_arg(&arg.node);
    args.insert(arg_name, arg_val);
  }

  args
}
fn to_arg(input_value_definition: &InputValueDefinition) -> config::Arg {
  let type_of = to_type_of(&input_value_definition.ty.node);
  let list = matches!(&input_value_definition.ty.node.base, BaseType::List(_));
  let required = !input_value_definition.ty.node.nullable;
  let doc = input_value_definition.description.as_ref().map(|pos| pos.node.clone());
  let modify = to_modify(&input_value_definition.directives);
  let default_value = if let Some(pos) = input_value_definition.default_value.as_ref() {
    let value = &pos.node;
    serde_json::to_value(value).ok()
  } else {
    None
  };
  config::Arg { type_of, list, required, doc, modify, default_value }
}
fn to_modify(directives: &[Positioned<ConstDirective>]) -> Option<config::Modify> {
  directives.iter().find_map(|directive| {
    if directive.node.name.node == "modify" {
      config::Modify::from_directive(&directive.node).to_result().ok()
    } else {
      None
    }
  })
}
fn to_inline(directives: &[Positioned<ConstDirective>]) -> Option<config::Inline> {
  directives.iter().find_map(|directive| {
    if directive.node.name.node == "inline" {
      config::Inline::from_directive(&directive.node).to_result().ok()
    } else {
      None
    }
  })
}
fn to_http(directives: &[Positioned<ConstDirective>]) -> Valid<Option<config::Http>, String> {
  for directive in directives {
    if directive.node.name.node == "http" {
      return Http::from_directive(&directive.node).map(Some);
    }
  }
  Valid::succeed(None)
}
fn to_union(union_type: UnionType, doc: &Option<String>) -> Union {
  let types = union_type
    .members
    .iter()
    .map(|member| member.node.to_string())
    .collect();
  Union { types, doc: doc.clone() }
}
fn to_const_field(directives: &[Positioned<ConstDirective>]) -> Option<config::Const> {
  directives.iter().find_map(|directive| {
    if directive.node.name.node == "const" {
      config::Const::from_directive(&directive.node).to_result().ok()
    } else {
      None
    }
  })
}
fn to_add_fields_from_directives(directives: &[Positioned<ConstDirective>]) -> Vec<config::AddField> {
  directives
    .iter()
    .filter_map(|directive| {
      if directive.node.name.node == config::AddField::directive_name() {
        config::AddField::from_directive(&directive.node).to_result().ok()
      } else {
        None
      }
    })
    .collect::<Vec<_>>()
}

trait HasName {
  fn name(&self) -> &Positioned<Name>;
}
impl HasName for FieldDefinition {
  fn name(&self) -> &Positioned<Name> {
    &self.name
  }
}
impl HasName for InputValueDefinition {
  fn name(&self) -> &Positioned<Name> {
    &self.name
  }
}

impl TryFrom<ServiceDocument> for Config {
  type Error = ValidationError<String>;

  fn try_from(value: ServiceDocument) -> Result<Self, ValidationError<String>> {
    from_document(value).to_result()
  }
}

trait Fieldlike {
  fn ty(&self) -> &Type;
  fn description(&self) -> &Option<Positioned<String>>;
  fn directives(&self) -> &[Positioned<ConstDirective>];
}
impl Fieldlike for FieldDefinition {
  fn ty(&self) -> &Type {
    &self.ty.node
  }
  fn description(&self) -> &Option<Positioned<String>> {
    &self.description
  }
  fn directives(&self) -> &[Positioned<ConstDirective>] {
    &self.directives
  }
}
impl Fieldlike for InputValueDefinition {
  fn ty(&self) -> &Type {
    &self.ty.node
  }
  fn description(&self) -> &Option<Positioned<String>> {
    &self.description
  }
  fn directives(&self) -> &[Positioned<ConstDirective>] {
    &self.directives
  }
}

trait ObjectLike {
  fn fields(&self) -> &Vec<Positioned<FieldDefinition>>;
  fn implements(&self) -> &Vec<Positioned<Name>>;
  fn is_interface(&self) -> bool;
}
impl ObjectLike for ObjectType {
  fn fields(&self) -> &Vec<Positioned<FieldDefinition>> {
    &self.fields
  }
  fn implements(&self) -> &Vec<Positioned<Name>> {
    &self.implements
  }
  fn is_interface(&self) -> bool {
    false
  }
}
impl ObjectLike for InterfaceType {
  fn fields(&self) -> &Vec<Positioned<FieldDefinition>> {
    &self.fields
  }
  fn implements(&self) -> &Vec<Positioned<Name>> {
    &self.implements
  }
  fn is_interface(&self) -> bool {
    true
  }
}<|MERGE_RESOLUTION|>--- conflicted
+++ resolved
@@ -75,27 +75,8 @@
   Valid::from_iter(type_definitions, |type_definition| {
     let type_name = pos_name_to_string(&type_definition.node.name);
     match type_definition.node.kind.clone() {
-<<<<<<< HEAD
-      TypeKind::Object(object_type) => to_object_type(
-        &object_type.fields,
-        &type_definition.node.description,
-        false,
-        &object_type.implements,
-        &type_definition.node.directives,
-      )
-      .some(),
-      TypeKind::Interface(interface_type) => to_object_type(
-        &interface_type.fields,
-        &type_definition.node.description,
-        true,
-        &interface_type.implements,
-        &type_definition.node.directives,
-      )
-      .some(),
-=======
-      TypeKind::Object(object_type) => to_object_type(&object_type, &type_definition.node.description).some(),
-      TypeKind::Interface(interface_type) => to_object_type(&interface_type, &type_definition.node.description).some(),
->>>>>>> 4bd426eb
+      TypeKind::Object(object_type) => to_object_type(&object_type, &type_definition.node.description, &type_definition.node.directives).some(),
+      TypeKind::Interface(interface_type) => to_object_type(&interface_type, &type_definition.node.description, &type_definition.node.directives).some(),
       TypeKind::Enum(enum_type) => Valid::succeed(Some(to_enum(enum_type))),
       TypeKind::InputObject(input_object_type) => to_input_object(input_object_type).some(),
       TypeKind::Union(_) => Valid::none(),
@@ -129,17 +110,7 @@
   }
   unions
 }
-<<<<<<< HEAD
-
-fn to_object_type(
-  fields: &Vec<Positioned<FieldDefinition>>,
-  description: &Option<Positioned<String>>,
-  interface: bool,
-  implements: &[Positioned<Name>],
-  directives: &[Positioned<ConstDirective>],
-) -> Valid<config::Type, String> {
-=======
-fn to_object_type<T>(object: &T, description: &Option<Positioned<String>>) -> Valid<config::Type, String>
+fn to_object_type<T>(object: &T, description: &Option<Positioned<String>>, directives: &[Positioned<ConstDirective>]) -> Valid<config::Type, String>
 where
   T: ObjectLike,
 {
@@ -147,7 +118,6 @@
   let implements = object.implements();
   let interface = object.is_interface();
 
->>>>>>> 4bd426eb
   to_fields(fields).map(|fields| {
     let doc = description.as_ref().map(|pos| pos.node.clone());
     let implements = implements.iter().map(|pos| pos.node.to_string()).collect();
