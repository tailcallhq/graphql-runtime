use std::collections::BTreeMap;

use async_graphql::parser::types::{
    BaseType, ConstDirective, EnumType, FieldDefinition, InputObjectType, InputValueDefinition,
    InterfaceType, ObjectType, SchemaDefinition, ServiceDocument, Type, TypeDefinition, TypeKind,
    TypeSystemDefinition, UnionType,
};
use async_graphql::parser::Positioned;
use async_graphql::Name;

<<<<<<< HEAD
use super::{Cache, Expr};
use crate::config::{self, Config, GraphQL, Grpc, Link, RootSchema, Server, Union, Upstream};
=======
use super::JS;
use crate::config::{
    self, Cache, Config, Expr, GraphQL, Grpc, Modify, Omit, RootSchema, Server, Union, Upstream,
};
>>>>>>> 1c32ca9e
use crate::directive::DirectiveCodec;
use crate::valid::Valid;

const DEFAULT_SCHEMA_DEFINITION: &SchemaDefinition = &SchemaDefinition {
    extend: false,
    directives: Vec::new(),
    query: None,
    mutation: None,
    subscription: None,
};

pub fn from_document(doc: ServiceDocument) -> Valid<Config, String> {
    let type_definitions: Vec<_> = doc
        .definitions
        .iter()
        .filter_map(|def| match def {
            TypeSystemDefinition::Type(td) => Some(td),
            _ => None,
        })
        .collect();

    let types = to_types(&type_definitions);
    let unions = to_union_types(&type_definitions);
    let schema = schema_definition(&doc).map(to_root_schema);

<<<<<<< HEAD
  schema_definition(&doc)
    .and_then(|sd| {
      server(sd)
        .zip(upstream(sd))
        .zip(types)
        .zip(unions)
        .zip(schema)
        .zip(links(sd))
    })
    .map(|(((((server, upstream), types), unions), schema), links)| Config {
      server,
      upstream,
      types,
      unions,
      schema,
      links,
    })
=======
    schema_definition(&doc)
        .and_then(|sd| {
            server(sd)
                .zip(upstream(sd))
                .zip(types)
                .zip(unions)
                .zip(schema)
        })
        .map(|((((server, upstream), types), unions), schema)| Config {
            server,
            upstream,
            types,
            unions,
            schema,
        })
>>>>>>> 1c32ca9e
}

fn schema_definition(doc: &ServiceDocument) -> Valid<&SchemaDefinition, String> {
    doc.definitions
        .iter()
        .find_map(|def| match def {
            TypeSystemDefinition::Schema(schema_definition) => Some(&schema_definition.node),
            _ => None,
        })
        .map_or_else(|| Valid::succeed(DEFAULT_SCHEMA_DEFINITION), Valid::succeed)
}

fn process_schema_directives<T: DirectiveCodec<T> + Default>(
    schema_definition: &SchemaDefinition,
    directive_name: &str,
) -> Valid<T, String> {
    let mut res = Valid::succeed(T::default());
    for directive in schema_definition.directives.iter() {
        if directive.node.name.node.as_ref() == directive_name {
            res = T::from_directive(&directive.node);
        }
    }
    res
}

fn process_schema_multiple_directives<T: DirectiveCodec<T> + Default>(
  schema_definition: &SchemaDefinition,
  directive_name: &str,
) -> Valid<Vec<T>, String> {
  let directives: Vec<Valid<T, String>> = schema_definition
    .directives
    .iter()
    .filter_map(|directive| {
      if directive.node.name.node.as_ref() == directive_name {
        Some(T::from_directive(&directive.node))
      } else {
        None
      }
    })
    .collect();

  let mut res = Valid::succeed(Vec::new());

  for directive in directives {
    res = res.zip(directive).map(|(mut vec, item)| {
      vec.push(item);
      vec
    });
  }

  res
}

fn server(schema_definition: &SchemaDefinition) -> Valid<Server, String> {
    process_schema_directives(schema_definition, config::Server::directive_name().as_str())
}

fn upstream(schema_definition: &SchemaDefinition) -> Valid<Upstream, String> {
    process_schema_directives(
        schema_definition,
        config::Upstream::directive_name().as_str(),
    )
}

fn links(schema_definition: &SchemaDefinition) -> Valid<Vec<Link>, String> {
  let links: Valid<Vec<Link>, String> =
    process_schema_multiple_directives(schema_definition, config::Link::directive_name().as_str());

  links.and_then(|links| {
    let mut ids: Vec<String> = Vec::new();
    for link in &links {
      if let Some(id) = &link.id {
        if ids.contains(id) {
          return Valid::fail(format!("Duplicated id: {}", id)).trace(config::Link::directive_name().as_str());
        }
        ids.push(id.to_string());
      }
    }
    Valid::succeed(links)
  })
}

fn to_root_schema(schema_definition: &SchemaDefinition) -> RootSchema {
    let query = schema_definition.query.as_ref().map(pos_name_to_string);
    let mutation = schema_definition.mutation.as_ref().map(pos_name_to_string);
    let subscription = schema_definition
        .subscription
        .as_ref()
        .map(pos_name_to_string);

    RootSchema { query, mutation, subscription }
}
fn pos_name_to_string(pos: &Positioned<Name>) -> String {
    pos.node.to_string()
}
fn to_types(
    type_definitions: &Vec<&Positioned<TypeDefinition>>,
) -> Valid<BTreeMap<String, config::Type>, String> {
    Valid::from_iter(type_definitions, |type_definition| {
        let type_name = pos_name_to_string(&type_definition.node.name);
        let directives = &type_definition.node.directives;
        Cache::from_directives(directives.iter())
            .and_then(|cache| match type_definition.node.kind.clone() {
                TypeKind::Object(object_type) => to_object_type(
                    &object_type,
                    &type_definition.node.description,
                    &type_definition.node.directives,
                    cache,
                )
                .some(),
                TypeKind::Interface(interface_type) => to_object_type(
                    &interface_type,
                    &type_definition.node.description,
                    &type_definition.node.directives,
                    cache,
                )
                .some(),
                TypeKind::Enum(enum_type) => Valid::succeed(Some(to_enum(enum_type))),
                TypeKind::InputObject(input_object_type) => {
                    to_input_object(input_object_type, cache).some()
                }
                TypeKind::Union(_) => Valid::none(),
                TypeKind::Scalar => Valid::succeed(Some(to_scalar_type())),
            })
            .map(|option| (type_name, option))
    })
    .map(|vec| {
        BTreeMap::from_iter(
            vec.into_iter()
                .filter_map(|(name, option)| option.map(|tpe| (name, tpe))),
        )
    })
}
fn to_scalar_type() -> config::Type {
    config::Type { scalar: true, ..Default::default() }
}
fn to_union_types(
    type_definitions: &Vec<&Positioned<TypeDefinition>>,
) -> Valid<BTreeMap<String, Union>, String> {
    let mut unions = BTreeMap::new();
    for type_definition in type_definitions {
        let type_name = pos_name_to_string(&type_definition.node.name);
        let type_opt = match type_definition.node.kind.clone() {
            TypeKind::Union(union_type) => to_union(
                union_type,
                &type_definition
                    .node
                    .description
                    .to_owned()
                    .map(|pos| pos.node),
            ),
            _ => continue,
        };
        unions.insert(type_name, type_opt);
    }

    Valid::succeed(unions)
}

#[allow(clippy::too_many_arguments)]
fn to_object_type<T>(
    object: &T,
    description: &Option<Positioned<String>>,
    directives: &[Positioned<ConstDirective>],
    cache: Option<Cache>,
) -> Valid<config::Type, String>
where
    T: ObjectLike,
{
    let fields = object.fields();
    let implements = object.implements();
    let interface = object.is_interface();

    to_fields(fields, cache).map(|fields| {
        let doc = description.to_owned().map(|pos| pos.node);
        let implements = implements.iter().map(|pos| pos.node.to_string()).collect();
        let added_fields = to_add_fields_from_directives(directives);
        config::Type {
            fields,
            added_fields,
            doc,
            interface,
            implements,
            ..Default::default()
        }
    })
}
fn to_enum(enum_type: EnumType) -> config::Type {
    let variants = enum_type
        .values
        .iter()
        .map(|value| value.node.value.to_string())
        .collect();
    config::Type { variants: Some(variants), ..Default::default() }
}
fn to_input_object(
    input_object_type: InputObjectType,
    cache: Option<Cache>,
) -> Valid<config::Type, String> {
    to_input_object_fields(&input_object_type.fields, cache)
        .map(|fields| config::Type { fields, ..Default::default() })
}

fn to_fields_inner<T, F>(
    fields: &Vec<Positioned<T>>,
    cache: Option<Cache>,
    transform: F,
) -> Valid<BTreeMap<String, config::Field>, String>
where
    F: Fn(&T, Option<Cache>) -> Valid<config::Field, String>,
    T: HasName,
{
    Valid::from_iter(fields, |field| {
        let field_name = pos_name_to_string(field.node.name());
        transform(&field.node, cache.clone()).map(|field| (field_name, field))
    })
    .map(BTreeMap::from_iter)
}
fn to_fields(
    fields: &Vec<Positioned<FieldDefinition>>,
    cache: Option<Cache>,
) -> Valid<BTreeMap<String, config::Field>, String> {
    to_fields_inner(fields, cache, to_field)
}
fn to_input_object_fields(
    input_object_fields: &Vec<Positioned<InputValueDefinition>>,
    cache: Option<Cache>,
) -> Valid<BTreeMap<String, config::Field>, String> {
    to_fields_inner(input_object_fields, cache, to_input_object_field)
}
fn to_field(
    field_definition: &FieldDefinition,
    cache: Option<Cache>,
) -> Valid<config::Field, String> {
    to_common_field(field_definition, to_args(field_definition), cache)
}
fn to_input_object_field(
    field_definition: &InputValueDefinition,
    cache: Option<Cache>,
) -> Valid<config::Field, String> {
    to_common_field(field_definition, BTreeMap::new(), cache)
}
fn to_common_field<F>(
    field: &F,
    args: BTreeMap<String, config::Arg>,
    parent_cache: Option<Cache>,
) -> Valid<config::Field, String>
where
    F: Fieldlike,
{
    let type_of = field.type_of();
    let base = &type_of.base;
    let nullable = &type_of.nullable;
    let description = field.description();
    let directives = field.directives();

    let type_of = to_type_of(type_of);
    let list = matches!(&base, BaseType::List(_));
    let list_type_required = matches!(&base, BaseType::List(type_of) if !type_of.nullable);
    let doc = description.to_owned().map(|pos| pos.node);
    config::Http::from_directives(directives.iter())
        .zip(GraphQL::from_directives(directives.iter()))
        .zip(Cache::from_directives(directives.iter()))
        .zip(Grpc::from_directives(directives.iter()))
        .zip(Expr::from_directives(directives.iter()))
        .zip(Omit::from_directives(directives.iter()))
        .zip(Modify::from_directives(directives.iter()))
        .zip(JS::from_directives(directives.iter()))
        .map(
            |(((((((http, graphql), cache), grpc), expr), omit), modify), script)| {
                let const_field = to_const_field(directives);
                config::Field {
                    type_of,
                    list,
                    required: !nullable,
                    list_type_required,
                    args,
                    doc,
                    modify,
                    omit,
                    http,
                    grpc,
                    script,
                    const_field,
                    graphql,
                    expr,
                    cache: cache.or(parent_cache),
                }
            },
        )
}

fn to_type_of(type_: &Type) -> String {
    match &type_.base {
        BaseType::Named(name) => name.to_string(),
        BaseType::List(ty) => to_type_of(ty),
    }
}
fn to_args(field_definition: &FieldDefinition) -> BTreeMap<String, config::Arg> {
    let mut args: BTreeMap<String, config::Arg> = BTreeMap::new();

    for arg in field_definition.arguments.iter() {
        let arg_name = pos_name_to_string(&arg.node.name);
        let arg_val = to_arg(&arg.node);
        args.insert(arg_name, arg_val);
    }

    args
}
fn to_arg(input_value_definition: &InputValueDefinition) -> config::Arg {
    let type_of = to_type_of(&input_value_definition.ty.node);
    let list = matches!(&input_value_definition.ty.node.base, BaseType::List(_));
    let required = !input_value_definition.ty.node.nullable;
    let doc = input_value_definition
        .description
        .to_owned()
        .map(|pos| pos.node);
    let modify = Modify::from_directives(input_value_definition.directives.iter())
        .to_result()
        .ok()
        .flatten();
    let default_value = if let Some(pos) = input_value_definition.default_value.as_ref() {
        let value = &pos.node;
        serde_json::to_value(value).ok()
    } else {
        None
    };
    config::Arg { type_of, list, required, doc, modify, default_value }
}

fn to_union(union_type: UnionType, doc: &Option<String>) -> Union {
    let types = union_type
        .members
        .iter()
        .map(|member| member.node.to_string())
        .collect();
    Union { types, doc: doc.clone() }
}
fn to_const_field(directives: &[Positioned<ConstDirective>]) -> Option<config::Const> {
    directives.iter().find_map(|directive| {
        if directive.node.name.node == config::Const::directive_name() {
            config::Const::from_directive(&directive.node)
                .to_result()
                .ok()
        } else {
            None
        }
    })
}

fn to_add_fields_from_directives(
    directives: &[Positioned<ConstDirective>],
) -> Vec<config::AddField> {
    directives
        .iter()
        .filter_map(|directive| {
            if directive.node.name.node == config::AddField::directive_name() {
                config::AddField::from_directive(&directive.node)
                    .to_result()
                    .ok()
            } else {
                None
            }
        })
        .collect::<Vec<_>>()
}

trait HasName {
    fn name(&self) -> &Positioned<Name>;
}
impl HasName for FieldDefinition {
    fn name(&self) -> &Positioned<Name> {
        &self.name
    }
}
impl HasName for InputValueDefinition {
    fn name(&self) -> &Positioned<Name> {
        &self.name
    }
}

trait Fieldlike {
    fn type_of(&self) -> &Type;
    fn description(&self) -> &Option<Positioned<String>>;
    fn directives(&self) -> &[Positioned<ConstDirective>];
}
impl Fieldlike for FieldDefinition {
    fn type_of(&self) -> &Type {
        &self.ty.node
    }
    fn description(&self) -> &Option<Positioned<String>> {
        &self.description
    }
    fn directives(&self) -> &[Positioned<ConstDirective>] {
        &self.directives
    }
}
impl Fieldlike for InputValueDefinition {
    fn type_of(&self) -> &Type {
        &self.ty.node
    }
    fn description(&self) -> &Option<Positioned<String>> {
        &self.description
    }
    fn directives(&self) -> &[Positioned<ConstDirective>] {
        &self.directives
    }
}

trait ObjectLike {
    fn fields(&self) -> &Vec<Positioned<FieldDefinition>>;
    fn implements(&self) -> &Vec<Positioned<Name>>;
    fn is_interface(&self) -> bool;
}
impl ObjectLike for ObjectType {
    fn fields(&self) -> &Vec<Positioned<FieldDefinition>> {
        &self.fields
    }
    fn implements(&self) -> &Vec<Positioned<Name>> {
        &self.implements
    }
    fn is_interface(&self) -> bool {
        false
    }
}
impl ObjectLike for InterfaceType {
    fn fields(&self) -> &Vec<Positioned<FieldDefinition>> {
        &self.fields
    }
    fn implements(&self) -> &Vec<Positioned<Name>> {
        &self.implements
    }
    fn is_interface(&self) -> bool {
        true
    }
}<|MERGE_RESOLUTION|>--- conflicted
+++ resolved
@@ -8,15 +8,11 @@
 use async_graphql::parser::Positioned;
 use async_graphql::Name;
 
-<<<<<<< HEAD
-use super::{Cache, Expr};
-use crate::config::{self, Config, GraphQL, Grpc, Link, RootSchema, Server, Union, Upstream};
-=======
 use super::JS;
 use crate::config::{
-    self, Cache, Config, Expr, GraphQL, Grpc, Modify, Omit, RootSchema, Server, Union, Upstream,
+    self, Cache, Config, Expr, GraphQL, Grpc, Link, Modify, Omit, RootSchema, Server, Union,
+    Upstream,
 };
->>>>>>> 1c32ca9e
 use crate::directive::DirectiveCodec;
 use crate::valid::Valid;
 
@@ -42,25 +38,6 @@
     let unions = to_union_types(&type_definitions);
     let schema = schema_definition(&doc).map(to_root_schema);
 
-<<<<<<< HEAD
-  schema_definition(&doc)
-    .and_then(|sd| {
-      server(sd)
-        .zip(upstream(sd))
-        .zip(types)
-        .zip(unions)
-        .zip(schema)
-        .zip(links(sd))
-    })
-    .map(|(((((server, upstream), types), unions), schema), links)| Config {
-      server,
-      upstream,
-      types,
-      unions,
-      schema,
-      links,
-    })
-=======
     schema_definition(&doc)
         .and_then(|sd| {
             server(sd)
@@ -68,15 +45,18 @@
                 .zip(types)
                 .zip(unions)
                 .zip(schema)
+                .zip(links(sd))
         })
-        .map(|((((server, upstream), types), unions), schema)| Config {
-            server,
-            upstream,
-            types,
-            unions,
-            schema,
-        })
->>>>>>> 1c32ca9e
+        .map(
+            |(((((server, upstream), types), unions), schema), links)| Config {
+                server,
+                upstream,
+                types,
+                unions,
+                schema,
+                links,
+            },
+        )
 }
 
 fn schema_definition(doc: &ServiceDocument) -> Valid<&SchemaDefinition, String> {
@@ -103,31 +83,31 @@
 }
 
 fn process_schema_multiple_directives<T: DirectiveCodec<T> + Default>(
-  schema_definition: &SchemaDefinition,
-  directive_name: &str,
+    schema_definition: &SchemaDefinition,
+    directive_name: &str,
 ) -> Valid<Vec<T>, String> {
-  let directives: Vec<Valid<T, String>> = schema_definition
-    .directives
-    .iter()
-    .filter_map(|directive| {
-      if directive.node.name.node.as_ref() == directive_name {
-        Some(T::from_directive(&directive.node))
-      } else {
-        None
-      }
-    })
-    .collect();
-
-  let mut res = Valid::succeed(Vec::new());
-
-  for directive in directives {
-    res = res.zip(directive).map(|(mut vec, item)| {
-      vec.push(item);
-      vec
-    });
-  }
-
-  res
+    let directives: Vec<Valid<T, String>> = schema_definition
+        .directives
+        .iter()
+        .filter_map(|directive| {
+            if directive.node.name.node.as_ref() == directive_name {
+                Some(T::from_directive(&directive.node))
+            } else {
+                None
+            }
+        })
+        .collect();
+
+    let mut res = Valid::succeed(Vec::new());
+
+    for directive in directives {
+        res = res.zip(directive).map(|(mut vec, item)| {
+            vec.push(item);
+            vec
+        });
+    }
+
+    res
 }
 
 fn server(schema_definition: &SchemaDefinition) -> Valid<Server, String> {
@@ -142,21 +122,24 @@
 }
 
 fn links(schema_definition: &SchemaDefinition) -> Valid<Vec<Link>, String> {
-  let links: Valid<Vec<Link>, String> =
-    process_schema_multiple_directives(schema_definition, config::Link::directive_name().as_str());
-
-  links.and_then(|links| {
-    let mut ids: Vec<String> = Vec::new();
-    for link in &links {
-      if let Some(id) = &link.id {
-        if ids.contains(id) {
-          return Valid::fail(format!("Duplicated id: {}", id)).trace(config::Link::directive_name().as_str());
+    let links: Valid<Vec<Link>, String> = process_schema_multiple_directives(
+        schema_definition,
+        config::Link::directive_name().as_str(),
+    );
+
+    links.and_then(|links| {
+        let mut ids: Vec<String> = Vec::new();
+        for link in &links {
+            if let Some(id) = &link.id {
+                if ids.contains(id) {
+                    return Valid::fail(format!("Duplicated id: {}", id))
+                        .trace(config::Link::directive_name().as_str());
+                }
+                ids.push(id.to_string());
+            }
         }
-        ids.push(id.to_string());
-      }
-    }
-    Valid::succeed(links)
-  })
+        Valid::succeed(links)
+    })
 }
 
 fn to_root_schema(schema_definition: &SchemaDefinition) -> RootSchema {
