use std::collections::BTreeMap;

use async_graphql::parser::types::{
  BaseType, ConstDirective, EnumType, FieldDefinition, InputObjectType, InputValueDefinition, InterfaceType,
  ObjectType, SchemaDefinition, ServiceDocument, Type, TypeDefinition, TypeKind, TypeSystemDefinition, UnionType,
};
use async_graphql::parser::Positioned;
use async_graphql::Name;

<<<<<<< HEAD
use crate::config::{
  self, Cache, Config, Expr, GraphQL, Grpc, Modify, Omit, Protected, RootSchema, Server, Union, Upstream,
};
=======
use super::JS;
use crate::config::{self, Cache, Config, Expr, GraphQL, Grpc, Modify, Omit, RootSchema, Server, Union, Upstream};
>>>>>>> 9b01f937
use crate::directive::DirectiveCodec;
use crate::valid::Valid;

const DEFAULT_SCHEMA_DEFINITION: &SchemaDefinition =
  &SchemaDefinition { extend: false, directives: Vec::new(), query: None, mutation: None, subscription: None };

pub fn from_document(doc: ServiceDocument) -> Valid<Config, String> {
  let type_definitions: Vec<_> = doc
    .definitions
    .iter()
    .filter_map(|def| match def {
      TypeSystemDefinition::Type(td) => Some(td),
      _ => None,
    })
    .collect();

  let types = to_types(&type_definitions);
  let unions = to_union_types(&type_definitions);
  let schema = schema_definition(&doc).map(to_root_schema);

  schema_definition(&doc)
    .and_then(|sd| server(sd).zip(upstream(sd)).zip(types).zip(unions).zip(schema))
    .map(|((((server, upstream), types), unions), schema)| Config { server, upstream, types, unions, schema })
}

fn schema_definition(doc: &ServiceDocument) -> Valid<&SchemaDefinition, String> {
  doc
    .definitions
    .iter()
    .find_map(|def| match def {
      TypeSystemDefinition::Schema(schema_definition) => Some(&schema_definition.node),
      _ => None,
    })
    .map_or_else(|| Valid::succeed(DEFAULT_SCHEMA_DEFINITION), Valid::succeed)
}

fn process_schema_directives<T: DirectiveCodec<T> + Default>(
  schema_definition: &SchemaDefinition,
  directive_name: &str,
) -> Valid<T, String> {
  let mut res = Valid::succeed(T::default());
  for directive in schema_definition.directives.iter() {
    if directive.node.name.node.as_ref() == directive_name {
      res = T::from_directive(&directive.node);
    }
  }
  res
}

fn server(schema_definition: &SchemaDefinition) -> Valid<Server, String> {
  process_schema_directives(schema_definition, config::Server::directive_name().as_str())
}

fn upstream(schema_definition: &SchemaDefinition) -> Valid<Upstream, String> {
  process_schema_directives(schema_definition, config::Upstream::directive_name().as_str())
}

fn to_root_schema(schema_definition: &SchemaDefinition) -> RootSchema {
  let query = schema_definition.query.as_ref().map(pos_name_to_string);
  let mutation = schema_definition.mutation.as_ref().map(pos_name_to_string);
  let subscription = schema_definition.subscription.as_ref().map(pos_name_to_string);

  RootSchema { query, mutation, subscription }
}
fn pos_name_to_string(pos: &Positioned<Name>) -> String {
  pos.node.to_string()
}
fn to_types(type_definitions: &Vec<&Positioned<TypeDefinition>>) -> Valid<BTreeMap<String, config::Type>, String> {
  Valid::from_iter(type_definitions, |type_definition| {
    let type_name = pos_name_to_string(&type_definition.node.name);
    let directives = &type_definition.node.directives;
    Cache::from_directives(directives.iter())
      .and_then(|cache| match type_definition.node.kind.clone() {
        TypeKind::Object(object_type) => to_object_type(
          &object_type,
          &type_definition.node.description,
          &type_definition.node.directives,
          cache,
        )
        .some(),
        TypeKind::Interface(interface_type) => to_object_type(
          &interface_type,
          &type_definition.node.description,
          &type_definition.node.directives,
          cache,
        )
        .some(),
        TypeKind::Enum(enum_type) => Valid::succeed(Some(to_enum(enum_type))),
        TypeKind::InputObject(input_object_type) => to_input_object(input_object_type, cache).some(),
        TypeKind::Union(_) => Valid::none(),
        TypeKind::Scalar => Valid::succeed(Some(to_scalar_type())),
      })
      .map(|option| (type_name, option))
  })
  .map(|vec| {
    BTreeMap::from_iter(
      vec
        .into_iter()
        .filter_map(|(name, option)| option.map(|tpe| (name, tpe))),
    )
  })
}
fn to_scalar_type() -> config::Type {
  config::Type { scalar: true, ..Default::default() }
}
fn to_union_types(type_definitions: &Vec<&Positioned<TypeDefinition>>) -> Valid<BTreeMap<String, Union>, String> {
  let mut unions = BTreeMap::new();
  for type_definition in type_definitions {
    let type_name = pos_name_to_string(&type_definition.node.name);
    let type_opt = match type_definition.node.kind.clone() {
      TypeKind::Union(union_type) => to_union(
        union_type,
        &type_definition.node.description.to_owned().map(|pos| pos.node),
      ),
      _ => continue,
    };
    unions.insert(type_name, type_opt);
  }

  Valid::succeed(unions)
}

#[allow(clippy::too_many_arguments)]
fn to_object_type<T>(
  object: &T,
  description: &Option<Positioned<String>>,
  directives: &[Positioned<ConstDirective>],
  cache: Option<Cache>,
) -> Valid<config::Type, String>
where
  T: ObjectLike,
{
  let fields = object.fields();
  let implements = object.implements();
  let interface = object.is_interface();

  to_fields(fields, cache)
    .zip(Protected::from_directives(directives.iter()))
    .map(|(fields, protected)| {
      let doc = description.to_owned().map(|pos| pos.node);
      let implements = implements.iter().map(|pos| pos.node.to_string()).collect();
      let added_fields = to_add_fields_from_directives(directives);
      config::Type {
        fields,
        added_fields,
        doc,
        interface,
        implements,
        protected: protected.is_some(),
        ..Default::default()
      }
    })
}
fn to_enum(enum_type: EnumType) -> config::Type {
  let variants = enum_type
    .values
    .iter()
    .map(|value| value.node.value.to_string())
    .collect();
  config::Type { variants: Some(variants), ..Default::default() }
}
fn to_input_object(input_object_type: InputObjectType, cache: Option<Cache>) -> Valid<config::Type, String> {
  to_input_object_fields(&input_object_type.fields, cache).map(|fields| config::Type { fields, ..Default::default() })
}

fn to_fields_inner<T, F>(
  fields: &Vec<Positioned<T>>,
  cache: Option<Cache>,
  transform: F,
) -> Valid<BTreeMap<String, config::Field>, String>
where
  F: Fn(&T, Option<Cache>) -> Valid<config::Field, String>,
  T: HasName,
{
  Valid::from_iter(fields, |field| {
    let field_name = pos_name_to_string(field.node.name());
    transform(&field.node, cache.clone()).map(|field| (field_name, field))
  })
  .map(BTreeMap::from_iter)
}
fn to_fields(
  fields: &Vec<Positioned<FieldDefinition>>,
  cache: Option<Cache>,
) -> Valid<BTreeMap<String, config::Field>, String> {
  to_fields_inner(fields, cache, to_field)
}
fn to_input_object_fields(
  input_object_fields: &Vec<Positioned<InputValueDefinition>>,
  cache: Option<Cache>,
) -> Valid<BTreeMap<String, config::Field>, String> {
  to_fields_inner(input_object_fields, cache, to_input_object_field)
}
fn to_field(field_definition: &FieldDefinition, cache: Option<Cache>) -> Valid<config::Field, String> {
  to_common_field(field_definition, to_args(field_definition), cache)
}
fn to_input_object_field(
  field_definition: &InputValueDefinition,
  cache: Option<Cache>,
) -> Valid<config::Field, String> {
  to_common_field(field_definition, BTreeMap::new(), cache)
}
fn to_common_field<F>(
  field: &F,
  args: BTreeMap<String, config::Arg>,
  parent_cache: Option<Cache>,
) -> Valid<config::Field, String>
where
  F: Fieldlike,
{
  let type_of = field.type_of();
  let base = &type_of.base;
  let nullable = &type_of.nullable;
  let description = field.description();
  let directives = field.directives();

  let type_of = to_type_of(type_of);
  let list = matches!(&base, BaseType::List(_));
  let list_type_required = matches!(&base, BaseType::List(type_of) if !type_of.nullable);
  let doc = description.to_owned().map(|pos| pos.node);
  config::Http::from_directives(directives.iter())
    .zip(GraphQL::from_directives(directives.iter()))
    .zip(Cache::from_directives(directives.iter()))
    .zip(Grpc::from_directives(directives.iter()))
    .zip(Expr::from_directives(directives.iter()))
    .zip(Omit::from_directives(directives.iter()))
    .zip(Modify::from_directives(directives.iter()))
<<<<<<< HEAD
    .zip(Protected::from_directives(directives.iter()))
    .map(
      |(((((((http, graphql), cache), grpc), expr), omit), modify), protected)| {
        let unsafe_operation = to_unsafe_operation(directives);
        let const_field = to_const_field(directives);
        config::Field {
          type_of,
          list,
          required: !nullable,
          list_type_required,
          args,
          doc,
          modify,
          omit,
          http,
          grpc,
          unsafe_operation,
          const_field,
          graphql,
          expr,
          cache: cache.or(parent_cache),
          protected: protected.is_some(),
        }
      },
    )
=======
    .zip(JS::from_directives(directives.iter()))
    .map(|(((((((http, graphql), cache), grpc), expr), omit), modify), script)| {
      let const_field = to_const_field(directives);
      config::Field {
        type_of,
        list,
        required: !nullable,
        list_type_required,
        args,
        doc,
        modify,
        omit,
        http,
        grpc,
        script,
        const_field,
        graphql,
        expr,
        cache: cache.or(parent_cache),
      }
    })
>>>>>>> 9b01f937
}

fn to_type_of(type_: &Type) -> String {
  match &type_.base {
    BaseType::Named(name) => name.to_string(),
    BaseType::List(ty) => to_type_of(ty),
  }
}
fn to_args(field_definition: &FieldDefinition) -> BTreeMap<String, config::Arg> {
  let mut args: BTreeMap<String, config::Arg> = BTreeMap::new();

  for arg in field_definition.arguments.iter() {
    let arg_name = pos_name_to_string(&arg.node.name);
    let arg_val = to_arg(&arg.node);
    args.insert(arg_name, arg_val);
  }

  args
}
fn to_arg(input_value_definition: &InputValueDefinition) -> config::Arg {
  let type_of = to_type_of(&input_value_definition.ty.node);
  let list = matches!(&input_value_definition.ty.node.base, BaseType::List(_));
  let required = !input_value_definition.ty.node.nullable;
  let doc = input_value_definition.description.to_owned().map(|pos| pos.node);
  let modify = Modify::from_directives(input_value_definition.directives.iter())
    .to_result()
    .ok()
    .flatten();
  let default_value = if let Some(pos) = input_value_definition.default_value.as_ref() {
    let value = &pos.node;
    serde_json::to_value(value).ok()
  } else {
    None
  };
  config::Arg { type_of, list, required, doc, modify, default_value }
}

fn to_union(union_type: UnionType, doc: &Option<String>) -> Union {
  let types = union_type
    .members
    .iter()
    .map(|member| member.node.to_string())
    .collect();
  Union { types, doc: doc.clone() }
}
fn to_const_field(directives: &[Positioned<ConstDirective>]) -> Option<config::Const> {
  directives.iter().find_map(|directive| {
    if directive.node.name.node == config::Const::directive_name() {
      config::Const::from_directive(&directive.node).to_result().ok()
    } else {
      None
    }
  })
}

fn to_add_fields_from_directives(directives: &[Positioned<ConstDirective>]) -> Vec<config::AddField> {
  directives
    .iter()
    .filter_map(|directive| {
      if directive.node.name.node == config::AddField::directive_name() {
        config::AddField::from_directive(&directive.node).to_result().ok()
      } else {
        None
      }
    })
    .collect::<Vec<_>>()
}

trait HasName {
  fn name(&self) -> &Positioned<Name>;
}
impl HasName for FieldDefinition {
  fn name(&self) -> &Positioned<Name> {
    &self.name
  }
}
impl HasName for InputValueDefinition {
  fn name(&self) -> &Positioned<Name> {
    &self.name
  }
}

trait Fieldlike {
  fn type_of(&self) -> &Type;
  fn description(&self) -> &Option<Positioned<String>>;
  fn directives(&self) -> &[Positioned<ConstDirective>];
}
impl Fieldlike for FieldDefinition {
  fn type_of(&self) -> &Type {
    &self.ty.node
  }
  fn description(&self) -> &Option<Positioned<String>> {
    &self.description
  }
  fn directives(&self) -> &[Positioned<ConstDirective>] {
    &self.directives
  }
}
impl Fieldlike for InputValueDefinition {
  fn type_of(&self) -> &Type {
    &self.ty.node
  }
  fn description(&self) -> &Option<Positioned<String>> {
    &self.description
  }
  fn directives(&self) -> &[Positioned<ConstDirective>] {
    &self.directives
  }
}

trait ObjectLike {
  fn fields(&self) -> &Vec<Positioned<FieldDefinition>>;
  fn implements(&self) -> &Vec<Positioned<Name>>;
  fn is_interface(&self) -> bool;
}
impl ObjectLike for ObjectType {
  fn fields(&self) -> &Vec<Positioned<FieldDefinition>> {
    &self.fields
  }
  fn implements(&self) -> &Vec<Positioned<Name>> {
    &self.implements
  }
  fn is_interface(&self) -> bool {
    false
  }
}
impl ObjectLike for InterfaceType {
  fn fields(&self) -> &Vec<Positioned<FieldDefinition>> {
    &self.fields
  }
  fn implements(&self) -> &Vec<Positioned<Name>> {
    &self.implements
  }
  fn is_interface(&self) -> bool {
    true
  }
}<|MERGE_RESOLUTION|>--- conflicted
+++ resolved
@@ -7,14 +7,10 @@
 use async_graphql::parser::Positioned;
 use async_graphql::Name;
 
-<<<<<<< HEAD
+use super::JS;
 use crate::config::{
   self, Cache, Config, Expr, GraphQL, Grpc, Modify, Omit, Protected, RootSchema, Server, Union, Upstream,
 };
-=======
-use super::JS;
-use crate::config::{self, Cache, Config, Expr, GraphQL, Grpc, Modify, Omit, RootSchema, Server, Union, Upstream};
->>>>>>> 9b01f937
 use crate::directive::DirectiveCodec;
 use crate::valid::Valid;
 
@@ -241,11 +237,10 @@
     .zip(Expr::from_directives(directives.iter()))
     .zip(Omit::from_directives(directives.iter()))
     .zip(Modify::from_directives(directives.iter()))
-<<<<<<< HEAD
     .zip(Protected::from_directives(directives.iter()))
+    .zip(JS::from_directives(directives.iter()))
     .map(
-      |(((((((http, graphql), cache), grpc), expr), omit), modify), protected)| {
-        let unsafe_operation = to_unsafe_operation(directives);
+      |((((((((http, graphql), cache), grpc), expr), omit), modify), protected), script)| {
         let const_field = to_const_field(directives);
         config::Field {
           type_of,
@@ -258,7 +253,7 @@
           omit,
           http,
           grpc,
-          unsafe_operation,
+          script,
           const_field,
           graphql,
           expr,
@@ -267,29 +262,6 @@
         }
       },
     )
-=======
-    .zip(JS::from_directives(directives.iter()))
-    .map(|(((((((http, graphql), cache), grpc), expr), omit), modify), script)| {
-      let const_field = to_const_field(directives);
-      config::Field {
-        type_of,
-        list,
-        required: !nullable,
-        list_type_required,
-        args,
-        doc,
-        modify,
-        omit,
-        http,
-        grpc,
-        script,
-        const_field,
-        graphql,
-        expr,
-        cache: cache.or(parent_cache),
-      }
-    })
->>>>>>> 9b01f937
 }
 
 fn to_type_of(type_: &Type) -> String {
