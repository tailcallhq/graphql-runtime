use std::collections::BTreeMap;

use async_graphql::parser::types::{
  BaseType, ConstDirective, EnumType, FieldDefinition, InputObjectType, InputValueDefinition, InterfaceType,
  ObjectType, SchemaDefinition, ServiceDocument, Type, TypeDefinition, TypeKind, TypeSystemDefinition, UnionType,
};
use async_graphql::parser::Positioned;
use async_graphql::Name;

<<<<<<< HEAD
use super::{Cache, RateLimit};
=======
use super::{Cache, Expr};
>>>>>>> 63281204
use crate::config::{self, Config, GraphQL, Grpc, RootSchema, Server, Union, Upstream};
use crate::directive::DirectiveCodec;
// use crate::mustache::Mustache;
use crate::valid::Valid;

const DEFAULT_SCHEMA_DEFINITION: &SchemaDefinition =
  &SchemaDefinition { extend: false, directives: Vec::new(), query: None, mutation: None, subscription: None };

pub fn from_document(doc: ServiceDocument) -> Valid<Config, String> {
  let type_definitions: Vec<_> = doc
    .definitions
    .iter()
    .filter_map(|def| match def {
      TypeSystemDefinition::Type(td) => Some(td),
      _ => None,
    })
    .collect();

  let types = to_types(&type_definitions);
  let unions = to_union_types(&type_definitions);
  let schema = schema_definition(&doc).map(to_root_schema);

  schema_definition(&doc)
    .and_then(|sd| {
      server(sd)
        .zip(upstream(sd))
        // .zip(rate_limit(sd))
        .zip(types)
        .zip(unions)
        .zip(schema)
    })
    .map(|((((server, upstream), types), unions), schema)| Config {
      server,
      upstream,
      // rate_limit,
      types,
      unions,
      schema,
    })
}

fn schema_definition(doc: &ServiceDocument) -> Valid<&SchemaDefinition, String> {
  doc
    .definitions
    .iter()
    .find_map(|def| match def {
      TypeSystemDefinition::Schema(schema_definition) => Some(&schema_definition.node),
      _ => None,
    })
    .map_or_else(|| Valid::succeed(DEFAULT_SCHEMA_DEFINITION), Valid::succeed)
}

fn process_schema_directives<T: DirectiveCodec<T> + Default>(
  schema_definition: &SchemaDefinition,
  directive_name: &str,
) -> Valid<T, String> {
  let mut res = Valid::succeed(T::default());
  for directive in schema_definition.directives.iter() {
    if directive.node.name.node.as_ref() == directive_name {
      res = T::from_directive(&directive.node);
    }
  }
  res
}

fn server(schema_definition: &SchemaDefinition) -> Valid<Server, String> {
  process_schema_directives(schema_definition, config::Server::directive_name().as_str())
}
fn upstream(schema_definition: &SchemaDefinition) -> Valid<Upstream, String> {
  process_schema_directives(schema_definition, config::Upstream::directive_name().as_str())
}
// fn rate_limit(schema_definition: &SchemaDefinition) -> Valid<Option<GlobalRateLimit>, String> {
//   let mut res = Valid::succeed(None);
//   let directive_name = GlobalRateLimit::directive_name();
//   for directive in schema_definition.directives.iter() {
//     if directive.node.name.node.as_ref() == directive_name.as_str() {
//       res = GlobalRateLimit::from_directive(&directive.node).and_then(|rt| {
//         if let Some(Ok(mustache)) = rt.group_by.as_ref().map(|group_by| Mustache::parse(group_by)) {
//           let maybe_iter = mustache.expression_segments().first().map(|list| list.iter());
//           let valid_group_by = maybe_iter.and_then(|mut iter| iter.next().filter(|name| name == &"request"));

//           if valid_group_by.is_none() {
//             return Valid::fail(format!(
//               "Only `request` is supported as base object {}",
//               rt.group_by.unwrap()
//             ));
//           }
//         }
//         Valid::succeed(Some(rt))
//       })
//     }
//   }
//   res
// }
fn to_root_schema(schema_definition: &SchemaDefinition) -> RootSchema {
  let query = schema_definition.query.as_ref().map(pos_name_to_string);
  let mutation = schema_definition.mutation.as_ref().map(pos_name_to_string);
  let subscription = schema_definition.subscription.as_ref().map(pos_name_to_string);

  RootSchema { query, mutation, subscription }
}
fn pos_name_to_string(pos: &Positioned<Name>) -> String {
  pos.node.to_string()
}
fn to_types(type_definitions: &Vec<&Positioned<TypeDefinition>>) -> Valid<BTreeMap<String, config::Type>, String> {
  Valid::from_iter(type_definitions, |type_definition| {
    let type_name = pos_name_to_string(&type_definition.node.name);
    let directives = &type_definition.node.directives;

    Cache::from_directives(directives.iter())
      .zip(RateLimit::from_directives(directives.iter()))
      .and_then(|(cache, rate_limit)| match type_definition.node.kind.clone() {
        TypeKind::Object(object_type) => to_object_type(
          &object_type,
          &type_definition.node.description,
          &type_definition.node.directives,
          cache,
          rate_limit,
        )
        .some(),
        TypeKind::Interface(interface_type) => to_object_type(
          &interface_type,
          &type_definition.node.description,
          &type_definition.node.directives,
          cache,
          rate_limit,
        )
        .some(),
        TypeKind::Enum(enum_type) => Valid::succeed(Some(to_enum(enum_type))),
        TypeKind::InputObject(input_object_type) => to_input_object(input_object_type, cache).some(),
        TypeKind::Union(_) => Valid::none(),
        TypeKind::Scalar => Valid::succeed(Some(to_scalar_type())),
      })
      .map(|option| (type_name, option))
  })
  .map(|vec| {
    BTreeMap::from_iter(
      vec
        .into_iter()
        .filter_map(|(name, option)| option.map(|tpe| (name, tpe))),
    )
  })
}
fn to_scalar_type() -> config::Type {
  config::Type { scalar: true, ..Default::default() }
}
fn to_union_types(type_definitions: &Vec<&Positioned<TypeDefinition>>) -> Valid<BTreeMap<String, Union>, String> {
  let mut unions = BTreeMap::new();
  for type_definition in type_definitions {
    let type_name = pos_name_to_string(&type_definition.node.name);
    let type_opt = match type_definition.node.kind.clone() {
      TypeKind::Union(union_type) => to_union(
        union_type,
        &type_definition.node.description.to_owned().map(|pos| pos.node),
      ),
      _ => continue,
    };
    unions.insert(type_name, type_opt);
  }

  Valid::succeed(unions)
}

#[allow(clippy::too_many_arguments)]
fn to_object_type<T>(
  object: &T,
  description: &Option<Positioned<String>>,
  directives: &[Positioned<ConstDirective>],
  cache: Option<Cache>,
  rate_limit: Option<RateLimit>,
) -> Valid<config::Type, String>
where
  T: ObjectLike,
{
  let fields = object.fields();
  let implements = object.implements();
  let interface = object.is_interface();

  if let Some(RateLimit { group_by: Some(ref group_by), .. }) = rate_limit {
    if fields.iter().all(|val| !val.node.name.node.eq(group_by)) {
      return Valid::fail_with(
        format!("Cannot groupBy field {group_by}"),
        format!("No field named {group_by} found for this type"),
      );
    }
  }

  to_fields(fields, cache).map(|fields| {
    let doc = description.to_owned().map(|pos| pos.node);
    let implements = implements.iter().map(|pos| pos.node.to_string()).collect();
    let added_fields = to_add_fields_from_directives(directives);
    config::Type { fields, added_fields, doc, interface, implements, rate_limit, ..Default::default() }
  })
}
fn to_enum(enum_type: EnumType) -> config::Type {
  let variants = enum_type
    .values
    .iter()
    .map(|value| value.node.value.to_string())
    .collect();
  config::Type { variants: Some(variants), ..Default::default() }
}
fn to_input_object(input_object_type: InputObjectType, cache: Option<Cache>) -> Valid<config::Type, String> {
  to_input_object_fields(&input_object_type.fields, cache).map(|fields| config::Type { fields, ..Default::default() })
}

fn to_fields_inner<T, F>(
  fields: &Vec<Positioned<T>>,
  cache: Option<Cache>,
  transform: F,
) -> Valid<BTreeMap<String, config::Field>, String>
where
  F: Fn(&T, Option<Cache>) -> Valid<config::Field, String>,
  T: HasName,
{
  Valid::from_iter(fields, |field| {
    let field_name = pos_name_to_string(field.node.name());
    transform(&field.node, cache.clone()).map(|field| (field_name, field))
  })
  .map(BTreeMap::from_iter)
}
fn to_fields(
  fields: &Vec<Positioned<FieldDefinition>>,
  cache: Option<Cache>,
) -> Valid<BTreeMap<String, config::Field>, String> {
  to_fields_inner(fields, cache, to_field)
}
fn to_input_object_fields(
  input_object_fields: &Vec<Positioned<InputValueDefinition>>,
  cache: Option<Cache>,
) -> Valid<BTreeMap<String, config::Field>, String> {
  to_fields_inner(input_object_fields, cache, to_input_object_field)
}
fn to_field(field_definition: &FieldDefinition, cache: Option<Cache>) -> Valid<config::Field, String> {
  to_common_field(field_definition, to_args(field_definition), cache)
}
fn to_input_object_field(
  field_definition: &InputValueDefinition,
  cache: Option<Cache>,
) -> Valid<config::Field, String> {
  to_common_field(field_definition, BTreeMap::new(), cache)
}
fn to_common_field<F>(
  field: &F,
  args: BTreeMap<String, config::Arg>,
  parent_cache: Option<Cache>,
) -> Valid<config::Field, String>
where
  F: Fieldlike,
{
  let type_ = field.ty();
  let base = &type_.base;
  let nullable = &type_.nullable;
  let description = field.description();
  let directives = field.directives();

  let type_of = to_type_of(type_);
  let list = matches!(&base, BaseType::List(_));
  let list_type_required = matches!(&base, BaseType::List(ty) if !ty.nullable);
  let doc = description.to_owned().map(|pos| pos.node);
  let modify = to_modify(directives);

  config::Http::from_directives(directives.iter())
    .zip(GraphQL::from_directives(directives.iter()))
    .zip(Cache::from_directives(directives.iter()))
    .zip(Grpc::from_directives(directives.iter()))
<<<<<<< HEAD
    .zip(RateLimit::from_directives(directives.iter()))
    .map(|((((http, graphql), cache), grpc), rate_limit)| {
=======
    .zip(Expr::from_directives(directives.iter()))
    .map(|((((http, graphql), cache), grpc), expr)| {
>>>>>>> 63281204
      let unsafe_operation = to_unsafe_operation(directives);
      let const_field = to_const_field(directives);
      config::Field {
        type_of,
        list,
        required: !nullable,
        list_type_required,
        args,
        doc,
        modify,
        http,
        grpc,
        unsafe_operation,
        const_field,
        graphql,
        expr,
        cache: cache.or(parent_cache),
        rate_limit,
      }
    })
}
fn to_unsafe_operation(directives: &[Positioned<ConstDirective>]) -> Option<config::Unsafe> {
  directives.iter().find_map(|directive| {
    if directive.node.name.node == config::Unsafe::directive_name() {
      config::Unsafe::from_directive(&directive.node).to_result().ok()
    } else {
      None
    }
  })
}
fn to_type_of(type_: &Type) -> String {
  match &type_.base {
    BaseType::Named(name) => name.to_string(),
    BaseType::List(ty) => to_type_of(ty),
  }
}
fn to_args(field_definition: &FieldDefinition) -> BTreeMap<String, config::Arg> {
  let mut args: BTreeMap<String, config::Arg> = BTreeMap::new();

  for arg in field_definition.arguments.iter() {
    let arg_name = pos_name_to_string(&arg.node.name);
    let arg_val = to_arg(&arg.node);
    args.insert(arg_name, arg_val);
  }

  args
}
fn to_arg(input_value_definition: &InputValueDefinition) -> config::Arg {
  let type_of = to_type_of(&input_value_definition.ty.node);
  let list = matches!(&input_value_definition.ty.node.base, BaseType::List(_));
  let required = !input_value_definition.ty.node.nullable;
  let doc = input_value_definition.description.to_owned().map(|pos| pos.node);
  let modify = to_modify(&input_value_definition.directives);
  let default_value = if let Some(pos) = input_value_definition.default_value.as_ref() {
    let value = &pos.node;
    serde_json::to_value(value).ok()
  } else {
    None
  };
  config::Arg { type_of, list, required, doc, modify, default_value }
}
fn to_modify(directives: &[Positioned<ConstDirective>]) -> Option<config::Modify> {
  directives.iter().find_map(|directive| {
    if directive.node.name.node == config::Modify::directive_name() {
      config::Modify::from_directive(&directive.node).to_result().ok()
    } else {
      None
    }
  })
}

fn to_union(union_type: UnionType, doc: &Option<String>) -> Union {
  let types = union_type
    .members
    .iter()
    .map(|member| member.node.to_string())
    .collect();
  Union { types, doc: doc.clone() }
}
fn to_const_field(directives: &[Positioned<ConstDirective>]) -> Option<config::Const> {
  directives.iter().find_map(|directive| {
    if directive.node.name.node == config::Const::directive_name() {
      config::Const::from_directive(&directive.node).to_result().ok()
    } else {
      None
    }
  })
}

fn to_add_fields_from_directives(directives: &[Positioned<ConstDirective>]) -> Vec<config::AddField> {
  directives
    .iter()
    .filter_map(|directive| {
      if directive.node.name.node == config::AddField::directive_name() {
        config::AddField::from_directive(&directive.node).to_result().ok()
      } else {
        None
      }
    })
    .collect::<Vec<_>>()
}

trait HasName {
  fn name(&self) -> &Positioned<Name>;
}
impl HasName for FieldDefinition {
  fn name(&self) -> &Positioned<Name> {
    &self.name
  }
}
impl HasName for InputValueDefinition {
  fn name(&self) -> &Positioned<Name> {
    &self.name
  }
}

trait Fieldlike {
  fn ty(&self) -> &Type;
  fn description(&self) -> &Option<Positioned<String>>;
  fn directives(&self) -> &[Positioned<ConstDirective>];
}
impl Fieldlike for FieldDefinition {
  fn ty(&self) -> &Type {
    &self.ty.node
  }
  fn description(&self) -> &Option<Positioned<String>> {
    &self.description
  }
  fn directives(&self) -> &[Positioned<ConstDirective>] {
    &self.directives
  }
}
impl Fieldlike for InputValueDefinition {
  fn ty(&self) -> &Type {
    &self.ty.node
  }
  fn description(&self) -> &Option<Positioned<String>> {
    &self.description
  }
  fn directives(&self) -> &[Positioned<ConstDirective>] {
    &self.directives
  }
}

trait ObjectLike {
  fn fields(&self) -> &Vec<Positioned<FieldDefinition>>;
  fn implements(&self) -> &Vec<Positioned<Name>>;
  fn is_interface(&self) -> bool;
}
impl ObjectLike for ObjectType {
  fn fields(&self) -> &Vec<Positioned<FieldDefinition>> {
    &self.fields
  }
  fn implements(&self) -> &Vec<Positioned<Name>> {
    &self.implements
  }
  fn is_interface(&self) -> bool {
    false
  }
}
impl ObjectLike for InterfaceType {
  fn fields(&self) -> &Vec<Positioned<FieldDefinition>> {
    &self.fields
  }
  fn implements(&self) -> &Vec<Positioned<Name>> {
    &self.implements
  }
  fn is_interface(&self) -> bool {
    true
  }
}<|MERGE_RESOLUTION|>--- conflicted
+++ resolved
@@ -7,11 +7,7 @@
 use async_graphql::parser::Positioned;
 use async_graphql::Name;
 
-<<<<<<< HEAD
-use super::{Cache, RateLimit};
-=======
-use super::{Cache, Expr};
->>>>>>> 63281204
+use super::{Cache, Expr, RateLimit};
 use crate::config::{self, Config, GraphQL, Grpc, RootSchema, Server, Union, Upstream};
 use crate::directive::DirectiveCodec;
 // use crate::mustache::Mustache;
@@ -278,13 +274,9 @@
     .zip(GraphQL::from_directives(directives.iter()))
     .zip(Cache::from_directives(directives.iter()))
     .zip(Grpc::from_directives(directives.iter()))
-<<<<<<< HEAD
     .zip(RateLimit::from_directives(directives.iter()))
-    .map(|((((http, graphql), cache), grpc), rate_limit)| {
-=======
     .zip(Expr::from_directives(directives.iter()))
-    .map(|((((http, graphql), cache), grpc), expr)| {
->>>>>>> 63281204
+    .map(|(((((http, graphql), cache), grpc), rate_limit), expr))| {
       let unsafe_operation = to_unsafe_operation(directives);
       let const_field = to_const_field(directives);
       config::Field {
