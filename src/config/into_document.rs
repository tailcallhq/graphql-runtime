use async_graphql::parser::types::*;
use async_graphql::{Pos, Positioned};
use async_graphql_value::{ConstValue, Name};

use super::{Config, Protected};
use crate::blueprint::TypeLike;
use crate::directive::DirectiveCodec;

fn pos<A>(a: A) -> Positioned<A> {
  Positioned::new(a, Pos::default())
}
fn config_document(config: &Config) -> ServiceDocument {
  let mut definitions = Vec::new();
  let directives = vec![pos(config.server.to_directive()), pos(config.upstream.to_directive())];

  let schema_definition = SchemaDefinition {
    extend: false,
    directives,
    query: config.schema.query.clone().map(|name| pos(Name::new(name))),
    mutation: config.schema.mutation.clone().map(|name| pos(Name::new(name))),
    subscription: config.schema.subscription.clone().map(|name| pos(Name::new(name))),
  };
  definitions.push(TypeSystemDefinition::Schema(pos(schema_definition)));
  for (type_name, type_def) in config.types.iter() {
    let kind = if type_def.interface {
      TypeKind::Interface(InterfaceType {
        implements: type_def
          .implements
          .iter()
          .map(|name| pos(Name::new(name.clone())))
          .collect(),
        fields: type_def
          .fields
          .clone()
          .iter()
          .map(|(name, field)| {
            let directives = get_directives(field);
            let base_type = if field.list {
              BaseType::List(Box::new(Type {
                nullable: !field.list_type_required,
                base: BaseType::Named(Name::new(field.type_of.clone())),
              }))
            } else {
              BaseType::Named(Name::new(field.type_of.clone()))
            };
            pos(FieldDefinition {
              description: field.doc.clone().map(pos),
              name: pos(Name::new(name.clone())),
              arguments: vec![],
              ty: pos(Type { nullable: !field.required, base: base_type }),

              directives,
            })
          })
          .collect::<Vec<Positioned<FieldDefinition>>>(),
      })
    } else if let Some(variants) = &type_def.variants {
      TypeKind::Enum(EnumType {
        values: variants
          .iter()
          .map(|value| {
            pos(EnumValueDefinition { description: None, value: pos(Name::new(value.clone())), directives: Vec::new() })
          })
          .collect(),
      })
    } else if config.input_types().contains(type_name) {
      TypeKind::InputObject(InputObjectType {
        fields: type_def
          .fields
          .clone()
          .iter()
          .map(|(name, field)| {
            let directives = get_directives(field);
            let base_type = if field.list {
              async_graphql::parser::types::BaseType::List(Box::new(Type {
                nullable: !field.list_type_required,
                base: async_graphql::parser::types::BaseType::Named(Name::new(field.type_of.clone())),
              }))
            } else {
              async_graphql::parser::types::BaseType::Named(Name::new(field.type_of.clone()))
            };

            pos(async_graphql::parser::types::InputValueDefinition {
              description: field.doc.clone().map(pos),
              name: pos(Name::new(name.clone())),
              ty: pos(Type { nullable: !field.required, base: base_type }),

              default_value: None,
              directives,
            })
          })
          .collect::<Vec<Positioned<InputValueDefinition>>>(),
      })
    } else if type_def.fields.is_empty() {
      TypeKind::Scalar
    } else {
      TypeKind::Object(ObjectType {
        implements: type_def
          .implements
          .iter()
          .map(|name| pos(Name::new(name.clone())))
          .collect(),
        fields: type_def
          .fields
          .clone()
          .iter()
          .map(|(name, field)| {
            let directives = get_directives(field);
            let base_type = if field.list {
              async_graphql::parser::types::BaseType::List(Box::new(Type {
                nullable: !field.list_type_required,
                base: async_graphql::parser::types::BaseType::Named(Name::new(field.type_of.clone())),
              }))
            } else {
              async_graphql::parser::types::BaseType::Named(Name::new(field.type_of.clone()))
            };

            let args_map = field.args.clone();
            let args = args_map
              .iter()
              .map(|(name, arg)| {
                let base_type = if arg.list {
                  async_graphql::parser::types::BaseType::List(Box::new(Type {
                    nullable: !arg.list_type_required(),
                    base: async_graphql::parser::types::BaseType::Named(Name::new(arg.type_of.clone())),
                  }))
                } else {
                  async_graphql::parser::types::BaseType::Named(Name::new(arg.type_of.clone()))
                };
                pos(async_graphql::parser::types::InputValueDefinition {
                  description: arg.doc.clone().map(pos),
                  name: pos(Name::new(name.clone())),
                  ty: pos(Type { nullable: !arg.required, base: base_type }),

                  default_value: arg
                    .default_value
                    .clone()
                    .map(|v| pos(ConstValue::String(v.to_string()))),
                  directives: Vec::new(),
                })
              })
              .collect::<Vec<Positioned<InputValueDefinition>>>();

            pos(async_graphql::parser::types::FieldDefinition {
              description: field.doc.clone().map(pos),
              name: pos(Name::new(name.clone())),
              arguments: args,
              ty: pos(Type { nullable: !field.required, base: base_type }),

              directives,
            })
          })
          .collect::<Vec<Positioned<FieldDefinition>>>(),
      })
    };
    definitions.push(TypeSystemDefinition::Type(pos(TypeDefinition {
      extend: false,
      description: None,
      name: pos(Name::new(type_name.clone())),
      directives: type_def
        .added_fields
        .iter()
        .map(|added_field| pos(added_field.to_directive()))
        .collect::<Vec<_>>(),
      kind,
    })));
  }
  for (name, union) in config.unions.iter() {
    definitions.push(TypeSystemDefinition::Type(pos(TypeDefinition {
      extend: false,
      description: None,
      name: pos(Name::new(name)),
      directives: Vec::new(),
      kind: TypeKind::Union(UnionType {
        members: union.types.iter().map(|name| pos(Name::new(name.clone()))).collect(),
      }),
    })));
  }

  ServiceDocument { definitions }
}

fn get_directives(field: &crate::config::Field) -> Vec<Positioned<ConstDirective>> {
  let directives = vec![
    field.http.as_ref().map(|d| pos(d.to_directive())),
    field.unsafe_operation.as_ref().map(|d| pos(d.to_directive())),
    field.const_field.as_ref().map(|d| pos(d.to_directive())),
    field.modify.as_ref().map(|d| pos(d.to_directive())),
    field.omit.as_ref().map(|d| pos(d.to_directive())),
    field.graphql.as_ref().map(|d| pos(d.to_directive())),
    field.grpc.as_ref().map(|d| pos(d.to_directive())),
<<<<<<< HEAD
    if field.protected {
      Some(pos((Protected {}).to_directive()))
    } else {
      None
    },
=======
    field.expr.as_ref().map(|d| pos(d.to_directive())),
>>>>>>> 6ac409ff
  ];

  directives.into_iter().flatten().collect()
}

impl From<Config> for ServiceDocument {
  fn from(value: Config) -> Self {
    config_document(&value)
  }
}<|MERGE_RESOLUTION|>--- conflicted
+++ resolved
@@ -189,15 +189,12 @@
     field.omit.as_ref().map(|d| pos(d.to_directive())),
     field.graphql.as_ref().map(|d| pos(d.to_directive())),
     field.grpc.as_ref().map(|d| pos(d.to_directive())),
-<<<<<<< HEAD
+    field.expr.as_ref().map(|d| pos(d.to_directive())),
     if field.protected {
       Some(pos((Protected {}).to_directive()))
     } else {
       None
     },
-=======
-    field.expr.as_ref().map(|d| pos(d.to_directive())),
->>>>>>> 6ac409ff
   ];
 
   directives.into_iter().flatten().collect()
