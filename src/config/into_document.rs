--- conflicted
+++ resolved
@@ -225,11 +225,8 @@
         field.graphql.as_ref().map(|d| pos(d.to_directive())),
         field.grpc.as_ref().map(|d| pos(d.to_directive())),
         field.expr.as_ref().map(|d| pos(d.to_directive())),
-<<<<<<< HEAD
+        field.cache.as_ref().map(|d| pos(d.to_directive())),
         field.call.as_ref().map(|d| pos(d.to_directive())),
-=======
-        field.cache.as_ref().map(|d| pos(d.to_directive())),
->>>>>>> fca6f7e7
     ];
 
     directives.into_iter().flatten().collect()
