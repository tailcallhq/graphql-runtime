use std::fmt::Debug;

use anyhow::{anyhow, bail, Context, Result};
use prost::bytes::BufMut;
use prost::Message;
use prost_reflect::prost_types::FileDescriptorSet;
use prost_reflect::{
    DescriptorPool, DynamicMessage, MessageDescriptor, MethodDescriptor, SerializeOptions,
    ServiceDescriptor,
};
use serde_json::Deserializer;

use crate::blueprint::GrpcMethod;

fn to_message(descriptor: &MessageDescriptor, input: &str) -> Result<DynamicMessage> {
    let mut deserializer = Deserializer::from_str(input);
    let message =
        DynamicMessage::deserialize(descriptor.clone(), &mut deserializer).with_context(|| {
            format!(
                "Failed to parse input according to type {}",
                descriptor.full_name()
            )
        })?;
    deserializer.end()?;

    Ok(message)
}

fn message_to_bytes(message: DynamicMessage) -> Result<Vec<u8>> {
    let mut buf: Vec<u8> = Vec::with_capacity(message.encoded_len() + 5);
    // set compression flag
    buf.put_u8(0);
    // next 4 bytes should encode message length
    buf.put_u32(message.encoded_len() as u32);
    // encode the message itself
    message.encode(&mut buf)?;

    Ok(buf)
}

pub fn protobuf_value_as_str(value: &prost_reflect::Value) -> String {
    use prost_reflect::Value;

    match value {
        Value::I32(v) => v.to_string(),
        Value::I64(v) => v.to_string(),
        Value::U32(v) => v.to_string(),
        Value::U64(v) => v.to_string(),
        Value::F32(v) => v.to_string(),
        Value::F64(v) => v.to_string(),
        Value::EnumNumber(v) => v.to_string(),
        Value::String(s) => s.clone(),
        _ => Default::default(),
    }
}

pub fn get_field_value_as_str(message: &DynamicMessage, field_name: &str) -> Result<String> {
    let field = message
        .get_field_by_name(field_name)
        .ok_or(anyhow!("Unable to find key"))?;

    Ok(protobuf_value_as_str(&field))
}

#[derive(Debug)]
pub struct ProtobufSet {
    descriptor_pool: DescriptorPool,
}

// TODO: support for reflection
impl ProtobufSet {
    // TODO: load definitions from proto file for now, but in future
    // it could be more convenient to load FileDescriptorSet instead
    // either from file or server reflection
    pub fn from_proto_file(file_descriptor_set: &FileDescriptorSet) -> Result<Self> {
        let descriptor_pool =
            DescriptorPool::from_file_descriptor_set(file_descriptor_set.clone())?;
        Ok(Self { descriptor_pool })
    }

    pub fn find_service(&self, grpc_method: &GrpcMethod) -> Result<ProtobufService> {
        let service_descriptor = self
            .descriptor_pool
            .get_service_by_name(
                format!("{}.{}", grpc_method.package, grpc_method.service).as_str(),
            )
            .with_context(|| {
                format!(
                    "Couldn't find definitions for service {}",
                    grpc_method.service
                )
            })?;

        Ok(ProtobufService { service_descriptor })
    }
}

#[derive(Debug)]
pub struct ProtobufService {
    service_descriptor: ServiceDescriptor,
}

impl ProtobufService {
    pub fn find_operation(&self, grpc_method: &GrpcMethod) -> Result<ProtobufOperation> {
        let method = self
            .service_descriptor
            .methods()
            .find(|method| method.name() == grpc_method.name)
            .with_context(|| format!("Couldn't find method {}", grpc_method.name))?;

        let input_type = method.input();
        let output_type = method.output();

        Ok(ProtobufOperation::new(method, input_type, output_type))
    }
}

#[derive(Debug, Clone)]
pub struct ProtobufOperation {
    method: MethodDescriptor,
    pub input_type: MessageDescriptor,
    pub output_type: MessageDescriptor,
    serialize_options: SerializeOptions,
}

impl Eq for ProtobufOperation {}

impl PartialEq for ProtobufOperation {
    fn eq(&self, other: &Self) -> bool {
        self.method.eq(&other.method)
            && self.input_type.eq(&other.input_type)
            && self.output_type.eq(&other.output_type)
    }
}

// TODO: support compression
impl ProtobufOperation {
    pub fn new(
        method: MethodDescriptor,
        input_type: MessageDescriptor,
        output_type: MessageDescriptor,
    ) -> Self {
        Self {
            method,
            input_type,
            output_type,
            serialize_options: SerializeOptions::default().skip_default_fields(false),
        }
    }
    pub fn name(&self) -> &str {
        self.method.name()
    }

    pub fn service_name(&self) -> &str {
        self.method.parent_service().name()
    }

    pub fn convert_input(&self, input: &str) -> Result<Vec<u8>> {
        let message = to_message(&self.input_type, input)?;

        message_to_bytes(message)
    }

    pub fn convert_multiple_inputs<'a>(
        &self,
        child_inputs: impl Iterator<Item = &'a str>,
        id: &str,
    ) -> Result<(Vec<u8>, Vec<String>)> {
        // Find the field of list type that should hold child messages
        let field_descriptor = self
            .input_type
            .fields()
            .find(|field| field.is_list())
            .ok_or(anyhow!("Unable to find list field on type"))?;

        let field_kind = field_descriptor.kind();
        let child_message_descriptor = field_kind
            .as_message()
            .ok_or(anyhow!("Couldn't resolve message"))?;
        let mut message = DynamicMessage::new(self.input_type.clone());

        let child_messages = child_inputs
            .map(|input| to_message(child_message_descriptor, input))
            .collect::<Result<Vec<DynamicMessage>>>()?;

        let ids = child_messages
            .iter()
            .map(|message| get_field_value_as_str(message, id))
            .collect::<Result<Vec<String>>>()?;

        message.set_field(
            &field_descriptor,
            prost_reflect::Value::List(
                child_messages
                    .into_iter()
                    .map(prost_reflect::Value::Message)
                    .collect(),
            ),
        );

        message_to_bytes(message).map(|result| (result, ids))
    }

    pub fn convert_output<T: serde::de::DeserializeOwned>(&self, bytes: &[u8]) -> Result<T> {
        if bytes.len() < 5 {
            bail!("Empty response");
        }
        // ignore 5 first bytes as they are part of Length-Prefixed Message Framing
        // see https://www.oreilly.com/library/view/grpc-up-and/9781492058328/ch04.html#:~:text=Length%2DPrefixed%20Message%20Framing
        // 1st byte - compression flag
        // 2-4th bytes - length of the message
        let message =
            DynamicMessage::decode(self.output_type.clone(), &bytes[5..]).with_context(|| {
                format!(
                    "Failed to parse response for type {}",
                    self.output_type.full_name()
                )
            })?;

<<<<<<< HEAD
        let json = serde_json::to_value(message)?;

        Ok(serde_json::from_value(json)?)
=======
        let mut ser = serde_json::Serializer::new(vec![]);
        message.serialize_with_options(&mut ser, &self.serialize_options)?;
        let json = serde_json::from_slice::<Value>(ser.into_inner().as_ref())?;
        Ok(json)
>>>>>>> 44746de4
    }
}

#[cfg(test)]
pub mod tests {
    // TODO: Rewrite protobuf tests
    use std::path::PathBuf;

    use anyhow::Result;
    use once_cell::sync::Lazy;
    use prost_reflect::Value;
    use serde_json::json;

    use super::*;
    use crate::blueprint::GrpcMethod;
    use crate::config::reader::ConfigReader;
    use crate::config::{Config, Field, Grpc, Link, LinkType, Type};

    static TEST_DIR: Lazy<PathBuf> = Lazy::new(|| {
        let root_dir = PathBuf::from(env!("CARGO_MANIFEST_DIR"));
        let mut test_dir = root_dir.join(file!());

        test_dir.pop();
        test_dir.push("tests");

        test_dir
    });

    fn get_test_file(name: &str) -> PathBuf {
        let mut test_file = TEST_DIR.clone();

        test_file.push(name);
        test_file
    }

    pub async fn get_proto_file(name: &str) -> Result<FileDescriptorSet> {
        let runtime = crate::runtime::test::init(None);
        let reader = ConfigReader::init(runtime);

        let id = name.replace(".proto", "");

        let name = format!("proto/{name}");

        let mut config = Config::default().links(vec![Link {
            id: Some(id.clone()),
            src: get_test_file(&name)
                .to_str()
                .context("Failed to parse or load proto file")?
                .to_string(),
            type_of: LinkType::Protobuf,
        }]);

        let method = GrpcMethod { package: id, service: "a".to_owned(), name: "b".to_owned() };
        let grpc = Grpc { method: method.to_string(), ..Default::default() };
        config.types.insert(
            "foo".to_string(),
            Type::default().fields(vec![("bar", Field::default().grpc(grpc))]),
        );
        Ok(reader
            .resolve(config, None)
            .await?
            .extensions
            .get_file_descriptor_set(&method)
            .unwrap()
            .to_owned())
    }

    #[test]
    fn convert_value() {
        assert_eq!(
            protobuf_value_as_str(&Value::String("test string".to_owned())),
            "test string".to_owned()
        );
        assert_eq!(protobuf_value_as_str(&Value::I32(25)), "25".to_owned());
        assert_eq!(protobuf_value_as_str(&Value::F32(1.25)), "1.25".to_owned());
        assert_eq!(protobuf_value_as_str(&Value::I64(35)), "35".to_owned());
        assert_eq!(protobuf_value_as_str(&Value::F64(3.38)), "3.38".to_owned());
        assert_eq!(
            protobuf_value_as_str(&Value::EnumNumber(55)),
            "55".to_owned()
        );
        assert_eq!(protobuf_value_as_str(&Value::Bool(false)), "".to_owned());
        assert_eq!(
            protobuf_value_as_str(&Value::Map(Default::default())),
            "".to_owned()
        );
        assert_eq!(
            protobuf_value_as_str(&Value::List(Default::default())),
            "".to_owned()
        );
        assert_eq!(
            protobuf_value_as_str(&Value::Bytes(Default::default())),
            "".to_owned()
        );
    }

    #[tokio::test]
    async fn unknown_file() -> Result<()> {
        let error = get_proto_file("_unknown.proto").await;
        assert!(error.is_err());
        Ok(())
    }

    #[tokio::test]
    async fn service_not_found() -> Result<()> {
        let grpc_method = GrpcMethod::try_from("greetings._unknown.foo").unwrap();
        let file = ProtobufSet::from_proto_file(&get_proto_file("greetings.proto").await?)?;
        let error = file.find_service(&grpc_method).unwrap_err();

        assert_eq!(
            error.to_string(),
            "Couldn't find definitions for service _unknown"
        );

        Ok(())
    }

    #[tokio::test]
    async fn method_not_found() -> Result<()> {
        let grpc_method = GrpcMethod::try_from("greetings.Greeter._unknown").unwrap();
        let file = ProtobufSet::from_proto_file(&get_proto_file("greetings.proto").await?)?;
        let service = file.find_service(&grpc_method)?;
        let error = service.find_operation(&grpc_method).unwrap_err();

        assert_eq!(error.to_string(), "Couldn't find method _unknown");

        Ok(())
    }

    #[tokio::test]
    async fn greetings_proto_file() -> Result<()> {
        let grpc_method = GrpcMethod::try_from("greetings.Greeter.SayHello").unwrap();
        let file = ProtobufSet::from_proto_file(&get_proto_file("greetings.proto").await?)?;
        let service = file.find_service(&grpc_method)?;
        let operation = service.find_operation(&grpc_method)?;

        let output = b"\0\0\0\0\x0e\n\x0ctest message";

        let parsed = operation.convert_output::<serde_json::Value>(output)?;

        assert_eq!(
            parsed,
            json!({
              "message": "test message"
            })
        );

        Ok(())
    }

    #[tokio::test]
    async fn news_proto_file() -> Result<()> {
        let grpc_method = GrpcMethod::try_from("news.NewsService.GetNews").unwrap();

        let file = ProtobufSet::from_proto_file(&get_proto_file("news.proto").await?)?;
        let service = file.find_service(&grpc_method)?;
        let operation = service.find_operation(&grpc_method)?;

        let input = operation.convert_input(r#"{ "id": 1 }"#)?;

        assert_eq!(input, b"\0\0\0\0\x02\x08\x01");

        let output = b"\0\0\0\x005\x08\x01\x12\x06Note 1\x1a\tContent 1\"\x0cPost image 1";

        let parsed = operation.convert_output::<serde_json::Value>(output)?;

        assert_eq!(
            parsed,
            json!({
              "id": 1, "title": "Note 1", "body": "Content 1", "postImage": "Post image 1"
            })
        );

        Ok(())
    }

    #[tokio::test]
    async fn news_proto_file_multiple_messages() -> Result<()> {
        let grpc_method = GrpcMethod::try_from("news.NewsService.GetMultipleNews").unwrap();
        let file = ProtobufSet::from_proto_file(&get_proto_file("news.proto").await?)?;
        let service = file.find_service(&grpc_method)?;
        let multiple_operation = service.find_operation(&grpc_method)?;

        let child_messages = vec![r#"{ "id": 3 }"#, r#"{ "id": 5 }"#, r#"{ "id": 1 }"#];

        let (multiple_message, grouped) =
            multiple_operation.convert_multiple_inputs(child_messages.into_iter(), "id")?;

        assert_eq!(
            multiple_message,
            b"\0\0\0\0\x0c\n\x02\x08\x03\n\x02\x08\x05\n\x02\x08\x01"
        );
        assert_eq!(
            grouped,
            vec!["3".to_owned(), "5".to_owned(), "1".to_owned()]
        );

        let output = b"\0\0\0\0o\n#\x08\x01\x12\x06Note 1\x1a\tContent 1\"\x0cPost image 1\n#\x08\x03\x12\x06Note 3\x1a\tContent 3\"\x0cPost image 3\n#\x08\x05\x12\x06Note 5\x1a\tContent 5\"\x0cPost image 5";

        let parsed = multiple_operation.convert_output::<serde_json::Value>(output)?;

        assert_eq!(
            parsed,
            json!({
              "news": [
                { "id": 1, "title": "Note 1", "body": "Content 1", "postImage": "Post image 1" },
                { "id": 3, "title": "Note 3", "body": "Content 3", "postImage": "Post image 3" },
                { "id": 5, "title": "Note 5", "body": "Content 5", "postImage": "Post image 5" },
              ]
            })
        );

        Ok(())
    }
}<|MERGE_RESOLUTION|>--- conflicted
+++ resolved
@@ -217,16 +217,10 @@
                 )
             })?;
 
-<<<<<<< HEAD
-        let json = serde_json::to_value(message)?;
-
-        Ok(serde_json::from_value(json)?)
-=======
         let mut ser = serde_json::Serializer::new(vec![]);
         message.serialize_with_options(&mut ser, &self.serialize_options)?;
-        let json = serde_json::from_slice::<Value>(ser.into_inner().as_ref())?;
+        let json = serde_json::from_slice::<async_graphql::Value>(ser.into_inner().as_ref())?;
         Ok(json)
->>>>>>> 44746de4
     }
 }
 
