--- conflicted
+++ resolved
@@ -25,7 +25,6 @@
       contents: write
     steps:
       - uses: actions/checkout@v4
-<<<<<<< HEAD
 
       - name: Read file content
         id: readfile
@@ -41,41 +40,4 @@
            File content:
            ```
             ${{ steps.readfile.outputs.content }}
-            ```     
-=======
-      - name: Run lint script
-        run: ./lint.sh --mode=fix
-      - name: Commit and push if changed
-        uses: stefanzweifel/git-auto-commit-action@v5
-        with:
-          commit_message: "style: apply lint fixes"
-
-  Cache_Benchmarks:
-    name: Micro Benchmarks
-    runs-on: ubuntu-latest
-    steps:
-      - name: Check out code
-        uses: actions/checkout@v4
-
-      - name: Install Rust
-        uses: actions-rs/toolchain@v1
-        with:
-          toolchain: stable
-          override: true
-
-      - name: Run Benchmarks
-        run: |
-          cargo install cargo-criterion rust-script
-          cargo criterion --message-format=json > benches/main_benchmarks.json
-          echo "Main Benchmarks:" > benches/main_benchmarks.md
-          rust-script benches/parse_json_benchmark benches/main_benchmarks.json benches/main_benchmarks.md
-          cat benches/main_benchmarks.md
-
-      - name: Cache Criterion Benchmarks Json
-        uses: actions/cache@v2
-        with:
-          path: benches/main_benchmarks.json
-          key: criterion_benchmarks_${{ github.sha }}
-          restore-keys: |
-            criterion_benchmarks_
->>>>>>> fd9bd2f8
+ 