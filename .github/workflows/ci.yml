--- conflicted
+++ resolved
@@ -87,12 +87,7 @@
         uses: actions/checkout@v4
 
       - id: create_release
-<<<<<<< HEAD
-        uses: release-drafter/release-drafter@v5
-=======
         uses: release-drafter/release-drafter@v6
-        if: (github.event_name == 'pull_request_target') || (github.event_name == 'push' && github.ref == 'refs/heads/main')
->>>>>>> 3e030326
         env:
           GITHUB_TOKEN: ${{ secrets.GITHUB_TOKEN }}
         with:
