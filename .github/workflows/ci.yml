name: Build

on:
  push:
    branches:
      - "**"
    paths-ignore: ["docs/**", "**.md"]
  pull_request:
    branches: [main]
    types: [opened, reopened, synchronize]
<<<<<<< HEAD
  pull_request_target:
    branches: [main]
    types: [opened, reopened, synchronize]
=======
    paths-ignore: ["docs/**", "**.md"]
>>>>>>> fbf1e484
  release:
    types: [published]
jobs:
  check_if_build:
    name: Check if Build
    runs-on: ubuntu-latest

    steps:
      - uses: actions/checkout@v4
        with:
          fetch-depth: 1000
      - id: check
        run: |
          chmod +x .github/scripts/check_if_build.sh
          .github/scripts/check_if_build.sh
    outputs:
      check_if_build: ${{ steps.check.outputs.check_if_build }}

  test:
    name: Run Tests
    if: (github.event_name == 'pull_request') || (github.event_name == 'push' && github.ref == 'refs/heads/main') || (github.event_name == 'release' && github.event.action == 'published')
    runs-on: ubuntu-latest
    steps:
      - uses: actions/checkout@v4
      - uses: taiki-e/install-action@cargo-llvm-cov

      - name: Install Stable Toolchain
        uses: actions-rs/toolchain@v1
        with:
          toolchain: stable
          default: true

      - name: Cache Rust Dependencies
        uses: actions/cache@v3
        with:
          path: |
            ~/.cargo/registry
            ~/.cargo/git
            target
          key: ${{ runner.os }}-cargo-${{ hashFiles('**/Cargo.lock') }}
          restore-keys: ${{ runner.os }}-cargo-

      - name: Run Cargo Test
        uses: actions-rs/cargo@v1
        with:
          command: llvm-cov
          args: --all-features --lcov --output-path lcov.info

      - name: Upload Coverage to Codecov
        uses: codecov/codecov-action@v3
        with:
          token: ${{ secrets.CODECOV_TOKEN }} # not required for public repos
          files: lcov.info
          fail_ci_if_error: true

  format:
    name: Run Formatter and Lint Check
    if: (github.event_name == 'pull_request') || (github.event_name == 'push' && github.ref == 'refs/heads/main') || (github.event_name == 'release' && github.event.action == 'published')
    runs-on: ubuntu-latest
    steps:
      - name: Install Node.js
        uses: actions/setup-node@v4
        with:
          node-version: "18"
      - name: Install Prettier
        run: npm install --global prettier
      - name: Install Nightly Toolchain
        uses: actions-rs/toolchain@v1
        with:
          toolchain: nightly
          components: rustfmt, clippy
      - name: Cache Rust Dependencies
        uses: actions/cache@v3
        with:
          path: |
            ~/.cargo/registry
            ~/.cargo/git
            target
          key: ${{ runner.os }}-cargo-${{ hashFiles('**/Cargo.lock') }}
      - uses: actions/checkout@v4
      - name: Run Lint Script
        run: ./lint.sh --mode=check

  draft_release:
    name: Draft Release
    if: (github.event_name == 'pull_request_target') || (github.event_name == 'push' && github.ref == 'refs/heads/main') || (github.event_name == 'release' && github.event.action == 'published')
    runs-on: ubuntu-latest
    permissions:
      contents: write
      pull-requests: write
    steps:
      - name: Checkout Current Branch (Fast)
        uses: actions/checkout@v4

      - id: create_release
        uses: release-drafter/release-drafter@v5
        if: (github.event_name == 'pull_request_target') || (github.event_name == 'push' && github.ref == 'refs/heads/main')
        env:
          GITHUB_TOKEN: ${{ secrets.GITHUB_TOKEN }}
        with:
          config-name: release-drafter.yml

      - name: Set Output for Later Jobs
        id: set_output
        run: |
          echo "create_release_name=${{ steps.create_release.outputs.name }}" >> $GITHUB_OUTPUT
          echo "create_release_id=${{ steps.create_release.outputs.id }}" >> $GITHUB_OUTPUT
    outputs:
      create_release_name: ${{ steps.set_output.outputs.create_release_name }}
      create_release_id: ${{ steps.set_output.outputs.create_release_id }}

  release:
    name: Release
    needs: [test, format, draft_release, check_if_build]
    if: github.event_name == 'push' && github.ref == 'refs/heads/main' && (needs.check_if_build.outputs.check_if_build == 'true') || (github.event_name == 'release' && github.event.action == 'published')
    runs-on: ${{ matrix.os }}
    strategy:
      matrix:
        build:
          [
            linux-x64-gnu,
            linux-x64-musl,
            linux-arm64-gnu,
            linux-arm64-musl,
            linux-ia32-gnu,
            darwin-arm64,
            darwin-x64,
            win32-x64-msvc,
            win32-x64-gnu,
            win32-arm64-msvc,
            win32-ia32-gnu,
          ]
        include:
          - build: linux-x64-gnu
            os: ubuntu-latest
            rust: stable
            target: x86_64-unknown-linux-gnu
            libc: glibc
            cross: false

          - build: linux-x64-musl
            os: ubuntu-latest
            rust: stable
            target: x86_64-unknown-linux-musl
            libc: musl
            cross: true

          - build: linux-arm64-gnu
            os: ubuntu-latest
            rust: stable
            target: aarch64-unknown-linux-gnu
            libc: glibc
            cross: true

          - build: linux-arm64-musl
            os: ubuntu-latest
            rust: stable
            target: aarch64-unknown-linux-musl
            libc: musl
            cross: true

          - build: linux-ia32-gnu
            os: ubuntu-latest
            rust: stable
            target: i686-unknown-linux-gnu
            libc: glibc
            cross: true

          - build: darwin-arm64
            os: macos-latest
            rust: stable
            target: aarch64-apple-darwin

          - build: darwin-x64
            os: macos-latest
            rust: stable
            target: x86_64-apple-darwin
            cross: false

          - build: win32-x64-msvc
            os: windows-latest
            rust: stable
            target: x86_64-pc-windows-msvc
            libc: msvc
            ext: ".exe"

          - build: win32-x64-gnu
            os: windows-latest
            rust: stable
            target: x86_64-pc-windows-gnu
            libc: glibc
            ext: ".exe"

          - build: win32-arm64-msvc
            os: windows-latest
            rust: stable
            target: aarch64-pc-windows-msvc
            libc: msvc
            ext: ".exe"

          - build: win32-ia32-gnu
            os: ubuntu-latest
            rust: stable
            target: i686-pc-windows-gnu
            cross: true
            libc: glibc
            ext: ".exe"
    permissions:
      contents: write
      pull-requests: write
    env:
      GITHUB_TOKEN: ${{secrets.GITHUBTOKEN}}
      APP_VERSION: ${{ (github.event_name == 'release' && github.event.action == 'published') && github.event.release.tag_name || needs.draft_release.outputs.create_release_name }}

    steps:
      - name: Checkout Current Branch (Fast)
        uses: actions/checkout@v4

      - name: Install Correct Toolchain
        uses: dtolnay/rust-toolchain@stable
        with:
          toolchain: ${{ matrix.rust }}
          targets: ${{ matrix.target }}

      - name: Build
        env:
          APP_VERSION: ${{ (github.event_name == 'release' && github.event.action == 'published') && github.event.release.tag_name || needs.draft_release.outputs.create_release_name}}
          NODE_AUTH_TOKEN: ${{ secrets.NPM_TOKEN }}
        uses: actions-rs/cargo@v1
        with:
          use-cross: ${{ matrix.cross }}
          command: build
          args: --release --target ${{ matrix.target }}

      - name: Install Node.js
        if: github.event_name == 'release' && github.event.action == 'published'
        uses: actions/setup-node@v4
        with:
          node-version: 18
          registry-url: https://registry.npmjs.org

      - name: Install dependencies
        if: github.event_name == 'release' && github.event.action == 'published'
        run: |
          cd npm
          npm install

      - name: Run generate.js script
        if: github.event_name == 'release' && github.event.action == 'published'
        run: |
          cd npm
          npm run gen -- --target ${{matrix.target}} --version ${{ env.APP_VERSION }} --build ${{matrix.build}} --ext ${{ matrix.ext || '' }} --libc ${{ matrix.libc }}
      - name: Setup .npmrc file to publish to npm
        run: echo "//registry.npmjs.org/:_authToken=$NODE_AUTH_TOKEN" > ~/.npmrc

      - name: NPM Publish
        if: github.event_name == 'release' && github.event.action == 'published'
        uses: JS-DevTools/npm-publish@v3
        with:
          token: ${{ secrets.NPM_TOKEN }}
          package: npm/@tailcallhq/core-${{matrix.build}}
          access: public

      - name: Rename Binary with Target Name
        if: github.event_name == 'push' && github.ref == 'refs/heads/main'
        run: |
          pwd
          cp target/${{ matrix.target }}/release/tailcall${{ matrix.ext }} target/${{ matrix.target }}/release/tailcall-${{ matrix.target }}${{ matrix.ext }}

      - name: Upload ${{ matrix.target }} Binary
        if: github.event_name == 'push' && github.ref == 'refs/heads/main'
        uses: xresloader/upload-to-github-release@v1
        with:
          release_id: ${{ needs.draft_release.outputs.create_release_id }}
          file: target/${{ matrix.target }}/release/tailcall-${{ matrix.target }}${{ matrix.ext }}
          overwrite: true
  publish_npm_root:
    name: Publish NPM main package
    needs: [draft_release, release]
    if: github.event_name == 'release' && github.event.action == 'published'
    runs-on: ubuntu-latest
    steps:
      - name: Checkout Current Branch (Fast)
        uses: actions/checkout@v4
      - name: Install Node
        uses: actions/setup-node@v4
        with:
          node-version: 18
          registry-url: https://registry.npmjs.org
      - name: Install dependencies
        run: |
          cd npm
          npm install
      - name: Run generate-root.js script
        env:
          APP_VERSION: ${{ (github.event_name == 'release' && github.event.action == 'published') && github.event.release.tag_name}}
        run: |
          cd npm
          npm run gen-root -- --version ${{ env.APP_VERSION }}
      - name: Setup .npmrc file to publish to npm
        run: echo "//registry.npmjs.org/:_authToken=$NODE_AUTH_TOKEN" > ~/.npmrc
      - name: Publish packages
        uses: JS-DevTools/npm-publish@v3
        with:
          token: ${{ secrets.NPM_TOKEN }}
          package: npm/@tailcallhq/tailcall
          access: public

        env:
          APP_VERSION: ${{ (github.event_name == 'release' && github.event.action == 'published') && github.event.release.tag_name || needs.draft_release.outputs.create_release_name }}
          NODE_AUTH_TOKEN: ${{ secrets.NPM_TOKEN }}<|MERGE_RESOLUTION|>--- conflicted
+++ resolved
@@ -8,13 +8,11 @@
   pull_request:
     branches: [main]
     types: [opened, reopened, synchronize]
-<<<<<<< HEAD
   pull_request_target:
     branches: [main]
     types: [opened, reopened, synchronize]
-=======
     paths-ignore: ["docs/**", "**.md"]
->>>>>>> fbf1e484
+
   release:
     types: [published]
 jobs:
