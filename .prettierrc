--- conflicted
+++ resolved
@@ -12,11 +12,8 @@
         "inline-many.graphql",
         "inline-many-list.graphql",
         "test-grpc.graphql",
-<<<<<<< HEAD
         "test-add-link-to-empty-config.graphql",
-=======
         "test-expr-success.graphql"
->>>>>>> 63281204
       ],
       "options": {
         "printWidth": 200
