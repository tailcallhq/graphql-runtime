--- conflicted
+++ resolved
@@ -55,15 +55,9 @@
 }
 
 impl FieldPlan {
-<<<<<<< HEAD
-    pub async fn eval<'a, Ctx: ResolverContextLike + Sync + Send>(
-        &'a self,
-        mut ctx: EvaluationContext<'a, Ctx>,
-=======
     pub async fn eval<Ctx: ResolverContextLike + Sync + Send>(
         &self,
         mut ctx: EvaluationContext<'_, Ctx>,
->>>>>>> 6e892641
     ) -> Result<Value> {
         Ok(self.resolver.eval(&mut ctx).await?)
     }
