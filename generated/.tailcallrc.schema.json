--- conflicted
+++ resolved
@@ -328,8 +328,11 @@
     },
     "EnumType": {
       "type": "object",
-      "properties": {
-        "enum": {
+      "required": [
+        "variants"
+      ],
+      "properties": {
+        "variants": {
           "description": "Variants for the type if it's an enum",
           "type": "array",
           "items": {
@@ -836,6 +839,9 @@
     },
     "ObjectType": {
       "type": "object",
+      "required": [
+        "fields"
+      ],
       "properties": {
         "added_fields": {
           "description": "Additional fields to be added to the type",
@@ -1251,24 +1257,11 @@
         {
           "type": "null"
         },
-<<<<<<< HEAD
         {
           "$ref": "#/definitions/EnumType"
         },
         {
           "$ref": "#/definitions/ObjectType"
-=======
-        "cache": {
-          "description": "Setting to indicate if the type can be cached.",
-          "anyOf": [
-            {
-              "$ref": "#/definitions/Cache"
-            },
-            {
-              "type": "null"
-            }
-          ]
->>>>>>> dd2114de
         },
         {
           "$ref": "#/definitions/UnionType"
@@ -1282,51 +1275,6 @@
             "null"
           ]
         },
-<<<<<<< HEAD
-=======
-        "enum": {
-          "description": "Variants for the type if it's an enum",
-          "type": [
-            "array",
-            "null"
-          ],
-          "items": {
-            "type": "string"
-          },
-          "uniqueItems": true
-        },
-        "fields": {
-          "description": "A map of field name and its definition.",
-          "type": "object",
-          "additionalProperties": {
-            "$ref": "#/definitions/Field"
-          }
-        },
-        "implements": {
-          "description": "Interfaces that the type implements.",
-          "type": "array",
-          "items": {
-            "type": "string"
-          },
-          "uniqueItems": true
-        },
-        "interface": {
-          "description": "Flag to indicate if the type is an interface.",
-          "type": "boolean"
-        },
-        "protected": {
-          "description": "Marks field as protected by auth providers",
-          "default": null,
-          "anyOf": [
-            {
-              "$ref": "#/definitions/Protected"
-            },
-            {
-              "type": "null"
-            }
-          ]
-        },
->>>>>>> dd2114de
         "tag": {
           "description": "Contains source information for the type.",
           "anyOf": [
