"""
The @addField operator simplifies data structures and queries by adding a field that 
inlines or flattens a nested field or node within your schema. more info [here](https://tailcall.run/docs/guides/operators/#addfield)
"""
directive @addField(
  """
  Name of the new field to be added
  """
  name: String!
  """
  Path of the data where the field should point to
  """
  path: [String!]
) repeatable  on OBJECT

"""
The @cache operator enables caching for the query, field or type it is applied to.
"""
directive @cache(
  """
  Specifies the duration, in milliseconds, of how long the value has to be stored in 
  the cache.
  """
  maxAge: Int!
) on OBJECT | FIELD_DEFINITION

"""
Provides the ability to refer to a field defined in the root Query or Mutation.
"""
directive @call(
  """
  The arguments of the field on the `Query` or `Mutation` type that you want to call. 
  For instance `{id: "{{value.userId}}"}`.
  """
  args: JSON
  """
  The name of the field on the `Mutation` type that you want to call. For instance 
  `createUser`.
  """
  mutation: String
  """
  The name of the field on the `Query` type that you want to call. For instance `user`.
  """
  query: String
) on FIELD_DEFINITION

"""
The `@const` operators allows us to embed a constant response for the schema.
"""
directive @const(
  data: JSON
) on FIELD_DEFINITION

"""
Allows composing operators as simple expressions
"""
directive @expr(
  """
  Root of the expression AST
  """
  body: ExprBody
) on FIELD_DEFINITION

"""
The @graphQL operator allows to specify GraphQL API server request to fetch data 
from.
"""
directive @graphQL(
  """
  Named arguments for the requested field. More info [here](https://tailcall.run/docs/guides/operators/#args)
  """
  args: [KeyValue]
  """
  This refers to the base URL of the API. If not specified, the default base URL is 
  the one specified in the `@upstream` operator.
  """
  baseURL: String
  """
  If the upstream GraphQL server supports request batching, you can specify the 'batch' 
  argument to batch several requests into a single batch request.Make sure you have 
  also specified batch settings to the `@upstream` and to the `@graphQL` operator.
  """
  batch: Boolean!
  """
  The headers parameter allows you to customize the headers of the GraphQL request 
  made by the `@graphQL` operator. It is used by specifying a key-value map of header 
  names and their values.
  """
  headers: [KeyValue]
  """
  Specifies the root field on the upstream to request data from. This maps a field 
  in your schema to a field in the upstream schema. When a query is received for this 
  field, Tailcall requests data from the corresponding upstream field.
  """
  name: String!
) on FIELD_DEFINITION

"""
The @grpc operator indicates that a field or node is backed by a gRPC API.For instance, 
if you add the @grpc operator to the `users` field of the Query type with a service 
argument of `NewsService` and method argument of `GetAllNews`, it signifies that 
the `users` field is backed by a gRPC API. The `service` argument specifies the name 
of the gRPC service. The `method` argument specifies the name of the gRPC method. 
In this scenario, the GraphQL server will make a gRPC request to the gRPC endpoint 
specified when the `users` field is queried.
"""
directive @grpc(
  """
  This refers to the base URL of the API. If not specified, the default base URL is 
  the one specified in the `@upstream` operator.
  """
  baseURL: String
  """
  The key path in the response which should be used to group multiple requests. For 
  instance `["news","id"]`. For more details please refer out [n + 1 guide](https://tailcall.run/docs/guides/n+1#solving-using-batching).
  """
  batchKey: [String!]
  """
  This refers to the arguments of your gRPC call. You can pass it as a static object 
  or use Mustache template for dynamic parameters. These parameters will be added in 
  the body in `protobuf` format.
  """
  body: String
  """
  The `headers` parameter allows you to customize the headers of the HTTP request made 
  by the `@grpc` operator. It is used by specifying a key-value map of header names 
  and their values. Note: content-type is automatically set to application/grpc
  """
  headers: [KeyValue]
  """
  This refers to the gRPC method you're going to call. For instance `GetAllNews`.
  """
  method: String!
) on FIELD_DEFINITION

"""
The @http operator indicates that a field or node is backed by a REST API.For instance, 
if you add the @http operator to the `users` field of the Query type with a path 
argument of `"/users"`, it signifies that the `users` field is backed by a REST API. 
The path argument specifies the path of the REST API. In this scenario, the GraphQL 
server will make a GET request to the API endpoint specified when the `users` field 
is queried.
"""
directive @http(
  """
  This refers to the base URL of the API. If not specified, the default base URL is 
  the one specified in the `@upstream` operator.
  """
  baseURL: String
  """
  The `batchKey` parameter groups multiple data requests into a single call. For more 
  details please refer out [n + 1 guide](https://tailcall.run/docs/guides/n+1#solving-using-batching).
  """
  batchKey: [String!]
  """
  The body of the API call. It's used for methods like POST or PUT that send data to 
  the server. You can pass it as a static object or use a Mustache template to substitute 
  variables from the GraphQL variables.
  """
  body: String
  """
  The `encoding` parameter specifies the encoding of the request body. It can be `ApplicationJson` 
  or `ApplicationXWwwFormUrlEncoded`. @default `ApplicationJson`.
  """
  encoding: Encoding
  """
  The `headers` parameter allows you to customize the headers of the HTTP request made 
  by the `@http` operator. It is used by specifying a key-value map of header names 
  and their values.
  """
  headers: [KeyValue]
  """
  Schema of the input of the API call. It is automatically inferred in most cases.
  """
  input: Schema
  """
  This refers to the HTTP method of the API call. Commonly used methods include `GET`, 
  `POST`, `PUT`, `DELETE` etc. @default `GET`.
  """
  method: Method
  """
  Schema of the output of the API call. It is automatically inferred in most cases.
  """
  output: Schema
  """
  This refers to the API endpoint you're going to call. For instance `https://jsonplaceholder.typicode.com/users`.For 
  dynamic segments in your API endpoint, use Mustache templates for variable substitution. 
  For instance, to fetch a specific user, use `/users/{{args.id}}`.
  """
  path: String!
  """
  This represents the query parameters of your API call. You can pass it as a static 
  object or use Mustache template for dynamic parameters. These parameters will be 
  added to the URL.
  """
  query: [KeyValue]
) on FIELD_DEFINITION

directive @js(
  script: String!
) on FIELD_DEFINITION

"""
The @link directive allows you to import external resources, such as configuration 
– which will be merged into the config importing it –, or a .proto file – which
 will be later used by `@grpc` directive –.
"""
directive @link(
  """
  The id of the link. It is used to reference the link in the schema.
  """
  id: String
  """
  The source of the link. It can be a URL or a path to a file. If a path is provided, 
  it is relative to the file that imports the link.
  """
  src: String!
  """
  The type of the link. It can be `Config`, or `Protobuf`.
  """
  type: LinkType
) repeatable  on SCHEMA

directive @modify(
  name: String
  omit: Boolean
) on FIELD_DEFINITION

"""
Used to omit a field from public consumption.
"""
directive @omit on FIELD_DEFINITION

"""
The `@server` directive, when applied at the schema level, offers a comprehensive 
set of server configurations. It dictates how the server behaves and helps tune tailcall 
for various use-cases.
"""
directive @server(
  """
  `apolloTracing` exposes GraphQL query performance data, including execution time 
  of queries and individual resolvers.
  """
  apolloTracing: Boolean
  """
  `batchRequests` combines multiple requests into one, improving performance but potentially 
  introducing latency and complicating debugging. Use judiciously. @default `false`.
  """
  batchRequests: Boolean
  """
  `globalResponseTimeout` sets the maximum query duration before termination, acting 
  as a safeguard against long-running queries.
  """
  globalResponseTimeout: Int
  """
  `graphiql` activates the GraphiQL IDE at the root path within Tailcall, a tool for 
  query development and testing. @default `false`.
  """
  graphiql: Boolean
  """
  `headers` contains key-value pairs that are included as default headers in server 
  responses, allowing for consistent header management across all responses.
  """
  headers: Headers
  """
  `hostname` sets the server hostname.
  """
  hostname: String
  """
  `introspection` allows clients to fetch schema information directly, aiding tools 
  and applications in understanding available types, fields, and operations. @default 
  `true`.
  """
  introspection: Boolean
  """
  `pipelineFlush` allows to control flushing behavior of the server pipeline.
  """
  pipelineFlush: Boolean
  """
  `port` sets the Tailcall running port. @default `8000`.
  """
  port: Int
  """
  `queryValidation` checks incoming GraphQL queries against the schema, preventing 
  errors from invalid queries. Can be disabled for performance. @default `false`.
  """
  queryValidation: Boolean
  """
  `responseValidation` Tailcall automatically validates responses from upstream services 
  using inferred schema. @default `false`.
  """
  responseValidation: Boolean
  """
  A link to an external JS file that listens on every HTTP request response event.
  """
  script: ScriptOptions
  """
  `showcase` enables the /showcase/graphql endpoint.
  """
  showcase: Boolean
  """
  This configuration defines local variables for server operations. Useful for storing 
  constant configurations, secrets, or shared information.
  """
  vars: [KeyValue]
  """
  `version` sets the HTTP version for the server. Options are `HTTP1` and `HTTP2`. 
  @default `HTTP1`.
  """
  version: HttpVersion
  """
  `workers` sets the number of worker threads. @default the number of system cores.
  """
  workers: Int
) on SCHEMA

"""
The @telemetry directive facilitates seamless integration with OpenTelemetry, enhancing 
the observability of your GraphQL services powered by Tailcall.  By leveraging this 
directive, developers gain access to valuable insights into the performance and behavior 
of their applications.
"""
directive @telemetry(
  export: TelemetryExporter
) on FIELD_DEFINITION

"""
The `upstream` directive allows you to control various aspects of the upstream server 
connection. This includes settings like connection timeouts, keep-alive intervals, 
and more. If not specified, default values are used.
"""
directive @upstream(
  """
  `allowedHeaders` defines the HTTP headers allowed to be forwarded to upstream services. 
  If not set, no headers are forwarded, enhancing security but possibly limiting data 
  flow.
  """
  allowedHeaders: [String!]
  """
  This refers to the default base URL for your APIs. If it's not explicitly mentioned 
  in the `@upstream` operator, then each [@http](#http) operator must specify its own 
  `baseURL`. If neither `@upstream` nor [@http](#http) provides a `baseURL`, it results 
  in a compilation error.
  """
  baseURL: String
  """
  An object that specifies the batch settings, including `maxSize` (the maximum size 
  of the batch), `delay` (the delay in milliseconds between each batch), and `headers` 
  (an array of HTTP headers to be included in the batch).
  """
  batch: Batch
  """
  The time in seconds that the connection will wait for a response before timing out.
  """
  connectTimeout: Int
  """
  The `http2Only` setting allows you to specify whether the client should always issue 
  HTTP2 requests, without checking if the server supports it or not. By default it 
  is set to `false` for all HTTP requests made by the server, but is automatically 
  set to true for GRPC.
  """
  http2Only: Boolean
  """
  Activating this enables Tailcall's HTTP caching, adhering to the [HTTP Caching RFC](https://tools.ietf.org/html/rfc7234), 
  to enhance performance by minimizing redundant data fetches. Defaults to `false` 
  if unspecified.
  """
  httpCache: Boolean
  """
  The time in seconds between each keep-alive message sent to maintain the connection.
  """
  keepAliveInterval: Int
  """
  The time in seconds that the connection will wait for a keep-alive message before 
  closing.
  """
  keepAliveTimeout: Int
  """
  A boolean value that determines whether keep-alive messages should be sent while 
  the connection is idle.
  """
  keepAliveWhileIdle: Boolean
  """
  The time in seconds that the connection pool will wait before closing idle connections.
  """
  poolIdleTimeout: Int
  """
  The maximum number of idle connections that will be maintained per host.
  """
  poolMaxIdlePerHost: Int
  """
  The `proxy` setting defines an intermediary server through which the upstream requests 
  will be routed before reaching their intended endpoint. By specifying a proxy URL, 
  you introduce an additional layer, enabling custom routing and security policies.
  """
  proxy: Proxy
  """
  The time in seconds between each TCP keep-alive message sent to maintain the connection.
  """
  tcpKeepAlive: Int
  """
  The maximum time in seconds that the connection will wait for a response.
  """
  timeout: Int
  """
  The User-Agent header value to be used in HTTP requests. @default `Tailcall/1.0`
  """
  userAgent: String
) on SCHEMA

input Batch {
  delay: Int!
  headers: [String!]
  maxSize: Int!
}
"""
The @cache operator enables caching for the query, field or type it is applied to.
"""
input Cache {
  """
  Specifies the duration, in milliseconds, of how long the value has to be stored in 
  the cache.
  """
  maxAge: Int!
}
"""
The `@const` operators allows us to embed a constant response for the schema.
"""
input Const {
  data: JSON
}
enum Encoding {
  ApplicationJson
  ApplicationXWwwFormUrlencoded
}
"""
Allows composing operators as simple expressions
"""
input Expr {
  """
  Root of the expression AST
  """
  body: ExprBody
}
input ExprBody {
  http: Http
  grpc: Grpc
  graphQL: GraphQL
  call: Call
  const: JSON
  if: ExprIf
  and: [ExprBody]
  or: [ExprBody]
  cond: [ExprBody]
  defaultTo: [ExprBody]
  isEmpty: ExprBody
  not: ExprBody
  concat: [ExprBody]
  intersection: [ExprBody]
  difference: [[ExprBody]]
  eq: [ExprBody]
  gt: [ExprBody]
  gte: [ExprBody]
  lt: [ExprBody]
  lte: [ExprBody]
  max: [ExprBody]
  min: [ExprBody]
  pathEq: [ExprBody]
  propEq: [ExprBody]
  sortPath: [ExprBody]
  symmetricDifference: [[ExprBody]]
  union: [[ExprBody]]
  mod: [ExprBody]
  add: [ExprBody]
  dec: ExprBody
  divide: [ExprBody]
  inc: ExprBody
  multiply: [ExprBody]
  negate: ExprBody
  product: [ExprBody]
  subtract: [ExprBody]
  sum: [ExprBody]
}
input ExprIf {
  """
  Condition to evaluate
  """
  cond: ExprBody
  """
  Expression to evaluate if the condition is false
  """
  else: ExprBody
  """
  Expression to evaluate if the condition is true
  """
  then: ExprBody
}
"""
The @graphQL operator allows to specify GraphQL API server request to fetch data 
from.
"""
input GraphQL {
  """
  Named arguments for the requested field. More info [here](https://tailcall.run/docs/guides/operators/#args)
  """
  args: [KeyValue]
  """
  This refers to the base URL of the API. If not specified, the default base URL is 
  the one specified in the `@upstream` operator.
  """
  baseURL: String
  """
  If the upstream GraphQL server supports request batching, you can specify the 'batch' 
  argument to batch several requests into a single batch request.Make sure you have 
  also specified batch settings to the `@upstream` and to the `@graphQL` operator.
  """
  batch: Boolean!
  """
  The headers parameter allows you to customize the headers of the GraphQL request 
  made by the `@graphQL` operator. It is used by specifying a key-value map of header 
  names and their values.
  """
  headers: [KeyValue]
  """
  Specifies the root field on the upstream to request data from. This maps a field 
  in your schema to a field in the upstream schema. When a query is received for this 
  field, Tailcall requests data from the corresponding upstream field.
  """
  name: String!
}
"""
The @grpc operator indicates that a field or node is backed by a gRPC API.For instance, 
if you add the @grpc operator to the `users` field of the Query type with a service 
argument of `NewsService` and method argument of `GetAllNews`, it signifies that 
the `users` field is backed by a gRPC API. The `service` argument specifies the name 
of the gRPC service. The `method` argument specifies the name of the gRPC method. 
In this scenario, the GraphQL server will make a gRPC request to the gRPC endpoint 
specified when the `users` field is queried.
"""
input Grpc {
  """
  This refers to the base URL of the API. If not specified, the default base URL is 
  the one specified in the `@upstream` operator.
  """
  baseURL: String
  """
  The key path in the response which should be used to group multiple requests. For 
  instance `["news","id"]`. For more details please refer out [n + 1 guide](https://tailcall.run/docs/guides/n+1#solving-using-batching).
  """
  batchKey: [String!]
  """
  This refers to the arguments of your gRPC call. You can pass it as a static object 
  or use Mustache template for dynamic parameters. These parameters will be added in 
  the body in `protobuf` format.
  """
  body: String
  """
  The `headers` parameter allows you to customize the headers of the HTTP request made 
  by the `@grpc` operator. It is used by specifying a key-value map of header names 
  and their values. Note: content-type is automatically set to application/grpc
  """
  headers: [KeyValue]
  """
  This refers to the gRPC method you're going to call. For instance `GetAllNews`.
  """
  method: String!
}
input Headers {
  """
  `cacheControl` sends `Cache-Control` headers in responses when activated. The `max-age` 
  value is the least of the values received from upstream services. @default `false`.
  """
  cacheControl: Boolean
  """
<<<<<<< HEAD
  `setCookies` when enabled stores `set-cookie` headers and all the response will be 
  sent with the headers.
  """
  setCookies: Boolean
=======
  `headers` are key-value pairs included in every server response. Useful for setting 
  headers like `Access-Control-Allow-Origin` for cross-origin requests or additional 
  headers for downstream services.
  """
  custom: [KeyValue]
>>>>>>> f4b9e21a
}
"""
The @http operator indicates that a field or node is backed by a REST API.For instance, 
if you add the @http operator to the `users` field of the Query type with a path 
argument of `"/users"`, it signifies that the `users` field is backed by a REST API. 
The path argument specifies the path of the REST API. In this scenario, the GraphQL 
server will make a GET request to the API endpoint specified when the `users` field 
is queried.
"""
input Http {
  """
  This refers to the base URL of the API. If not specified, the default base URL is 
  the one specified in the `@upstream` operator.
  """
  baseURL: String
  """
  The `batchKey` parameter groups multiple data requests into a single call. For more 
  details please refer out [n + 1 guide](https://tailcall.run/docs/guides/n+1#solving-using-batching).
  """
  batchKey: [String!]
  """
  The body of the API call. It's used for methods like POST or PUT that send data to 
  the server. You can pass it as a static object or use a Mustache template to substitute 
  variables from the GraphQL variables.
  """
  body: String
  """
  The `encoding` parameter specifies the encoding of the request body. It can be `ApplicationJson` 
  or `ApplicationXWwwFormUrlEncoded`. @default `ApplicationJson`.
  """
  encoding: Encoding
  """
  The `headers` parameter allows you to customize the headers of the HTTP request made 
  by the `@http` operator. It is used by specifying a key-value map of header names 
  and their values.
  """
  headers: [KeyValue]
  """
  Schema of the input of the API call. It is automatically inferred in most cases.
  """
  input: Schema
  """
  This refers to the HTTP method of the API call. Commonly used methods include `GET`, 
  `POST`, `PUT`, `DELETE` etc. @default `GET`.
  """
  method: Method
  """
  Schema of the output of the API call. It is automatically inferred in most cases.
  """
  output: Schema
  """
  This refers to the API endpoint you're going to call. For instance `https://jsonplaceholder.typicode.com/users`.For 
  dynamic segments in your API endpoint, use Mustache templates for variable substitution. 
  For instance, to fetch a specific user, use `/users/{{args.id}}`.
  """
  path: String!
  """
  This represents the query parameters of your API call. You can pass it as a static 
  object or use Mustache template for dynamic parameters. These parameters will be 
  added to the URL.
  """
  query: [KeyValue]
}
enum HttpVersion {
  HTTP1
  HTTP2
}
input JS {
  script: String!
}
input KeyValue {
  key: String!
  value: String!
}
enum LinkType {
  Config
  Protobuf
  Script
  Cert
  Key
  Operation
}
enum Method {
  GET
  POST
  PUT
  PATCH
  DELETE
  HEAD
  OPTIONS
  CONNECT
  TRACE
}
input Modify {
  name: String
  omit: Boolean
}
"""
Output the opentelemetry data to otlp collector
"""
input OtlpExporter {
  headers: [KeyValue]
  url: String!
}
"""
Output the telemetry metrics data to prometheus server
"""
input PrometheusExporter {
  format: PrometheusFormat
  path: String!
}
"""
Output format for prometheus data
"""
enum PrometheusFormat {
  text
  protobuf
}
input Proxy {
  url: String!
}
input ScriptOptions {
  timeout: Int
}
"""
Output the opentelemetry data to the stdout. Mostly used for debug purposes
"""
input StdoutExporter {
  """
  Output to stdout in pretty human-readable format
  """
  pretty: Boolean!
}
"""
The @telemetry directive facilitates seamless integration with OpenTelemetry, enhancing 
the observability of your GraphQL services powered by Tailcall.  By leveraging this 
directive, developers gain access to valuable insights into the performance and behavior 
of their applications.
"""
input Telemetry {
  export: TelemetryExporter
}
input TelemetryExporter {
  stdout: StdoutExporter
  otlp: OtlpExporter
  prometheus: PrometheusExporter
}
input Schema {
  Obj: JSON
  Arr: Schema
  Opt: Schema
}
"""
A date string, such as 2007-12-03, is compliant with the full-date format outlined in section 5.6 of the RFC 3339 (https://datatracker.ietf.org/doc/html/rfc3339) profile of the ISO 8601 standard for the representation of dates and times using the Gregorian calendar.
"""
scalar Date
"""
field whose value conforms to the standard internet email address format as specified in HTML Spec: https://html.spec.whatwg.org/multipage/input.html#valid-e-mail-address.
"""
scalar Email
"""
A field whose value conforms to the standard E.164 format as specified in E.164 specification (https://en.wikipedia.org/wiki/E.164).
"""
scalar PhoneNumber
"""
A field whose value conforms to the standard URL format as specified in RFC3986 (https://www.ietf.org/rfc/rfc3986.txt), and it uses real JavaScript URL objects.
"""
scalar Url
scalar JSON
<|MERGE_RESOLUTION|>--- conflicted
+++ resolved
@@ -572,18 +572,11 @@
   """
   cacheControl: Boolean
   """
-<<<<<<< HEAD
-  `setCookies` when enabled stores `set-cookie` headers and all the response will be 
-  sent with the headers.
-  """
-  setCookies: Boolean
-=======
   `headers` are key-value pairs included in every server response. Useful for setting 
   headers like `Access-Control-Allow-Origin` for cross-origin requests or additional 
   headers for downstream services.
   """
   custom: [KeyValue]
->>>>>>> f4b9e21a
 }
 """
 The @http operator indicates that a field or node is backed by a REST API.For instance, 
