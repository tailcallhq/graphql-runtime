"""
The @addField operator simplifies data structures and queries by adding a field that 
inlines or flattens a nested field or node within your schema. more info [here](https://tailcall.run/docs/guides/operators/#addfield)
"""
directive @addField(
  """
  Name of the new field to be added
  """
  name: String!
  """
  Path of the data where the field should point to
  """
  path: [String!]
) repeatable on OBJECT

"""
The @alias directive indicates that aliases of one enum value.
"""
directive @alias(
  options: [String!]
) on ENUM_VALUE

"""
The @cache operator enables caching for the query, field or type it is applied to.
"""
directive @cache(
  """
  Specifies the duration, in milliseconds, of how long the value has to be stored in 
  the cache.
  """
  maxAge: Int!
) on OBJECT | FIELD_DEFINITION

"""
Provides the ability to refer to multiple fields in the Query or Mutation root.
"""
directive @call(
  """
  Steps are composed together to form a call. If you have multiple steps, the output 
  of the previous step is passed as input to the next step.
  """
  steps: [Step]
) on FIELD_DEFINITION | OBJECT

"""
The `@expr` operators allows you to specify an expression that can evaluate to a 
value. The expression can be a static value or built form a Mustache template. schema.
"""
directive @expr(
  body: JSON
) on FIELD_DEFINITION | OBJECT

"""
The @graphQL operator allows to specify GraphQL API server request to fetch data 
from.
"""
directive @graphQL(
  """
  Named arguments for the requested field. More info [here](https://tailcall.run/docs/guides/operators/#args)
  """
  args: [KeyValue]
  """
  This refers to the base URL of the API. If not specified, the default base URL is 
  the one specified in the `@upstream` operator.
  """
  baseURL: String
  """
  If the upstream GraphQL server supports request batching, you can specify the 'batch' 
  argument to batch several requests into a single batch request.Make sure you have 
  also specified batch settings to the `@upstream` and to the `@graphQL` operator.
  """
  batch: Boolean!
  """
  The headers parameter allows you to customize the headers of the GraphQL request 
  made by the `@graphQL` operator. It is used by specifying a key-value map of header 
  names and their values.
  """
  headers: [KeyValue]
  """
  Specifies the root field on the upstream to request data from. This maps a field 
  in your schema to a field in the upstream schema. When a query is received for this 
  field, Tailcall requests data from the corresponding upstream field.
  """
  name: String!
) on FIELD_DEFINITION | OBJECT

"""
The @grpc operator indicates that a field or node is backed by a gRPC API.For instance, 
if you add the @grpc operator to the `users` field of the Query type with a service 
argument of `NewsService` and method argument of `GetAllNews`, it signifies that 
the `users` field is backed by a gRPC API. The `service` argument specifies the name 
of the gRPC service. The `method` argument specifies the name of the gRPC method. 
In this scenario, the GraphQL server will make a gRPC request to the gRPC endpoint 
specified when the `users` field is queried.
"""
directive @grpc(
  """
  This refers to the base URL of the API. If not specified, the default base URL is 
  the one specified in the `@upstream` operator.
  """
  baseURL: String
  """
  The `batchKey` dictates the path Tailcall will follow to group the returned items 
  from the batch request. For more details please refer out [n + 1 guide](https://tailcall.run/docs/guides/n+1#solving-using-batching).
  """
  batchKey: [String!]
  """
  This refers to the arguments of your gRPC call. You can pass it as a static object 
  or use Mustache template for dynamic parameters. These parameters will be added in 
  the body in `protobuf` format.
  """
  body: JSON
  """
  The `headers` parameter allows you to customize the headers of the HTTP request made 
  by the `@grpc` operator. It is used by specifying a key-value map of header names 
  and their values. Note: content-type is automatically set to application/grpc
  """
  headers: [KeyValue]
  """
  This refers to the gRPC method you're going to call. For instance `GetAllNews`.
  """
  method: String!
) on FIELD_DEFINITION | OBJECT

"""
The @http operator indicates that a field or node is backed by a REST API.For instance, 
if you add the @http operator to the `users` field of the Query type with a path 
argument of `"/users"`, it signifies that the `users` field is backed by a REST API. 
The path argument specifies the path of the REST API. In this scenario, the GraphQL 
server will make a GET request to the API endpoint specified when the `users` field 
is queried.
"""
directive @http(
  """
  This refers to the base URL of the API. If not specified, the default base URL is 
  the one specified in the `@upstream` operator.
  """
  baseURL: String
  """
  The `batchKey` dictates the path Tailcall will follow to group the returned items 
  from the batch request. For more details please refer out [n + 1 guide](https://tailcall.run/docs/guides/n+1#solving-using-batching).
  """
  batchKey: [String!]
  """
  The body of the API call. It's used for methods like POST or PUT that send data to 
  the server. You can pass it as a static object or use a Mustache template to substitute 
  variables from the GraphQL variables.
  """
  body: String
  """
  The `encoding` parameter specifies the encoding of the request body. It can be `ApplicationJson` 
  or `ApplicationXWwwFormUrlEncoded`. @default `ApplicationJson`.
  """
  encoding: Encoding
  """
  The `headers` parameter allows you to customize the headers of the HTTP request made 
  by the `@http` operator. It is used by specifying a key-value map of header names 
  and their values.
  """
  headers: [KeyValue]
  """
  Schema of the input of the API call. It is automatically inferred in most cases.
  """
  input: Schema
  """
  This refers to the HTTP method of the API call. Commonly used methods include `GET`, 
  `POST`, `PUT`, `DELETE` etc. @default `GET`.
  """
  method: Method
  """
  onRequest field in @http directive gives the ability to specify the request interception 
  handler.
  """
  onRequest: String
  """
  Schema of the output of the API call. It is automatically inferred in most cases.
  """
  output: Schema
  """
  This refers to the API endpoint you're going to call. For instance `https://jsonplaceholder.typicode.com/users`.For 
  dynamic segments in your API endpoint, use Mustache templates for variable substitution. 
  For instance, to fetch a specific user, use `/users/{{args.id}}`.
  """
  path: String!
  """
  This represents the query parameters of your API call. You can pass it as a static 
  object or use Mustache template for dynamic parameters. These parameters will be 
  added to the URL. NOTE: Query parameter order is critical for batching in Tailcall. 
  The first parameter referencing a field in the current value using mustache syntax 
  is automatically selected as the batching parameter.
  """
  query: [URLQuery]
) on FIELD_DEFINITION | OBJECT

directive @js(
  name: String!
) on FIELD_DEFINITION | OBJECT

"""
The @link directive allows you to import external resources, such as configuration 
– which will be merged into the config importing it –, or a .proto file – which
 will be later used by `@grpc` directive –.
"""
directive @link(
  """
  Custom headers for gRPC reflection server.
  """
  headers: [KeyValue]
  """
  The id of the link. It is used to reference the link in the schema.
  """
  id: String
  """
  Additional metadata pertaining to the linked resource.
  """
  meta: JSON
  """
  The source of the link. It can be a URL or a path to a file. If a path is provided, 
  it is relative to the file that imports the link.
  """
  src: String!
  """
  The type of the link. It can be `Config`, or `Protobuf`.
  """
  type: LinkType
) repeatable on SCHEMA

directive @modify(
  name: String
  omit: Boolean
) on FIELD_DEFINITION

"""
Used to omit a field from public consumption.
"""
directive @omit on FIELD_DEFINITION

directive @protected on OBJECT | FIELD_DEFINITION

"""
The `@server` directive, when applied at the schema level, offers a comprehensive 
set of server configurations. It dictates how the server behaves and helps tune tailcall 
for various use-cases.
"""
directive @server(
  """
  `apolloTracing` exposes GraphQL query performance data, including execution time 
  of queries and individual resolvers.
  """
  apolloTracing: Boolean
  """
  `batchRequests` combines multiple requests into one, improving performance but potentially 
  introducing latency and complicating debugging. Use judiciously. @default `false`.
  """
  batchRequests: Boolean
  """
<<<<<<< HEAD
  `enableFederation` enables functionality to Tailcall server to act as a federation 
  subgraph.
  """
  enableFederation: Boolean
=======
  Enables deduplication of IO operations to enhance performance.This flag prevents 
  duplicate IO requests from being executed concurrently, reducing resource load. Caution: 
  May lead to issues with APIs that expect unique results for identical inputs, such 
  as nonce-based APIs.
  """
  dedupe: Boolean
>>>>>>> aab7e073
  enableJIT: Boolean
  """
  `globalResponseTimeout` sets the maximum query duration before termination, acting 
  as a safeguard against long-running queries.
  """
  globalResponseTimeout: Int
  """
  `headers` contains key-value pairs that are included as default headers in server 
  responses, allowing for consistent header management across all responses.
  """
  headers: Headers
  """
  `hostname` sets the server hostname.
  """
  hostname: String
  """
  `introspection` allows clients to fetch schema information directly, aiding tools 
  and applications in understanding available types, fields, and operations. @default 
  `true`.
  """
  introspection: Boolean
  """
  `pipelineFlush` allows to control flushing behavior of the server pipeline.
  """
  pipelineFlush: Boolean
  """
  `port` sets the Tailcall running port. @default `8000`.
  """
  port: Int
  """
  `queryValidation` checks incoming GraphQL queries against the schema, preventing 
  errors from invalid queries. Can be disabled for performance. @default `false`.
  """
  queryValidation: Boolean
  """
  `responseValidation` Tailcall automatically validates responses from upstream services 
  using inferred schema. @default `false`.
  """
  responseValidation: Boolean
  """
  `routes` allows customization of server endpoint paths. It provides options to change 
  the default paths for status and GraphQL endpoints. Default values are: - status: 
  "/status" - graphQL: "/graphql" If not specified, these default values will be used.
  """
  routes: Routes
  """
  A link to an external JS file that listens on every HTTP request response event.
  """
  script: ScriptOptions
  """
  `showcase` enables the /showcase/graphql endpoint.
  """
  showcase: Boolean
  """
  This configuration defines local variables for server operations. Useful for storing 
  constant configurations, secrets, or shared information.
  """
  vars: [KeyValue]
  """
  `version` sets the HTTP version for the server. Options are `HTTP1` and `HTTP2`. 
  @default `HTTP1`.
  """
  version: HttpVersion
  """
  `workers` sets the number of worker threads. @default the number of system cores.
  """
  workers: Int
) on SCHEMA

"""
The @telemetry directive facilitates seamless integration with OpenTelemetry, enhancing 
the observability of your GraphQL services powered by Tailcall.  By leveraging this 
directive, developers gain access to valuable insights into the performance and behavior 
of their applications.
"""
directive @telemetry(
  export: TelemetryExporter
  """
  The list of headers that will be sent as additional attributes to telemetry exporters 
  Be careful about **leaking sensitive information** from requests when enabling the 
  headers that may contain sensitive data
  """
  requestHeaders: [String!]
) on SCHEMA

"""
The `upstream` directive allows you to control various aspects of the upstream server 
connection. This includes settings like connection timeouts, keep-alive intervals, 
and more. If not specified, default values are used.
"""
directive @upstream(
  """
  `allowedHeaders` defines the HTTP headers allowed to be forwarded to upstream services. 
  If not set, no headers are forwarded, enhancing security but possibly limiting data 
  flow.
  """
  allowedHeaders: [String!]
  """
  This refers to the default base URL for your APIs. If it's not explicitly mentioned 
  in the `@upstream` operator, then each [@http](#http) operator must specify its own 
  `baseURL`. If neither `@upstream` nor [@http](#http) provides a `baseURL`, it results 
  in a compilation error.
  """
  baseURL: String
  """
  An object that specifies the batch settings, including `maxSize` (the maximum size 
  of the batch), `delay` (the delay in milliseconds between each batch), and `headers` 
  (an array of HTTP headers to be included in the batch).
  """
  batch: Batch
  """
  The time in seconds that the connection will wait for a response before timing out.
  """
  connectTimeout: Int
  """
  The `http2Only` setting allows you to specify whether the client should always issue 
  HTTP2 requests, without checking if the server supports it or not. By default it 
  is set to `false` for all HTTP requests made by the server, but is automatically 
  set to true for GRPC.
  """
  http2Only: Boolean
  """
  Providing httpCache size enables Tailcall's HTTP caching, adhering to the [HTTP Caching 
  RFC](https://tools.ietf.org/html/rfc7234), to enhance performance by minimizing redundant 
  data fetches. Defaults to `0` if unspecified.
  """
  httpCache: Int
  """
  The time in seconds between each keep-alive message sent to maintain the connection.
  """
  keepAliveInterval: Int
  """
  The time in seconds that the connection will wait for a keep-alive message before 
  closing.
  """
  keepAliveTimeout: Int
  """
  A boolean value that determines whether keep-alive messages should be sent while 
  the connection is idle.
  """
  keepAliveWhileIdle: Boolean
  """
  onRequest field gives the ability to specify the global request interception handler.
  """
  onRequest: String
  """
  The time in seconds that the connection pool will wait before closing idle connections.
  """
  poolIdleTimeout: Int
  """
  The maximum number of idle connections that will be maintained per host.
  """
  poolMaxIdlePerHost: Int
  """
  The `proxy` setting defines an intermediary server through which the upstream requests 
  will be routed before reaching their intended endpoint. By specifying a proxy URL, 
  you introduce an additional layer, enabling custom routing and security policies.
  """
  proxy: Proxy
  """
  The time in seconds between each TCP keep-alive message sent to maintain the connection.
  """
  tcpKeepAlive: Int
  """
  The maximum time in seconds that the connection will wait for a response.
  """
  timeout: Int
  """
  The User-Agent header value to be used in HTTP requests. @default `Tailcall/1.0`
  """
  userAgent: String
  """
  A boolean value that determines whether to verify certificates. Setting this as `false` 
  will make tailcall accept self-signed certificates. NOTE: use this *only* during 
  development or testing. It is highly recommended to keep this enabled (`true`) in 
  production.
  """
  verifySSL: Boolean
) on SCHEMA

"""
Field whose value is a sequence of bytes.
"""
scalar Bytes

"""
Field whose value conforms to the standard date format as specified in RFC 3339 (https://datatracker.ietf.org/doc/html/rfc3339).
"""
scalar Date

"""
Field whose value conforms to the standard internet email address format as specified 
in HTML Spec: https://html.spec.whatwg.org/multipage/input.html#valid-e-mail-address.
"""
scalar Email

"""
Empty scalar type represents an empty value.
"""
scalar Empty

"""
Field whose value is a 128-bit signed integer.
"""
scalar Int128

"""
Field whose value is a 16-bit signed integer.
"""
scalar Int16

"""
Field whose value is a 32-bit signed integer.
"""
scalar Int32

"""
Field whose value is a 64-bit signed integer.
"""
scalar Int64

"""
Field whose value is an 8-bit signed integer.
"""
scalar Int8

"""
Field whose value conforms to the standard JSON format as specified in RFC 8259 (https://datatracker.ietf.org/doc/html/rfc8259).
"""
scalar JSON

"""
Field whose value conforms to the standard E.164 format as specified in E.164 specification 
(https://en.wikipedia.org/wiki/E.164).
"""
scalar PhoneNumber

"""
Field whose value is a 128-bit unsigned integer.
"""
scalar UInt128

"""
Field whose value is a 16-bit unsigned integer.
"""
scalar UInt16

"""
Field whose value is a 32-bit unsigned integer.
"""
scalar UInt32

"""
Field whose value is a 64-bit unsigned integer.
"""
scalar UInt64

"""
Field whose value is an 8-bit unsigned integer.
"""
scalar UInt8

"""
Field whose value conforms to the standard URL format as specified in RFC 3986 (https://datatracker.ietf.org/doc/html/rfc3986).
"""
scalar Url

"""
Provides the ability to refer to a field defined in the root Query or Mutation.
"""
input Step {
  """
  The arguments that will override the actual arguments of the field.
  """
  args: JSON
  """
  The name of the field on the `Mutation` type that you want to call.
  """
  mutation: String
  """
  The name of the field on the `Query` type that you want to call.
  """
  query: String
}

input KeyValue {
  key: String!
  value: String!
}

"""
The URLQuery input type represents a query parameter to be included in a URL.
"""
input URLQuery {
  """
  The key or name of the query parameter.
  """
  key: String!
  """
  Determines whether to ignore query parameters with empty values.
  """
  skipEmpty: Boolean
  """
  The actual value or a mustache template to resolve the value dynamically for the 
  query parameter.
  """
  value: String!
}

input Schema {
  Obj: JSON
  Arr: Schema
  Opt: Schema
  Enum: [String!]
}

"""
Type to configure Cross-Origin Resource Sharing (CORS) for a server.
"""
input Cors {
  """
  Indicates whether the server allows credentials (e.g., cookies, authorization headers) 
  to be sent in cross-origin requests.
  """
  allowCredentials: Boolean
  """
  A list of allowed headers in cross-origin requests. This can be used to specify custom 
  headers that are allowed to be included in cross-origin requests.
  """
  allowHeaders: [String!]
  """
  A list of allowed HTTP methods in cross-origin requests. These methods specify the 
  actions that are permitted in cross-origin requests.
  """
  allowMethods: [Method]
  """
  A list of origins that are allowed to access the server's resources in cross-origin 
  requests. An origin can be a domain, a subdomain, or even 'null' for local file schemes.
  """
  allowOrigins: [String!]
  """
  Indicates whether requests from private network addresses are allowed in cross-origin 
  requests. Private network addresses typically include IP addresses reserved for internal 
  networks.
  """
  allowPrivateNetwork: Boolean
  """
  A list of headers that the server exposes to the browser in cross-origin responses. 
  Exposing certain headers allows the client-side code to access them in the response.
  """
  exposeHeaders: [String!]
  """
  The maximum time (in seconds) that the client should cache preflight OPTIONS requests 
  in order to avoid sending excessive requests to the server.
  """
  maxAge: Int
  """
  A list of header names that indicate the values of which might cause the server's 
  response to vary, potentially affecting caching.
  """
  vary: [String!]
}

input Headers {
  """
  `cacheControl` sends `Cache-Control` headers in responses when activated. The `max-age` 
  value is the least of the values received from upstream services. @default `false`.
  """
  cacheControl: Boolean
  """
  `cors` allows Cross-Origin Resource Sharing (CORS) for a server.
  """
  cors: Cors
  """
  `headers` are key-value pairs included in every server response. Useful for setting 
  headers like `Access-Control-Allow-Origin` for cross-origin requests or additional 
  headers for downstream services.
  """
  custom: [KeyValue]
  """
  `experimental` allows the use of `X-*` experimental headers in the response. @default 
  `[]`.
  """
  experimental: [String!]
  """
  `setCookies` when enabled stores `set-cookie` headers and all the response will be 
  sent with the headers.
  """
  setCookies: Boolean
}

input Routes {
  graphQL: String!
  status: String!
}

input ScriptOptions {
  timeout: Int
}

input Apollo {
  """
  Setting `apiKey` for Apollo.
  """
  apiKey: String!
  """
  Setting `graphRef` for Apollo in the format <graphId>@<variant>.
  """
  graphRef: String!
  """
  Setting `platform` for Apollo.
  """
  platform: String
  """
  Setting `userVersion` for Apollo.
  """
  userVersion: String
  """
  Setting `version` for Apollo.
  """
  version: String
}

"""
Output the opentelemetry data to otlp collector
"""
input OtlpExporter {
  headers: [KeyValue]
  url: String!
}

"""
Output the telemetry metrics data to prometheus server
"""
input PrometheusExporter {
  format: PrometheusFormat
  path: String!
}

"""
Output the opentelemetry data to the stdout. Mostly used for debug purposes
"""
input StdoutExporter {
  """
  Output to stdout in pretty human-readable format
  """
  pretty: Boolean!
}

input TelemetryExporter {
  stdout: StdoutExporter
  otlp: OtlpExporter
  prometheus: PrometheusExporter
  apollo: Apollo
}

input Batch {
  delay: Int!
  headers: [String!]
  maxSize: Int
}

input Proxy {
  url: String!
}

"""
The @graphQL operator allows to specify GraphQL API server request to fetch data 
from.
"""
input GraphQL {
  """
  Named arguments for the requested field. More info [here](https://tailcall.run/docs/guides/operators/#args)
  """
  args: [KeyValue]
  """
  This refers to the base URL of the API. If not specified, the default base URL is 
  the one specified in the `@upstream` operator.
  """
  baseURL: String
  """
  If the upstream GraphQL server supports request batching, you can specify the 'batch' 
  argument to batch several requests into a single batch request.Make sure you have 
  also specified batch settings to the `@upstream` and to the `@graphQL` operator.
  """
  batch: Boolean!
  """
  The headers parameter allows you to customize the headers of the GraphQL request 
  made by the `@graphQL` operator. It is used by specifying a key-value map of header 
  names and their values.
  """
  headers: [KeyValue]
  """
  Specifies the root field on the upstream to request data from. This maps a field 
  in your schema to a field in the upstream schema. When a query is received for this 
  field, Tailcall requests data from the corresponding upstream field.
  """
  name: String!
}

"""
The @grpc operator indicates that a field or node is backed by a gRPC API.For instance, 
if you add the @grpc operator to the `users` field of the Query type with a service 
argument of `NewsService` and method argument of `GetAllNews`, it signifies that 
the `users` field is backed by a gRPC API. The `service` argument specifies the name 
of the gRPC service. The `method` argument specifies the name of the gRPC method. 
In this scenario, the GraphQL server will make a gRPC request to the gRPC endpoint 
specified when the `users` field is queried.
"""
input Grpc {
  """
  This refers to the base URL of the API. If not specified, the default base URL is 
  the one specified in the `@upstream` operator.
  """
  baseURL: String
  """
  The `batchKey` dictates the path Tailcall will follow to group the returned items 
  from the batch request. For more details please refer out [n + 1 guide](https://tailcall.run/docs/guides/n+1#solving-using-batching).
  """
  batchKey: [String!]
  """
  This refers to the arguments of your gRPC call. You can pass it as a static object 
  or use Mustache template for dynamic parameters. These parameters will be added in 
  the body in `protobuf` format.
  """
  body: JSON
  """
  The `headers` parameter allows you to customize the headers of the HTTP request made 
  by the `@grpc` operator. It is used by specifying a key-value map of header names 
  and their values. Note: content-type is automatically set to application/grpc
  """
  headers: [KeyValue]
  """
  This refers to the gRPC method you're going to call. For instance `GetAllNews`.
  """
  method: String!
}

"""
The @http operator indicates that a field or node is backed by a REST API.For instance, 
if you add the @http operator to the `users` field of the Query type with a path 
argument of `"/users"`, it signifies that the `users` field is backed by a REST API. 
The path argument specifies the path of the REST API. In this scenario, the GraphQL 
server will make a GET request to the API endpoint specified when the `users` field 
is queried.
"""
input Http {
  """
  This refers to the base URL of the API. If not specified, the default base URL is 
  the one specified in the `@upstream` operator.
  """
  baseURL: String
  """
  The `batchKey` dictates the path Tailcall will follow to group the returned items 
  from the batch request. For more details please refer out [n + 1 guide](https://tailcall.run/docs/guides/n+1#solving-using-batching).
  """
  batchKey: [String!]
  """
  The body of the API call. It's used for methods like POST or PUT that send data to 
  the server. You can pass it as a static object or use a Mustache template to substitute 
  variables from the GraphQL variables.
  """
  body: String
  """
  The `encoding` parameter specifies the encoding of the request body. It can be `ApplicationJson` 
  or `ApplicationXWwwFormUrlEncoded`. @default `ApplicationJson`.
  """
  encoding: Encoding
  """
  The `headers` parameter allows you to customize the headers of the HTTP request made 
  by the `@http` operator. It is used by specifying a key-value map of header names 
  and their values.
  """
  headers: [KeyValue]
  """
  Schema of the input of the API call. It is automatically inferred in most cases.
  """
  input: Schema
  """
  This refers to the HTTP method of the API call. Commonly used methods include `GET`, 
  `POST`, `PUT`, `DELETE` etc. @default `GET`.
  """
  method: Method
  """
  onRequest field in @http directive gives the ability to specify the request interception 
  handler.
  """
  onRequest: String
  """
  Schema of the output of the API call. It is automatically inferred in most cases.
  """
  output: Schema
  """
  This refers to the API endpoint you're going to call. For instance `https://jsonplaceholder.typicode.com/users`.For 
  dynamic segments in your API endpoint, use Mustache templates for variable substitution. 
  For instance, to fetch a specific user, use `/users/{{args.id}}`.
  """
  path: String!
  """
  This represents the query parameters of your API call. You can pass it as a static 
  object or use Mustache template for dynamic parameters. These parameters will be 
  added to the URL. NOTE: Query parameter order is critical for batching in Tailcall. 
  The first parameter referencing a field in the current value using mustache syntax 
  is automatically selected as the batching parameter.
  """
  query: [URLQuery]
}

"""
The `@expr` operators allows you to specify an expression that can evaluate to a 
value. The expression can be a static value or built form a Mustache template. schema.
"""
input Expr {
  body: JSON
}

input JS {
  name: String!
}

input Modify {
  name: String
  omit: Boolean
}

"""
The @cache operator enables caching for the query, field or type it is applied to.
"""
input Cache {
  """
  Specifies the duration, in milliseconds, of how long the value has to be stored in 
  the cache.
  """
  maxAge: Int!
}

"""
The @telemetry directive facilitates seamless integration with OpenTelemetry, enhancing 
the observability of your GraphQL services powered by Tailcall.  By leveraging this 
directive, developers gain access to valuable insights into the performance and behavior 
of their applications.
"""
input Telemetry {
  export: TelemetryExporter
  """
  The list of headers that will be sent as additional attributes to telemetry exporters 
  Be careful about **leaking sensitive information** from requests when enabling the 
  headers that may contain sensitive data
  """
  requestHeaders: [String!]
}

enum Encoding {
  ApplicationJson
  ApplicationXWwwFormUrlencoded
}

enum Method {
  GET
  POST
  PUT
  PATCH
  DELETE
  HEAD
  OPTIONS
  CONNECT
  TRACE
}

enum LinkType {
  Config
  Protobuf
  Script
  Cert
  Key
  Operation
  Htpasswd
  Jwks
  Grpc
}

enum HttpVersion {
  HTTP1
  HTTP2
}

"""
Output format for prometheus data
"""
enum PrometheusFormat {
  text
  protobuf
}<|MERGE_RESOLUTION|>--- conflicted
+++ resolved
@@ -254,19 +254,17 @@
   """
   batchRequests: Boolean
   """
-<<<<<<< HEAD
-  `enableFederation` enables functionality to Tailcall server to act as a federation 
-  subgraph.
-  """
-  enableFederation: Boolean
-=======
   Enables deduplication of IO operations to enhance performance.This flag prevents 
   duplicate IO requests from being executed concurrently, reducing resource load. Caution: 
   May lead to issues with APIs that expect unique results for identical inputs, such 
   as nonce-based APIs.
   """
   dedupe: Boolean
->>>>>>> aab7e073
+  """
+  `enableFederation` enables functionality to Tailcall server to act as a federation 
+  subgraph.
+  """
+  enableFederation: Boolean
   enableJIT: Boolean
   """
   `globalResponseTimeout` sets the maximum query duration before termination, acting 
