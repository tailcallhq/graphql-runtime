#[cfg(test)]
pub mod test {
    use std::borrow::Cow;
    use std::collections::HashMap;
    use std::sync::Arc;
    use std::time::Duration;

    use anyhow::{anyhow, Result};
    use http_cache_reqwest::{Cache, CacheMode, HttpCache, HttpCacheOptions};
    use hyper::body::Bytes;
    use reqwest::Client;
    use reqwest_middleware::{ClientBuilder, ClientWithMiddleware};
    use tailcall::cli::javascript;
<<<<<<< HEAD
    use tailcall::{InMemoryCache, Response, Script, TargetRuntime};
    use tailcall_http_cache::HttpCacheManager;
=======
    use tailcall::core::blueprint::{Script, Upstream};
    use tailcall::core::cache::InMemoryCache;
    use tailcall::core::http::Response;
    use tailcall::core::runtime::TargetRuntime;
    use tailcall::core::{EnvIO, FileIO, HttpIO};
>>>>>>> 7f9913db
    use tokio::io::{AsyncReadExt, AsyncWriteExt};

    #[derive(Clone)]
    struct TestHttp {
        client: ClientWithMiddleware,
    }

    impl Default for TestHttp {
        fn default() -> Self {
            Self { client: ClientBuilder::new(Client::new()).build() }
        }
    }

    impl TestHttp {
        fn init(upstream: &Upstream) -> Arc<Self> {
            let mut builder = Client::builder()
                .tcp_keepalive(Some(Duration::from_secs(upstream.tcp_keep_alive)))
                .timeout(Duration::from_secs(upstream.timeout))
                .connect_timeout(Duration::from_secs(upstream.connect_timeout))
                .http2_keep_alive_interval(Some(Duration::from_secs(upstream.keep_alive_interval)))
                .http2_keep_alive_timeout(Duration::from_secs(upstream.keep_alive_timeout))
                .http2_keep_alive_while_idle(upstream.keep_alive_while_idle)
                .pool_idle_timeout(Some(Duration::from_secs(upstream.pool_idle_timeout)))
                .pool_max_idle_per_host(upstream.pool_max_idle_per_host)
                .user_agent(upstream.user_agent.clone());

            // Add Http2 Prior Knowledge
            if upstream.http2_only {
                builder = builder.http2_prior_knowledge();
            }

            // Add Http Proxy
            if let Some(ref proxy) = upstream.proxy {
                builder = builder.proxy(
                    reqwest::Proxy::http(proxy.url.clone())
                        .expect("Failed to set proxy in http client"),
                );
            }

            let mut client = ClientBuilder::new(builder.build().expect("Failed to build client"));

            if upstream.http_cache {
                client = client.with(Cache(HttpCache {
                    mode: CacheMode::Default,
                    manager: HttpCacheManager::default(),
                    options: HttpCacheOptions::default(),
                }))
            }
            Arc::new(Self { client: client.build() })
        }
    }

    #[async_trait::async_trait]
    impl HttpIO for TestHttp {
        async fn execute(&self, request: reqwest::Request) -> Result<Response<Bytes>> {
            let response = self.client.execute(request).await;
            Response::from_reqwest(
                response?
                    .error_for_status()
                    .map_err(|err| err.without_url())?,
            )
            .await
        }
    }

    #[derive(Clone)]
    struct TestFileIO {}

    impl TestFileIO {
        fn init() -> Self {
            TestFileIO {}
        }
    }

    #[async_trait::async_trait]
    impl FileIO for TestFileIO {
        async fn write<'a>(&'a self, path: &'a str, content: &'a [u8]) -> anyhow::Result<()> {
            let mut file = tokio::fs::File::create(path).await?;
            file.write_all(content)
                .await
                .map_err(|e| anyhow!("{}", e))?;
            Ok(())
        }

        async fn read<'a>(&'a self, path: &'a str) -> anyhow::Result<String> {
            let mut file = tokio::fs::File::open(path).await?;
            let mut buffer = Vec::new();
            file.read_to_end(&mut buffer)
                .await
                .map_err(|e| anyhow!("{}", e))?;
            Ok(String::from_utf8(buffer)?)
        }
    }

    #[derive(Clone)]
    struct TestEnvIO {
        vars: HashMap<String, String>,
    }

    impl EnvIO for TestEnvIO {
        fn get(&self, key: &str) -> Option<Cow<'_, str>> {
            self.vars.get(key).map(Cow::from)
        }
    }

    impl TestEnvIO {
        pub fn init() -> Self {
            Self { vars: std::env::vars().collect() }
        }
    }

    pub fn init(script: Option<Script>) -> TargetRuntime {
        let http = if let Some(script) = script.clone() {
            javascript::init_http(TestHttp::init(&Default::default()), script)
        } else {
            TestHttp::init(&Default::default())
        };

        let http2 = if let Some(script) = script {
            javascript::init_http(
                TestHttp::init(&Upstream::default().http2_only(true)),
                script,
            )
        } else {
            TestHttp::init(&Upstream::default().http2_only(true))
        };

        let file = TestFileIO::init();
        let env = TestEnvIO::init();

        TargetRuntime {
            http,
            http2_only: http2,
            env: Arc::new(env),
            file: Arc::new(file),
            cache: Arc::new(InMemoryCache::new()),
            extensions: Arc::new(vec![]),
        }
    }
}

#[cfg(test)]
mod server_spec {
    use reqwest::Client;
    use serde_json::json;
    use tailcall::cli::server::Server;
    use tailcall::core::config::reader::ConfigReader;

    async fn test_server(configs: &[&str], url: &str) {
        let runtime = crate::test::init(None);
        let reader = ConfigReader::init(runtime);
        let config = reader.read_all(configs).await.unwrap();
        let mut server = Server::new(config);
        let server_up_receiver = server.server_up_receiver();

        tokio::spawn(async move {
            server.start().await.unwrap();
        });

        server_up_receiver
            .await
            .expect("Server did not start up correctly");

        // required since our cert is self signed
        let client = Client::builder()
            .use_rustls_tls()
            .danger_accept_invalid_certs(true)
            .build()
            .unwrap();
        let query = json!({
            "query": "{ greet }"
        });

        let mut tasks = vec![];
        for _ in 0..100 {
            let client = client.clone();
            let url = url.to_owned();
            let query = query.clone();

            let task: tokio::task::JoinHandle<Result<serde_json::Value, anyhow::Error>> =
                tokio::spawn(async move {
                    let response = client.post(url).json(&query).send().await?;
                    let response_body: serde_json::Value = response.json().await?;
                    Ok(response_body)
                });
            tasks.push(task);
        }

        for task in tasks {
            let response_body = task
                .await
                .expect("Spawned task should success")
                .expect("Request should success");
            let expected_response = json!({
                "data": {
                    "greet": "Hello World!"
                }
            });
            assert_eq!(
                response_body, expected_response,
                "Unexpected response from server"
            );
        }
    }

    #[tokio::test]
    async fn server_start() {
        test_server(
            &["tests/server/config/server-start.graphql"],
            "http://localhost:8800/graphql",
        )
        .await
    }

    #[tokio::test]
    async fn server_start_http2_pcks8() {
        test_server(
            &["tests/server/config/server-start-http2-pkcs8.graphql"],
            "https://localhost:8801/graphql",
        )
        .await
    }

    #[tokio::test]
    async fn server_start_http2_rsa() {
        test_server(
            &["tests/server/config/server-start-http2-rsa.graphql"],
            "https://localhost:8802/graphql",
        )
        .await
    }

    #[tokio::test]
    async fn server_start_http2_nokey() {
        let configs = &["tests/server/config/server-start-http2-nokey.graphql"];
        let runtime = crate::test::init(None);
        let reader = ConfigReader::init(runtime);
        let config = reader.read_all(configs).await.unwrap();
        let server = Server::new(config);
        assert!(server.start().await.is_err())
    }

    #[tokio::test]
    async fn server_start_http2_ec() {
        test_server(
            &["tests/server/config/server-start-http2-ec.graphql"],
            "https://localhost:8804/graphql",
        )
        .await
    }
}<|MERGE_RESOLUTION|>--- conflicted
+++ resolved
@@ -11,17 +11,13 @@
     use reqwest::Client;
     use reqwest_middleware::{ClientBuilder, ClientWithMiddleware};
     use tailcall::cli::javascript;
-<<<<<<< HEAD
-    use tailcall::{InMemoryCache, Response, Script, TargetRuntime};
-    use tailcall_http_cache::HttpCacheManager;
-=======
     use tailcall::core::blueprint::{Script, Upstream};
     use tailcall::core::cache::InMemoryCache;
     use tailcall::core::http::Response;
     use tailcall::core::runtime::TargetRuntime;
     use tailcall::core::{EnvIO, FileIO, HttpIO};
->>>>>>> 7f9913db
     use tokio::io::{AsyncReadExt, AsyncWriteExt};
+    use tailcall_http_cache::HttpCacheManager;
 
     #[derive(Clone)]
     struct TestHttp {
