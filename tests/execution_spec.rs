mod core;

use core::spec::load_and_test_execution_spec;
use std::path::Path;

fn run_execution_spec(path: &Path) -> datatest_stable::Result<()> {
    let result = tokio_test::block_on(load_and_test_execution_spec(path));

<<<<<<< HEAD
use anyhow::{anyhow, Context};
use derive_setters::Setters;
use futures_util::future::join_all;
use hyper::body::Bytes;
use hyper::{Body, Request};
use markdown::mdast::Node;
use markdown::ParseOptions;
use reqwest::header::{HeaderName, HeaderValue};
use serde::{Deserialize, Serialize};
use serde_json::Value;
use tailcall::async_graphql_hyper::{GraphQLBatchRequest, GraphQLRequest};
use tailcall::blueprint::{self, Blueprint};
use tailcall::cache::InMemoryCache;
use tailcall::cli::javascript;
use tailcall::cli::metrics::init_metrics;
use tailcall::config::reader::ConfigReader;
use tailcall::config::{Config, ConfigModule, Source};
use tailcall::http::{self, handle_request, AppContext, Method, Response};
use tailcall::merge_right::MergeRight;
use tailcall::print_schema::print_schema;
use tailcall::runtime::TargetRuntime;
use tailcall::valid::{Cause, ValidationError, Validator as _};
use tailcall::{EnvIO, FileIO, HttpIO};
use telemetry::in_memory::InMemoryTelemetry;
use telemetry::init::init_opentelemetry;
use url::Url;

#[cfg(test)]
pub mod test {
    use std::collections::HashMap;
    use std::sync::Arc;
    use std::time::Duration;

    use anyhow::{anyhow, Result};
    use http_cache_reqwest::{Cache, CacheMode, HttpCache, HttpCacheOptions, MokaManager};
    use hyper::body::Bytes;
    use reqwest::Client;
    use reqwest_middleware::{ClientBuilder, ClientWithMiddleware};
    use tailcall::cache::InMemoryCache;
    use tailcall::cli::javascript;
    use tailcall::http::{self, Response};
    use tailcall::runtime::TargetRuntime;
    use tokio::io::{AsyncReadExt, AsyncWriteExt};

    use crate::blueprint::Upstream;
    use crate::{blueprint, EnvIO, FileIO, HttpIO};

    #[derive(Clone)]
    struct TestHttp {
        client: ClientWithMiddleware,
    }

    impl Default for TestHttp {
        fn default() -> Self {
            Self { client: ClientBuilder::new(Client::new()).build() }
        }
    }

    impl TestHttp {
        fn init(upstream: &Upstream) -> Arc<Self> {
            let mut builder = Client::builder()
                .tcp_keepalive(Some(Duration::from_secs(upstream.tcp_keep_alive)))
                .timeout(Duration::from_secs(upstream.timeout))
                .connect_timeout(Duration::from_secs(upstream.connect_timeout))
                .http2_keep_alive_interval(Some(Duration::from_secs(upstream.keep_alive_interval)))
                .http2_keep_alive_timeout(Duration::from_secs(upstream.keep_alive_timeout))
                .http2_keep_alive_while_idle(upstream.keep_alive_while_idle)
                .pool_idle_timeout(Some(Duration::from_secs(upstream.pool_idle_timeout)))
                .pool_max_idle_per_host(upstream.pool_max_idle_per_host)
                .user_agent(upstream.user_agent.clone());

            // Add Http2 Prior Knowledge
            if upstream.http2_only {
                builder = builder.http2_prior_knowledge();
            }

            // Add Http Proxy
            if let Some(ref proxy) = upstream.proxy {
                builder = builder.proxy(
                    reqwest::Proxy::http(proxy.url.clone())
                        .expect("Failed to set proxy in http client"),
                );
            }

            let mut client = ClientBuilder::new(builder.build().expect("Failed to build client"));

            if upstream.http_cache {
                client = client.with(Cache(HttpCache {
                    mode: CacheMode::Default,
                    manager: MokaManager::default(),
                    options: HttpCacheOptions::default(),
                }))
            }
            Arc::new(Self { client: client.build() })
        }
    }

    #[async_trait::async_trait]
    impl HttpIO for TestHttp {
        async fn execute_with<'a>(
            &'a self,
            request: reqwest::Request,
            _: &'a http::HttpFilter,
        ) -> Result<Response<Bytes>> {
            let response = self.client.execute(request).await;
            Response::from_reqwest(
                response?
                    .error_for_status()
                    .map_err(|err| err.without_url())?,
            )
            .await
        }
    }

    #[derive(Clone)]
    struct TestFileIO {}

    impl TestFileIO {
        fn init() -> Self {
            TestFileIO {}
        }
    }

    #[async_trait::async_trait]
    impl FileIO for TestFileIO {
        async fn write<'a>(&'a self, path: &'a str, content: &'a [u8]) -> anyhow::Result<()> {
            let mut file = tokio::fs::File::create(path).await?;
            file.write_all(content)
                .await
                .map_err(|e| anyhow!("{}", e))?;
            Ok(())
        }

        async fn read<'a>(&'a self, path: &'a str) -> anyhow::Result<String> {
            let mut file = tokio::fs::File::open(path).await?;
            let mut buffer = Vec::new();
            file.read_to_end(&mut buffer)
                .await
                .map_err(|e| anyhow!("{}", e))?;
            Ok(String::from_utf8(buffer)?)
        }
    }

    #[derive(Clone)]
    struct TestEnvIO {
        vars: HashMap<String, String>,
    }

    impl EnvIO for TestEnvIO {
        fn get(&self, key: &str) -> Option<String> {
            self.vars.get(key).cloned()
        }
    }

    impl TestEnvIO {
        pub fn init() -> Self {
            Self { vars: std::env::vars().collect() }
        }
    }

    pub fn init(script: Option<blueprint::Script>) -> TargetRuntime {
        let http = if let Some(script) = script.clone() {
            javascript::init_http(TestHttp::init(&Default::default()), script)
        } else {
            TestHttp::init(&Default::default())
        };

        let http2 = if let Some(script) = script {
            javascript::init_http(
                TestHttp::init(&Upstream::default().http2_only(true)),
                script,
            )
        } else {
            TestHttp::init(&Upstream::default().http2_only(true))
        };

        let file = TestFileIO::init();
        let env = TestEnvIO::init();

        TargetRuntime {
            http,
            http2_only: http2,
            env: Arc::new(env),
            file: Arc::new(file),
            cache: Arc::new(InMemoryCache::new()),
            extensions: Arc::new(vec![]),
        }
    }
}

static INIT: Once = Once::new();

#[derive(Serialize, Deserialize, Clone, Debug)]
#[serde(rename_all = "camelCase")]
enum Annotation {
    Skip,
    Only,
}

#[derive(Serialize, Deserialize, Clone, Debug, Eq, PartialEq)]
struct APIRequest {
    #[serde(default)]
    method: Method,
    url: Url,
    #[serde(default)]
    headers: BTreeMap<String, String>,
    #[serde(default)]
    body: serde_json::Value,
    #[serde(default)]
    assert_traces: bool,
    #[serde(default)]
    assert_metrics: bool,
}

#[derive(Serialize, Deserialize, Clone, Debug)]
#[serde(rename_all = "camelCase")]
struct APIResponse {
    #[serde(default = "default_status")]
    status: u16,
    #[serde(default)]
    headers: BTreeMap<String, String>,
    #[serde(default)]
    body: serde_json::Value,
    #[serde(default)]
    #[serde(skip_serializing_if = "Option::is_none")]
    text_body: Option<String>,
}

pub struct Env {
    env: HashMap<String, String>,
}

impl EnvIO for Env {
    fn get(&self, key: &str) -> Option<String> {
        self.env.get(key).cloned()
    }
}

impl Env {
    pub fn init(map: HashMap<String, String>) -> Self {
        Self { env: map }
    }
}

fn default_status() -> u16 {
    200
}

fn default_expected_hits() -> usize {
    1
}

#[derive(Serialize, Deserialize, Clone, Debug, Eq, PartialEq)]
struct UpstreamRequest(APIRequest);

#[derive(Serialize, Deserialize, Clone, Debug)]
struct UpstreamResponse(APIResponse);

#[derive(Serialize, Deserialize, Clone, Debug)]
#[serde(rename_all = "camelCase")]
enum ConfigSource {
    File(String),
    Inline(Config),
}

#[derive(Serialize, Deserialize, Clone, Debug)]
struct Mock {
    request: UpstreamRequest,
    response: UpstreamResponse,
    #[serde(default = "default_expected_hits")]
    expected_hits: usize,
}

#[derive(Debug, Default, Deserialize, Serialize, PartialEq)]
struct SDLError {
    message: String,
    trace: Vec<String>,
    description: Option<String>,
}

impl<'a> From<Cause<&'a str>> for SDLError {
    fn from(value: Cause<&'a str>) -> Self {
        SDLError {
            message: value.message.to_string(),
            trace: value.trace.iter().map(|e| e.to_string()).collect(),
            description: None,
        }
    }
}

impl From<Cause<String>> for SDLError {
    fn from(value: Cause<String>) -> Self {
        SDLError {
            message: value.message.to_string(),
            trace: value.trace.iter().map(|e| e.to_string()).collect(),
            description: value.description,
        }
    }
}

#[derive(Clone, Setters)]
struct ExecutionSpec {
    path: PathBuf,
    name: String,
    safe_name: String,

    server: Vec<(Source, String)>,
    mock: Option<Vec<Mock>>,
    env: Option<HashMap<String, String>>,
    assert: Option<Vec<APIRequest>>,
    files: BTreeMap<String, String>,

    // Annotations for the runner
    runner: Option<Annotation>,

    check_identity: bool,
    sdl_error: bool,
}

impl ExecutionSpec {
    async fn cargo_read(path: &str) -> anyhow::Result<Vec<ExecutionSpec>> {
        let dir_path = PathBuf::from(env!("CARGO_MANIFEST_DIR"))
            .join(path)
            .canonicalize()?;
        let mut files = Vec::new();

        for entry in fs::read_dir(&dir_path)? {
            let path = entry?.path();
            if path.is_dir() {
                continue;
            }
            if path.is_file() {
                if let Some(ext) = path.extension().and_then(|x| x.to_str()) {
                    if ext == "md" {
                        let contents = fs::read_to_string(&path)?;
                        let spec: ExecutionSpec = Self::from_source(&path, contents)
                            .await
                            .map_err(|err| err.context(path.to_str().unwrap().to_string()))?;

                        files.push(spec.path(path));
                    }
                }
            }
        }

        assert!(
            !files.is_empty(),
            "No files found in {}",
            dir_path.to_str().unwrap_or_default()
        );
        Ok(files)
    }

    fn filter_specs(specs: Vec<ExecutionSpec>) -> Vec<ExecutionSpec> {
        let mut only_specs = Vec::new();
        let mut filtered_specs = Vec::new();

        for spec in specs {
            match spec.runner {
                Some(Annotation::Skip) => {
                    tracing::warn!("{} {} ... skipped", spec.name, spec.path.display())
                }
                Some(Annotation::Only) => only_specs.push(spec),
                None => filtered_specs.push(spec),
            }
        }

        // If any spec has the Only annotation, use those; otherwise, use the filtered
        // list.
        if !only_specs.is_empty() {
            only_specs
        } else {
            filtered_specs
        }
    }

    async fn from_source(path: &Path, contents: String) -> anyhow::Result<Self> {
        INIT.call_once(|| {});

        let ast = markdown::to_mdast(&contents, &ParseOptions::default()).unwrap();
        let mut children = ast
            .children()
            .unwrap_or_else(|| panic!("Failed to parse {:?}: empty file unexpected", path))
            .iter()
            .peekable();

        let mut name: Option<String> = None;
        let mut server: Vec<(Source, String)> = Vec::with_capacity(2);
        let mut mock: Option<Vec<Mock>> = None;
        let mut env: Option<HashMap<String, String>> = None;
        let mut files: BTreeMap<String, String> = BTreeMap::new();
        let mut assert: Option<Vec<APIRequest>> = None;
        let mut runner: Option<Annotation> = None;
        let mut check_identity = false;
        let mut sdl_error = false;

        while let Some(node) = children.next() {
            match node {
                Node::Heading(heading) => {
                    if heading.depth == 1 {
                        // Parse test name
                        if name.is_none() {
                            if let Some(Node::Text(text)) = heading.children.first() {
                                name = Some(text.value.clone());
                            } else {
                                return Err(anyhow!(
                                    "Unexpected content of level 1 heading in {:?}: {:#?}",
                                    path,
                                    heading
                                ));
                            }
                        } else {
                            return Err(anyhow!(
                                "Unexpected double-declaration of test name in {:?}",
                                path
                            ));
                        }

                        // Consume optional test description
                        if let Some(Node::Paragraph(_)) = children.peek() {
                            let _ = children.next();
                        }
                    } else if heading.depth == 2 {
                        if let Some(Node::Text(expect)) = heading.children.first() {
                            let split = expect.value.splitn(2, ':').collect::<Vec<&str>>();
                            match split[..] {
                                [a, b] => {
                                    check_identity =
                                        a.contains("check_identity") && b.ends_with("true");
                                    sdl_error = a.contains("expect_validation_error")
                                        && b.ends_with("true");
                                }
                                _ => {
                                    return Err(anyhow!(
                                        "Unexpected header annotation {:?} in {:?}",
                                        expect.value,
                                        path,
                                    ))
                                }
                            }
                        }
                    } else if heading.depth == 5 {
                        // Parse annotation
                        if runner.is_none() {
                            if let Some(Node::Text(text)) = heading.children.first() {
                                runner = Some(match text.value.as_str() {
                                    "skip" => Annotation::Skip,
                                    "only" => Annotation::Only,
                                    _ => {
                                        return Err(anyhow!(
                                            "Unexpected runner annotation {:?} in {:?}",
                                            text.value,
                                            path,
                                        ));
                                    }
                                });
                            } else {
                                return Err(anyhow!(
                                    "Unexpected content of level 5 heading in {:?}: {:#?}",
                                    path,
                                    heading
                                ));
                            }
                        } else {
                            return Err(anyhow!(
                                "Unexpected double-declaration of runner annotation in {:?}",
                                path
                            ));
                        }
                    } else if heading.depth == 4 {
                    } else {
                        return Err(anyhow!(
                            "Unexpected level {} heading in {:?}: {:#?}",
                            heading.depth,
                            path,
                            heading
                        ));
                    }
                }
                Node::Code(code) => {
                    // Parse following code block
                    let (content, lang, meta) = {
                        (
                            code.value.to_owned(),
                            code.lang.to_owned(),
                            code.meta.to_owned(),
                        )
                    };
                    if let Some(meta_str) = meta.as_ref().filter(|s| s.contains('@')) {
                        let temp_cleaned_meta = meta_str.replace('@', "");
                        let name: &str = &temp_cleaned_meta;
                        if let Some(name) = name.strip_prefix("file:") {
                            if files.insert(name.to_string(), content).is_some() {
                                return Err(anyhow!(
                                    "Double declaration of file {:?} in {:#?}",
                                    name,
                                    path
                                ));
                            }
                        } else {
                            let lang = match lang {
                                Some(x) => Ok(x),
                                None => Err(anyhow!(
                                    "Unexpected code block with no specific language in {:?}",
                                    path
                                )),
                            }?;

                            let source = Source::from_str(&lang)?;

                            match name {
                                "server" => {
                                    // Server configs are only parsed if the test isn't skipped.
                                    server.push((source, content));
                                }
                                "mock" => {
                                    if mock.is_none() {
                                        mock = match source {
                                            Source::Json => Ok(serde_json::from_str(&content)?),
                                            Source::Yml => Ok(serde_yaml::from_str(&content)?),
                                            _ => Err(anyhow!("Unexpected language in mock block in {:?} (only JSON and YAML are supported)", path)),
                                        }?;
                                    } else {
                                        return Err(anyhow!("Unexpected number of mock blocks in {:?} (only one is allowed)", path));
                                    }
                                }
                                "env" => {
                                    if env.is_none() {
                                        env = match source {
                                            Source::Json => Ok(serde_json::from_str(&content)?),
                                            Source::Yml => Ok(serde_yaml::from_str(&content)?),
                                            _ => Err(anyhow!("Unexpected language in env block in {:?} (only JSON and YAML are supported)", path)),
                                        }?;
                                    } else {
                                        return Err(anyhow!("Unexpected number of env blocks in {:?} (only one is allowed)", path));
                                    }
                                }
                                "assert" => {
                                    if assert.is_none() {
                                        assert = match source {
                                            Source::Json => Ok(serde_json::from_str(&content)?),
                                            Source::Yml => Ok(serde_yaml::from_str(&content)?),
                                            _ => Err(anyhow!("Unexpected language in assert block in {:?} (only JSON and YAML are supported)", path)),
                                        }?;
                                    } else {
                                        return Err(anyhow!("Unexpected number of assert blocks in {:?} (only one is allowed)", path));
                                    }
                                }
                                _ => {
                                    return Err(anyhow!(
                                        "Unexpected component {:?} in {:?}: {:#?}",
                                        name,
                                        path,
                                        meta
                                    ));
                                }
                            }
                        }
                    } else {
                        return Err(anyhow!(
                            "Unexpected content of code in {:?}: {:#?}",
                            path,
                            meta
                        ));
                    }
                }
                Node::Definition(d) => {
                    if let Some(title) = &d.title {
                        tracing::info!("Comment found in: {:?} with title: {}", path, title);
                    }
                }
                Node::ThematicBreak(_) => {
                    // skip this for and put execute logic in heading.depth
                    // above to escape ThematicBreaks like
                    // `---`, `***` or `___`
                }
                _ => return Err(anyhow!("Unexpected node in {:?}: {:#?}", path, node)),
            }
        }

        if server.is_empty() {
            return Err(anyhow!(
                "Unexpected blocks in {:?}: You must define a GraphQL Config in an execution test.",
                path,
            ));
        }

        let spec = ExecutionSpec {
            path: path.to_owned(),
            name: name.unwrap_or_else(|| path.file_name().unwrap().to_str().unwrap().to_string()),
            safe_name: path.file_name().unwrap().to_str().unwrap().to_string(),

            server,
            mock,
            env,
            assert,
            files,

            runner,
            check_identity,
            sdl_error,
        };

        anyhow::Ok(spec)
    }

    async fn app_context(
        &self,
        config: &ConfigModule,
        env: HashMap<String, String>,
        http_client: Arc<MockHttpClient>,
    ) -> Arc<AppContext> {
        let blueprint = Blueprint::try_from(config).unwrap();
        let http = if let Some(script) = blueprint.server.script.clone() {
            javascript::init_http(http_client, script)
        } else {
            http_client
        };

        let http2_only = http.clone();

        let runtime = TargetRuntime {
            http,
            http2_only,
            file: Arc::new(MockFileSystem::new(self.clone())),
            env: Arc::new(Env::init(env)),
            cache: Arc::new(InMemoryCache::new()),
            extensions: Arc::new(vec![]),
        };

        // TODO: move inside tailcall core if possible
        init_metrics(&runtime).unwrap();

        let endpoints = config
            .extensions
            .endpoint_set
            .clone()
            .into_checked(&blueprint, runtime.clone())
            .await
            .unwrap();

        Arc::new(AppContext::new(blueprint, runtime, endpoints))
    }
}

#[derive(Clone)]
struct ExecutionMock {
    mock: Mock,
    actual_hits: Arc<AtomicUsize>,
}

impl ExecutionMock {
    fn assert_hits(&self, path: impl AsRef<Path>) {
        let url = &self.mock.request.0.url;
        let is_batch_graphql = url.path().starts_with("/graphql")
            && self
                .mock
                .request
                .0
                .body
                .as_str()
                .map(|s| s.contains(','))
                .unwrap_or_default();

        // do not assert hits for mocks for batch graphql requests
        // since that requires having 2 mocks with different order of queries in
        // single request and only one of that mocks is actually called during run.
        // for other protocols there is no issues right now, because:
        // - for http the keys are always sorted https://github.com/tailcallhq/tailcall/blob/51d8b7aff838f0f4c362d4ee9e39492ae1f51fdb/src/http/data_loader.rs#L71
        // - for grpc body is not used for matching the mock and grpc will use grouping based on id https://github.com/tailcallhq/tailcall/blob/733b641c41f17c60b15b36b025b4db99d0f9cdcd/tests/execution_spec.rs#L769
        if is_batch_graphql {
            return;
        }

        let expected_hits = self.mock.expected_hits;
        let actual_hits = self.actual_hits.load(Ordering::Relaxed);

        assert_eq!(
            expected_hits,
            actual_hits,
            "expected mock for {url} to be hit exactly {expected_hits} times, but it was hit {actual_hits} times for file: {:?}",
            path.as_ref()
        );
    }
}

#[derive(Clone)]
struct MockHttpClient {
    mocks: Vec<ExecutionMock>,
    spec_path: String,
}

impl MockHttpClient {
    fn new(spec: &ExecutionSpec) -> Self {
        let mocks = spec
            .mock
            .as_ref()
            .map(|mocks| {
                mocks
                    .iter()
                    .map(|mock| ExecutionMock {
                        mock: mock.clone(),
                        actual_hits: Arc::new(AtomicUsize::default()),
                    })
                    .collect()
            })
            .unwrap_or_default();

        let spec_path = spec
            .path
            .strip_prefix(std::env::current_dir().unwrap())
            .unwrap_or(&spec.path)
            .to_string_lossy()
            .into_owned();

        MockHttpClient { mocks, spec_path }
    }

    fn assert_hits(&self, path: impl AsRef<Path>) {
        for mock in &self.mocks {
            mock.assert_hits(path.as_ref());
        }
    }
}

fn string_to_bytes(input: &str) -> Vec<u8> {
    let mut bytes = Vec::new();
    let mut chars = input.chars().peekable();

    while let Some(c) = chars.next() {
        match c {
            '\\' => match chars.next() {
                Some('0') => bytes.push(0),
                Some('n') => bytes.push(b'\n'),
                Some('t') => bytes.push(b'\t'),
                Some('r') => bytes.push(b'\r'),
                Some('\\') => bytes.push(b'\\'),
                Some('\"') => bytes.push(b'\"'),
                Some('x') => {
                    let mut hex = chars.next().unwrap().to_string();
                    hex.push(chars.next().unwrap());
                    let byte = u8::from_str_radix(&hex, 16).unwrap();
                    bytes.push(byte);
                }
                _ => panic!("Unsupported escape sequence"),
            },
            _ => bytes.push(c as u8),
        }
    }

    bytes
}

#[async_trait::async_trait]
impl HttpIO for MockHttpClient {
    async fn execute_with<'a>(
        &'a self,
        req: reqwest::Request,
        _: &'a http::HttpFilter,
    ) -> anyhow::Result<Response<Bytes>> {
        // Determine if the request is a GRPC request based on PORT
        let is_grpc = req.url().as_str().contains("50051");

        // Try to find a matching mock for the incoming request.
        let execution_mock = self
            .mocks
            .iter()
            .find(|mock| {
                let mock_req = &mock.mock.request;
                let method_match = req.method() == mock_req.0.method.clone().to_hyper();
                let url_match = req.url().as_str() == mock_req.0.url.clone().as_str();
                let req_body = match req.body() {
                    Some(body) => {
                        if let Some(bytes) = body.as_bytes() {
                            if let Ok(body_str) = std::str::from_utf8(bytes) {
                                Value::from(body_str)
                            } else {
                                Value::Null
                            }
                        } else {
                            Value::Null
                        }
                    }
                    None => Value::Null,
                };
                let body_match = req_body == mock_req.0.body;
                let headers_match = req
                    .headers()
                    .iter()
                    .filter(|(key, _)| *key != "content-type")
                    .all(|(key, value)| {
                        let header_name = key.to_string();

                        let header_value = value.to_str().unwrap();
                        let mock_header_value = "".to_string();
                        let mock_header_value = mock_req
                            .0
                            .headers
                            .get(&header_name)
                            .unwrap_or(&mock_header_value);
                        header_value == mock_header_value
                    });
                method_match && url_match && headers_match && (body_match || is_grpc)
            })
            .ok_or(anyhow!(
                "No mock found for request: {:?} {} in {}",
                req.method(),
                req.url(),
                self.spec_path
            ))?;

        execution_mock.actual_hits.fetch_add(1, Ordering::Relaxed);

        // Clone the response from the mock to avoid borrowing issues.
        let mock_response = execution_mock.mock.response.clone();

        // Build the response with the status code from the mock.
        let status_code = reqwest::StatusCode::from_u16(mock_response.0.status)?;

        if status_code.is_client_error() || status_code.is_server_error() {
            return Err(anyhow::format_err!("Status code error"));
        }

        let mut response = Response { status: status_code, ..Default::default() };

        // Insert headers from the mock into the response.
        for (key, value) in mock_response.0.headers {
            let header_name = HeaderName::from_str(&key)?;
            let header_value = HeaderValue::from_str(&value)?;
            response.headers.insert(header_name, header_value);
        }

        // Special Handling for GRPC
        if let Some(body) = mock_response.0.text_body {
            // Return plaintext body if specified
            let body = string_to_bytes(&body);
            response.body = Bytes::from_iter(body);
        } else if is_grpc {
            // Special Handling for GRPC
            let body = string_to_bytes(mock_response.0.body.as_str().unwrap());
            response.body = Bytes::from_iter(body);
        } else {
            let body = serde_json::to_vec(&mock_response.0.body)?;
            response.body = Bytes::from_iter(body);
        }

        Ok(response)
    }
=======
    Ok(result?)
>>>>>>> ebc2b79c
}

datatest_stable::harness!(run_execution_spec, "tests/execution", r"^.*\.md$");<|MERGE_RESOLUTION|>--- conflicted
+++ resolved
@@ -6,858 +6,7 @@
 fn run_execution_spec(path: &Path) -> datatest_stable::Result<()> {
     let result = tokio_test::block_on(load_and_test_execution_spec(path));
 
-<<<<<<< HEAD
-use anyhow::{anyhow, Context};
-use derive_setters::Setters;
-use futures_util::future::join_all;
-use hyper::body::Bytes;
-use hyper::{Body, Request};
-use markdown::mdast::Node;
-use markdown::ParseOptions;
-use reqwest::header::{HeaderName, HeaderValue};
-use serde::{Deserialize, Serialize};
-use serde_json::Value;
-use tailcall::async_graphql_hyper::{GraphQLBatchRequest, GraphQLRequest};
-use tailcall::blueprint::{self, Blueprint};
-use tailcall::cache::InMemoryCache;
-use tailcall::cli::javascript;
-use tailcall::cli::metrics::init_metrics;
-use tailcall::config::reader::ConfigReader;
-use tailcall::config::{Config, ConfigModule, Source};
-use tailcall::http::{self, handle_request, AppContext, Method, Response};
-use tailcall::merge_right::MergeRight;
-use tailcall::print_schema::print_schema;
-use tailcall::runtime::TargetRuntime;
-use tailcall::valid::{Cause, ValidationError, Validator as _};
-use tailcall::{EnvIO, FileIO, HttpIO};
-use telemetry::in_memory::InMemoryTelemetry;
-use telemetry::init::init_opentelemetry;
-use url::Url;
-
-#[cfg(test)]
-pub mod test {
-    use std::collections::HashMap;
-    use std::sync::Arc;
-    use std::time::Duration;
-
-    use anyhow::{anyhow, Result};
-    use http_cache_reqwest::{Cache, CacheMode, HttpCache, HttpCacheOptions, MokaManager};
-    use hyper::body::Bytes;
-    use reqwest::Client;
-    use reqwest_middleware::{ClientBuilder, ClientWithMiddleware};
-    use tailcall::cache::InMemoryCache;
-    use tailcall::cli::javascript;
-    use tailcall::http::{self, Response};
-    use tailcall::runtime::TargetRuntime;
-    use tokio::io::{AsyncReadExt, AsyncWriteExt};
-
-    use crate::blueprint::Upstream;
-    use crate::{blueprint, EnvIO, FileIO, HttpIO};
-
-    #[derive(Clone)]
-    struct TestHttp {
-        client: ClientWithMiddleware,
-    }
-
-    impl Default for TestHttp {
-        fn default() -> Self {
-            Self { client: ClientBuilder::new(Client::new()).build() }
-        }
-    }
-
-    impl TestHttp {
-        fn init(upstream: &Upstream) -> Arc<Self> {
-            let mut builder = Client::builder()
-                .tcp_keepalive(Some(Duration::from_secs(upstream.tcp_keep_alive)))
-                .timeout(Duration::from_secs(upstream.timeout))
-                .connect_timeout(Duration::from_secs(upstream.connect_timeout))
-                .http2_keep_alive_interval(Some(Duration::from_secs(upstream.keep_alive_interval)))
-                .http2_keep_alive_timeout(Duration::from_secs(upstream.keep_alive_timeout))
-                .http2_keep_alive_while_idle(upstream.keep_alive_while_idle)
-                .pool_idle_timeout(Some(Duration::from_secs(upstream.pool_idle_timeout)))
-                .pool_max_idle_per_host(upstream.pool_max_idle_per_host)
-                .user_agent(upstream.user_agent.clone());
-
-            // Add Http2 Prior Knowledge
-            if upstream.http2_only {
-                builder = builder.http2_prior_knowledge();
-            }
-
-            // Add Http Proxy
-            if let Some(ref proxy) = upstream.proxy {
-                builder = builder.proxy(
-                    reqwest::Proxy::http(proxy.url.clone())
-                        .expect("Failed to set proxy in http client"),
-                );
-            }
-
-            let mut client = ClientBuilder::new(builder.build().expect("Failed to build client"));
-
-            if upstream.http_cache {
-                client = client.with(Cache(HttpCache {
-                    mode: CacheMode::Default,
-                    manager: MokaManager::default(),
-                    options: HttpCacheOptions::default(),
-                }))
-            }
-            Arc::new(Self { client: client.build() })
-        }
-    }
-
-    #[async_trait::async_trait]
-    impl HttpIO for TestHttp {
-        async fn execute_with<'a>(
-            &'a self,
-            request: reqwest::Request,
-            _: &'a http::HttpFilter,
-        ) -> Result<Response<Bytes>> {
-            let response = self.client.execute(request).await;
-            Response::from_reqwest(
-                response?
-                    .error_for_status()
-                    .map_err(|err| err.without_url())?,
-            )
-            .await
-        }
-    }
-
-    #[derive(Clone)]
-    struct TestFileIO {}
-
-    impl TestFileIO {
-        fn init() -> Self {
-            TestFileIO {}
-        }
-    }
-
-    #[async_trait::async_trait]
-    impl FileIO for TestFileIO {
-        async fn write<'a>(&'a self, path: &'a str, content: &'a [u8]) -> anyhow::Result<()> {
-            let mut file = tokio::fs::File::create(path).await?;
-            file.write_all(content)
-                .await
-                .map_err(|e| anyhow!("{}", e))?;
-            Ok(())
-        }
-
-        async fn read<'a>(&'a self, path: &'a str) -> anyhow::Result<String> {
-            let mut file = tokio::fs::File::open(path).await?;
-            let mut buffer = Vec::new();
-            file.read_to_end(&mut buffer)
-                .await
-                .map_err(|e| anyhow!("{}", e))?;
-            Ok(String::from_utf8(buffer)?)
-        }
-    }
-
-    #[derive(Clone)]
-    struct TestEnvIO {
-        vars: HashMap<String, String>,
-    }
-
-    impl EnvIO for TestEnvIO {
-        fn get(&self, key: &str) -> Option<String> {
-            self.vars.get(key).cloned()
-        }
-    }
-
-    impl TestEnvIO {
-        pub fn init() -> Self {
-            Self { vars: std::env::vars().collect() }
-        }
-    }
-
-    pub fn init(script: Option<blueprint::Script>) -> TargetRuntime {
-        let http = if let Some(script) = script.clone() {
-            javascript::init_http(TestHttp::init(&Default::default()), script)
-        } else {
-            TestHttp::init(&Default::default())
-        };
-
-        let http2 = if let Some(script) = script {
-            javascript::init_http(
-                TestHttp::init(&Upstream::default().http2_only(true)),
-                script,
-            )
-        } else {
-            TestHttp::init(&Upstream::default().http2_only(true))
-        };
-
-        let file = TestFileIO::init();
-        let env = TestEnvIO::init();
-
-        TargetRuntime {
-            http,
-            http2_only: http2,
-            env: Arc::new(env),
-            file: Arc::new(file),
-            cache: Arc::new(InMemoryCache::new()),
-            extensions: Arc::new(vec![]),
-        }
-    }
-}
-
-static INIT: Once = Once::new();
-
-#[derive(Serialize, Deserialize, Clone, Debug)]
-#[serde(rename_all = "camelCase")]
-enum Annotation {
-    Skip,
-    Only,
-}
-
-#[derive(Serialize, Deserialize, Clone, Debug, Eq, PartialEq)]
-struct APIRequest {
-    #[serde(default)]
-    method: Method,
-    url: Url,
-    #[serde(default)]
-    headers: BTreeMap<String, String>,
-    #[serde(default)]
-    body: serde_json::Value,
-    #[serde(default)]
-    assert_traces: bool,
-    #[serde(default)]
-    assert_metrics: bool,
-}
-
-#[derive(Serialize, Deserialize, Clone, Debug)]
-#[serde(rename_all = "camelCase")]
-struct APIResponse {
-    #[serde(default = "default_status")]
-    status: u16,
-    #[serde(default)]
-    headers: BTreeMap<String, String>,
-    #[serde(default)]
-    body: serde_json::Value,
-    #[serde(default)]
-    #[serde(skip_serializing_if = "Option::is_none")]
-    text_body: Option<String>,
-}
-
-pub struct Env {
-    env: HashMap<String, String>,
-}
-
-impl EnvIO for Env {
-    fn get(&self, key: &str) -> Option<String> {
-        self.env.get(key).cloned()
-    }
-}
-
-impl Env {
-    pub fn init(map: HashMap<String, String>) -> Self {
-        Self { env: map }
-    }
-}
-
-fn default_status() -> u16 {
-    200
-}
-
-fn default_expected_hits() -> usize {
-    1
-}
-
-#[derive(Serialize, Deserialize, Clone, Debug, Eq, PartialEq)]
-struct UpstreamRequest(APIRequest);
-
-#[derive(Serialize, Deserialize, Clone, Debug)]
-struct UpstreamResponse(APIResponse);
-
-#[derive(Serialize, Deserialize, Clone, Debug)]
-#[serde(rename_all = "camelCase")]
-enum ConfigSource {
-    File(String),
-    Inline(Config),
-}
-
-#[derive(Serialize, Deserialize, Clone, Debug)]
-struct Mock {
-    request: UpstreamRequest,
-    response: UpstreamResponse,
-    #[serde(default = "default_expected_hits")]
-    expected_hits: usize,
-}
-
-#[derive(Debug, Default, Deserialize, Serialize, PartialEq)]
-struct SDLError {
-    message: String,
-    trace: Vec<String>,
-    description: Option<String>,
-}
-
-impl<'a> From<Cause<&'a str>> for SDLError {
-    fn from(value: Cause<&'a str>) -> Self {
-        SDLError {
-            message: value.message.to_string(),
-            trace: value.trace.iter().map(|e| e.to_string()).collect(),
-            description: None,
-        }
-    }
-}
-
-impl From<Cause<String>> for SDLError {
-    fn from(value: Cause<String>) -> Self {
-        SDLError {
-            message: value.message.to_string(),
-            trace: value.trace.iter().map(|e| e.to_string()).collect(),
-            description: value.description,
-        }
-    }
-}
-
-#[derive(Clone, Setters)]
-struct ExecutionSpec {
-    path: PathBuf,
-    name: String,
-    safe_name: String,
-
-    server: Vec<(Source, String)>,
-    mock: Option<Vec<Mock>>,
-    env: Option<HashMap<String, String>>,
-    assert: Option<Vec<APIRequest>>,
-    files: BTreeMap<String, String>,
-
-    // Annotations for the runner
-    runner: Option<Annotation>,
-
-    check_identity: bool,
-    sdl_error: bool,
-}
-
-impl ExecutionSpec {
-    async fn cargo_read(path: &str) -> anyhow::Result<Vec<ExecutionSpec>> {
-        let dir_path = PathBuf::from(env!("CARGO_MANIFEST_DIR"))
-            .join(path)
-            .canonicalize()?;
-        let mut files = Vec::new();
-
-        for entry in fs::read_dir(&dir_path)? {
-            let path = entry?.path();
-            if path.is_dir() {
-                continue;
-            }
-            if path.is_file() {
-                if let Some(ext) = path.extension().and_then(|x| x.to_str()) {
-                    if ext == "md" {
-                        let contents = fs::read_to_string(&path)?;
-                        let spec: ExecutionSpec = Self::from_source(&path, contents)
-                            .await
-                            .map_err(|err| err.context(path.to_str().unwrap().to_string()))?;
-
-                        files.push(spec.path(path));
-                    }
-                }
-            }
-        }
-
-        assert!(
-            !files.is_empty(),
-            "No files found in {}",
-            dir_path.to_str().unwrap_or_default()
-        );
-        Ok(files)
-    }
-
-    fn filter_specs(specs: Vec<ExecutionSpec>) -> Vec<ExecutionSpec> {
-        let mut only_specs = Vec::new();
-        let mut filtered_specs = Vec::new();
-
-        for spec in specs {
-            match spec.runner {
-                Some(Annotation::Skip) => {
-                    tracing::warn!("{} {} ... skipped", spec.name, spec.path.display())
-                }
-                Some(Annotation::Only) => only_specs.push(spec),
-                None => filtered_specs.push(spec),
-            }
-        }
-
-        // If any spec has the Only annotation, use those; otherwise, use the filtered
-        // list.
-        if !only_specs.is_empty() {
-            only_specs
-        } else {
-            filtered_specs
-        }
-    }
-
-    async fn from_source(path: &Path, contents: String) -> anyhow::Result<Self> {
-        INIT.call_once(|| {});
-
-        let ast = markdown::to_mdast(&contents, &ParseOptions::default()).unwrap();
-        let mut children = ast
-            .children()
-            .unwrap_or_else(|| panic!("Failed to parse {:?}: empty file unexpected", path))
-            .iter()
-            .peekable();
-
-        let mut name: Option<String> = None;
-        let mut server: Vec<(Source, String)> = Vec::with_capacity(2);
-        let mut mock: Option<Vec<Mock>> = None;
-        let mut env: Option<HashMap<String, String>> = None;
-        let mut files: BTreeMap<String, String> = BTreeMap::new();
-        let mut assert: Option<Vec<APIRequest>> = None;
-        let mut runner: Option<Annotation> = None;
-        let mut check_identity = false;
-        let mut sdl_error = false;
-
-        while let Some(node) = children.next() {
-            match node {
-                Node::Heading(heading) => {
-                    if heading.depth == 1 {
-                        // Parse test name
-                        if name.is_none() {
-                            if let Some(Node::Text(text)) = heading.children.first() {
-                                name = Some(text.value.clone());
-                            } else {
-                                return Err(anyhow!(
-                                    "Unexpected content of level 1 heading in {:?}: {:#?}",
-                                    path,
-                                    heading
-                                ));
-                            }
-                        } else {
-                            return Err(anyhow!(
-                                "Unexpected double-declaration of test name in {:?}",
-                                path
-                            ));
-                        }
-
-                        // Consume optional test description
-                        if let Some(Node::Paragraph(_)) = children.peek() {
-                            let _ = children.next();
-                        }
-                    } else if heading.depth == 2 {
-                        if let Some(Node::Text(expect)) = heading.children.first() {
-                            let split = expect.value.splitn(2, ':').collect::<Vec<&str>>();
-                            match split[..] {
-                                [a, b] => {
-                                    check_identity =
-                                        a.contains("check_identity") && b.ends_with("true");
-                                    sdl_error = a.contains("expect_validation_error")
-                                        && b.ends_with("true");
-                                }
-                                _ => {
-                                    return Err(anyhow!(
-                                        "Unexpected header annotation {:?} in {:?}",
-                                        expect.value,
-                                        path,
-                                    ))
-                                }
-                            }
-                        }
-                    } else if heading.depth == 5 {
-                        // Parse annotation
-                        if runner.is_none() {
-                            if let Some(Node::Text(text)) = heading.children.first() {
-                                runner = Some(match text.value.as_str() {
-                                    "skip" => Annotation::Skip,
-                                    "only" => Annotation::Only,
-                                    _ => {
-                                        return Err(anyhow!(
-                                            "Unexpected runner annotation {:?} in {:?}",
-                                            text.value,
-                                            path,
-                                        ));
-                                    }
-                                });
-                            } else {
-                                return Err(anyhow!(
-                                    "Unexpected content of level 5 heading in {:?}: {:#?}",
-                                    path,
-                                    heading
-                                ));
-                            }
-                        } else {
-                            return Err(anyhow!(
-                                "Unexpected double-declaration of runner annotation in {:?}",
-                                path
-                            ));
-                        }
-                    } else if heading.depth == 4 {
-                    } else {
-                        return Err(anyhow!(
-                            "Unexpected level {} heading in {:?}: {:#?}",
-                            heading.depth,
-                            path,
-                            heading
-                        ));
-                    }
-                }
-                Node::Code(code) => {
-                    // Parse following code block
-                    let (content, lang, meta) = {
-                        (
-                            code.value.to_owned(),
-                            code.lang.to_owned(),
-                            code.meta.to_owned(),
-                        )
-                    };
-                    if let Some(meta_str) = meta.as_ref().filter(|s| s.contains('@')) {
-                        let temp_cleaned_meta = meta_str.replace('@', "");
-                        let name: &str = &temp_cleaned_meta;
-                        if let Some(name) = name.strip_prefix("file:") {
-                            if files.insert(name.to_string(), content).is_some() {
-                                return Err(anyhow!(
-                                    "Double declaration of file {:?} in {:#?}",
-                                    name,
-                                    path
-                                ));
-                            }
-                        } else {
-                            let lang = match lang {
-                                Some(x) => Ok(x),
-                                None => Err(anyhow!(
-                                    "Unexpected code block with no specific language in {:?}",
-                                    path
-                                )),
-                            }?;
-
-                            let source = Source::from_str(&lang)?;
-
-                            match name {
-                                "server" => {
-                                    // Server configs are only parsed if the test isn't skipped.
-                                    server.push((source, content));
-                                }
-                                "mock" => {
-                                    if mock.is_none() {
-                                        mock = match source {
-                                            Source::Json => Ok(serde_json::from_str(&content)?),
-                                            Source::Yml => Ok(serde_yaml::from_str(&content)?),
-                                            _ => Err(anyhow!("Unexpected language in mock block in {:?} (only JSON and YAML are supported)", path)),
-                                        }?;
-                                    } else {
-                                        return Err(anyhow!("Unexpected number of mock blocks in {:?} (only one is allowed)", path));
-                                    }
-                                }
-                                "env" => {
-                                    if env.is_none() {
-                                        env = match source {
-                                            Source::Json => Ok(serde_json::from_str(&content)?),
-                                            Source::Yml => Ok(serde_yaml::from_str(&content)?),
-                                            _ => Err(anyhow!("Unexpected language in env block in {:?} (only JSON and YAML are supported)", path)),
-                                        }?;
-                                    } else {
-                                        return Err(anyhow!("Unexpected number of env blocks in {:?} (only one is allowed)", path));
-                                    }
-                                }
-                                "assert" => {
-                                    if assert.is_none() {
-                                        assert = match source {
-                                            Source::Json => Ok(serde_json::from_str(&content)?),
-                                            Source::Yml => Ok(serde_yaml::from_str(&content)?),
-                                            _ => Err(anyhow!("Unexpected language in assert block in {:?} (only JSON and YAML are supported)", path)),
-                                        }?;
-                                    } else {
-                                        return Err(anyhow!("Unexpected number of assert blocks in {:?} (only one is allowed)", path));
-                                    }
-                                }
-                                _ => {
-                                    return Err(anyhow!(
-                                        "Unexpected component {:?} in {:?}: {:#?}",
-                                        name,
-                                        path,
-                                        meta
-                                    ));
-                                }
-                            }
-                        }
-                    } else {
-                        return Err(anyhow!(
-                            "Unexpected content of code in {:?}: {:#?}",
-                            path,
-                            meta
-                        ));
-                    }
-                }
-                Node::Definition(d) => {
-                    if let Some(title) = &d.title {
-                        tracing::info!("Comment found in: {:?} with title: {}", path, title);
-                    }
-                }
-                Node::ThematicBreak(_) => {
-                    // skip this for and put execute logic in heading.depth
-                    // above to escape ThematicBreaks like
-                    // `---`, `***` or `___`
-                }
-                _ => return Err(anyhow!("Unexpected node in {:?}: {:#?}", path, node)),
-            }
-        }
-
-        if server.is_empty() {
-            return Err(anyhow!(
-                "Unexpected blocks in {:?}: You must define a GraphQL Config in an execution test.",
-                path,
-            ));
-        }
-
-        let spec = ExecutionSpec {
-            path: path.to_owned(),
-            name: name.unwrap_or_else(|| path.file_name().unwrap().to_str().unwrap().to_string()),
-            safe_name: path.file_name().unwrap().to_str().unwrap().to_string(),
-
-            server,
-            mock,
-            env,
-            assert,
-            files,
-
-            runner,
-            check_identity,
-            sdl_error,
-        };
-
-        anyhow::Ok(spec)
-    }
-
-    async fn app_context(
-        &self,
-        config: &ConfigModule,
-        env: HashMap<String, String>,
-        http_client: Arc<MockHttpClient>,
-    ) -> Arc<AppContext> {
-        let blueprint = Blueprint::try_from(config).unwrap();
-        let http = if let Some(script) = blueprint.server.script.clone() {
-            javascript::init_http(http_client, script)
-        } else {
-            http_client
-        };
-
-        let http2_only = http.clone();
-
-        let runtime = TargetRuntime {
-            http,
-            http2_only,
-            file: Arc::new(MockFileSystem::new(self.clone())),
-            env: Arc::new(Env::init(env)),
-            cache: Arc::new(InMemoryCache::new()),
-            extensions: Arc::new(vec![]),
-        };
-
-        // TODO: move inside tailcall core if possible
-        init_metrics(&runtime).unwrap();
-
-        let endpoints = config
-            .extensions
-            .endpoint_set
-            .clone()
-            .into_checked(&blueprint, runtime.clone())
-            .await
-            .unwrap();
-
-        Arc::new(AppContext::new(blueprint, runtime, endpoints))
-    }
-}
-
-#[derive(Clone)]
-struct ExecutionMock {
-    mock: Mock,
-    actual_hits: Arc<AtomicUsize>,
-}
-
-impl ExecutionMock {
-    fn assert_hits(&self, path: impl AsRef<Path>) {
-        let url = &self.mock.request.0.url;
-        let is_batch_graphql = url.path().starts_with("/graphql")
-            && self
-                .mock
-                .request
-                .0
-                .body
-                .as_str()
-                .map(|s| s.contains(','))
-                .unwrap_or_default();
-
-        // do not assert hits for mocks for batch graphql requests
-        // since that requires having 2 mocks with different order of queries in
-        // single request and only one of that mocks is actually called during run.
-        // for other protocols there is no issues right now, because:
-        // - for http the keys are always sorted https://github.com/tailcallhq/tailcall/blob/51d8b7aff838f0f4c362d4ee9e39492ae1f51fdb/src/http/data_loader.rs#L71
-        // - for grpc body is not used for matching the mock and grpc will use grouping based on id https://github.com/tailcallhq/tailcall/blob/733b641c41f17c60b15b36b025b4db99d0f9cdcd/tests/execution_spec.rs#L769
-        if is_batch_graphql {
-            return;
-        }
-
-        let expected_hits = self.mock.expected_hits;
-        let actual_hits = self.actual_hits.load(Ordering::Relaxed);
-
-        assert_eq!(
-            expected_hits,
-            actual_hits,
-            "expected mock for {url} to be hit exactly {expected_hits} times, but it was hit {actual_hits} times for file: {:?}",
-            path.as_ref()
-        );
-    }
-}
-
-#[derive(Clone)]
-struct MockHttpClient {
-    mocks: Vec<ExecutionMock>,
-    spec_path: String,
-}
-
-impl MockHttpClient {
-    fn new(spec: &ExecutionSpec) -> Self {
-        let mocks = spec
-            .mock
-            .as_ref()
-            .map(|mocks| {
-                mocks
-                    .iter()
-                    .map(|mock| ExecutionMock {
-                        mock: mock.clone(),
-                        actual_hits: Arc::new(AtomicUsize::default()),
-                    })
-                    .collect()
-            })
-            .unwrap_or_default();
-
-        let spec_path = spec
-            .path
-            .strip_prefix(std::env::current_dir().unwrap())
-            .unwrap_or(&spec.path)
-            .to_string_lossy()
-            .into_owned();
-
-        MockHttpClient { mocks, spec_path }
-    }
-
-    fn assert_hits(&self, path: impl AsRef<Path>) {
-        for mock in &self.mocks {
-            mock.assert_hits(path.as_ref());
-        }
-    }
-}
-
-fn string_to_bytes(input: &str) -> Vec<u8> {
-    let mut bytes = Vec::new();
-    let mut chars = input.chars().peekable();
-
-    while let Some(c) = chars.next() {
-        match c {
-            '\\' => match chars.next() {
-                Some('0') => bytes.push(0),
-                Some('n') => bytes.push(b'\n'),
-                Some('t') => bytes.push(b'\t'),
-                Some('r') => bytes.push(b'\r'),
-                Some('\\') => bytes.push(b'\\'),
-                Some('\"') => bytes.push(b'\"'),
-                Some('x') => {
-                    let mut hex = chars.next().unwrap().to_string();
-                    hex.push(chars.next().unwrap());
-                    let byte = u8::from_str_radix(&hex, 16).unwrap();
-                    bytes.push(byte);
-                }
-                _ => panic!("Unsupported escape sequence"),
-            },
-            _ => bytes.push(c as u8),
-        }
-    }
-
-    bytes
-}
-
-#[async_trait::async_trait]
-impl HttpIO for MockHttpClient {
-    async fn execute_with<'a>(
-        &'a self,
-        req: reqwest::Request,
-        _: &'a http::HttpFilter,
-    ) -> anyhow::Result<Response<Bytes>> {
-        // Determine if the request is a GRPC request based on PORT
-        let is_grpc = req.url().as_str().contains("50051");
-
-        // Try to find a matching mock for the incoming request.
-        let execution_mock = self
-            .mocks
-            .iter()
-            .find(|mock| {
-                let mock_req = &mock.mock.request;
-                let method_match = req.method() == mock_req.0.method.clone().to_hyper();
-                let url_match = req.url().as_str() == mock_req.0.url.clone().as_str();
-                let req_body = match req.body() {
-                    Some(body) => {
-                        if let Some(bytes) = body.as_bytes() {
-                            if let Ok(body_str) = std::str::from_utf8(bytes) {
-                                Value::from(body_str)
-                            } else {
-                                Value::Null
-                            }
-                        } else {
-                            Value::Null
-                        }
-                    }
-                    None => Value::Null,
-                };
-                let body_match = req_body == mock_req.0.body;
-                let headers_match = req
-                    .headers()
-                    .iter()
-                    .filter(|(key, _)| *key != "content-type")
-                    .all(|(key, value)| {
-                        let header_name = key.to_string();
-
-                        let header_value = value.to_str().unwrap();
-                        let mock_header_value = "".to_string();
-                        let mock_header_value = mock_req
-                            .0
-                            .headers
-                            .get(&header_name)
-                            .unwrap_or(&mock_header_value);
-                        header_value == mock_header_value
-                    });
-                method_match && url_match && headers_match && (body_match || is_grpc)
-            })
-            .ok_or(anyhow!(
-                "No mock found for request: {:?} {} in {}",
-                req.method(),
-                req.url(),
-                self.spec_path
-            ))?;
-
-        execution_mock.actual_hits.fetch_add(1, Ordering::Relaxed);
-
-        // Clone the response from the mock to avoid borrowing issues.
-        let mock_response = execution_mock.mock.response.clone();
-
-        // Build the response with the status code from the mock.
-        let status_code = reqwest::StatusCode::from_u16(mock_response.0.status)?;
-
-        if status_code.is_client_error() || status_code.is_server_error() {
-            return Err(anyhow::format_err!("Status code error"));
-        }
-
-        let mut response = Response { status: status_code, ..Default::default() };
-
-        // Insert headers from the mock into the response.
-        for (key, value) in mock_response.0.headers {
-            let header_name = HeaderName::from_str(&key)?;
-            let header_value = HeaderValue::from_str(&value)?;
-            response.headers.insert(header_name, header_value);
-        }
-
-        // Special Handling for GRPC
-        if let Some(body) = mock_response.0.text_body {
-            // Return plaintext body if specified
-            let body = string_to_bytes(&body);
-            response.body = Bytes::from_iter(body);
-        } else if is_grpc {
-            // Special Handling for GRPC
-            let body = string_to_bytes(mock_response.0.body.as_str().unwrap());
-            response.body = Bytes::from_iter(body);
-        } else {
-            let body = serde_json::to_vec(&mock_response.0.body)?;
-            response.body = Bytes::from_iter(body);
-        }
-
-        Ok(response)
-    }
-=======
     Ok(result?)
->>>>>>> ebc2b79c
 }
 
 datatest_stable::harness!(run_execution_spec, "tests/execution", r"^.*\.md$");