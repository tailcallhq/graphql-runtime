--- conflicted
+++ resolved
@@ -5,7 +5,6 @@
 use std::path::PathBuf;
 use std::sync::{Arc, Once};
 
-use async_graphql::futures_util::future::join_all;
 use async_graphql::parser::types::TypeSystemDefinition;
 use async_graphql::Request;
 use derive_setters::Setters;
@@ -253,7 +252,7 @@
     let content = spec.find_source(Tag::ServerSDL);
     let content = content.as_str();
     let expected = content;
-    let config = Config::from_sdl(content).await.to_result().unwrap();
+    let config = Config::from_sdl(content).to_result().unwrap();
     let config = GraphQLSpec::mock_graphql_config_validator()
       .validate(config)
       .await
@@ -279,23 +278,17 @@
   let specs = GraphQLSpec::cargo_read("tests/graphql");
 
   for spec in specs? {
-<<<<<<< HEAD
-    let expected = spec.client_sdl;
-    let content = spec.server_sdl[0].as_str();
-    let config = Config::from_sdl(content).await.to_result().unwrap();
-    let config = GraphQLSpec::mock_graphql_config_validator()
-      .validate(config)
-      .await
-      .to_result()
-      .unwrap();
-=======
     let expected = spec.find_source(Tag::ClientSDL);
     let expected = expected.as_str();
     let content = spec.find_source(Tag::ServerSDL);
     let content = content.as_str();
     let config = Config::from_sdl(content).to_result().unwrap();
     // error is on the line below
->>>>>>> aefe8110
+    let config = GraphQLSpec::mock_graphql_config_validator()
+      .validate(config)
+      .await
+      .to_result()
+      .unwrap();
     let actual = print_schema::print_schema((Blueprint::try_from(&config).unwrap()).to_schema());
 
     if spec.annotation.as_ref().is_some_and(|a| matches!(a, Annotation::Fail)) {
@@ -322,13 +315,9 @@
     .into_iter()
     .map(|spec| {
       tokio::spawn(async move {
-<<<<<<< HEAD
-        let mut config = Config::from_sdl(&spec.server_sdl[0]).await.to_result().unwrap();
-=======
         let mut config = Config::from_sdl(spec.find_source(Tag::ServerSDL).as_str())
           .to_result()
           .unwrap();
->>>>>>> aefe8110
         config.server.enable_query_validation = Some(false);
 
         let blueprint = Valid::from(Blueprint::try_from(&config))
@@ -375,9 +364,8 @@
   for spec in specs? {
     let content = spec.find_source(Tag::ServerSDL);
     let expected = spec.sdl_errors;
-<<<<<<< HEAD
-    let content = spec.server_sdl[0].as_str();
-    let config = Config::from_sdl(content).await.to_result();
+    let content = content.as_str();
+    let config = Config::from_sdl(content).to_result();
     let config = match config {
       Ok(config) => GraphQLSpec::mock_graphql_config_validator()
         .validate(config)
@@ -387,10 +375,6 @@
     };
 
     let actual = config.and_then(|config| Blueprint::try_from(&config));
-=======
-    let content = content.as_str();
-    let config = Config::from_sdl(content);
->>>>>>> aefe8110
 
     match actual {
       Err(cause) => {
@@ -416,21 +400,12 @@
   let specs = GraphQLSpec::cargo_read("tests/graphql/merge");
 
   for spec in specs? {
-<<<<<<< HEAD
-    let expected = spec.merged_server_sdl;
-    let futures = spec
-      .server_sdl
-      .iter()
-      .map(|s| async { Config::from_sdl(s.as_str()).await.to_result().unwrap() })
-=======
     let expected = spec.find_source(Tag::MergedSDL);
     let expected = expected.as_str();
     let content = spec
       .get_sources(Tag::ServerSDL)
       .map(|s| Config::from_sdl(s).to_result().unwrap())
->>>>>>> aefe8110
       .collect::<Vec<_>>();
-    let content = join_all(futures).await;
     let config = content.iter().fold(Config::default(), |acc, c| acc.merge_right(c));
     let actual = config.to_sdl();
 
