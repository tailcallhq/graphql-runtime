--- conflicted
+++ resolved
@@ -28,11 +28,6 @@
 - request:
     method: GET
     url: https://jsonplaceholder.typicode.com/friends/1
-<<<<<<< HEAD
-    body: null
-  expected_hits: 1
-=======
->>>>>>> c7a25cb3
   response:
     status: 200
     body:
