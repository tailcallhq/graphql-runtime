--- conflicted
+++ resolved
@@ -1,72 +1,5 @@
 # Batched graphql request to batched upstream query
 
-<<<<<<< HEAD
-```json @config
-{
-  "server": {
-    "batchRequests": true
-  },
-  "upstream": {
-    "batch": {
-      "maxSize": 100,
-      "delay": 1,
-      "headers": []
-    }
-  },
-  "schema": {
-    "query": "Query"
-  },
-  "types": [
-    {
-      "name": "Query",
-      "fields": {
-        "user": {
-          "type": {
-            "name": "User"
-          },
-          "args": {
-            "id": {
-              "type": {
-                "name": "Int",
-                "required": true
-              }
-            }
-          },
-          "http": {
-            "url": "http://jsonplaceholder.typicode.com/users",
-            "query": [
-              {
-                "key": "id",
-                "value": "{{.args.id}}"
-              }
-            ],
-            "batchKey": ["id"]
-          },
-          "cache": null
-        }
-      },
-      "cache": null
-    },
-    {
-      "name": "User",
-      "fields": {
-        "id": {
-          "type": {
-            "name": "Int"
-          },
-          "cache": null
-        },
-        "name": {
-          "type": {
-            "name": "String"
-          },
-          "cache": null
-        }
-      },
-      "cache": null
-    }
-  ]
-=======
 ```graphql @config
 schema @server(batchRequests: true) @upstream(batch: {maxSize: 100, delay: 1, headers: []}) {
   query: Query
@@ -84,7 +17,6 @@
 type User {
   id: Int
   name: String
->>>>>>> 01ebf87f
 }
 ```
 
