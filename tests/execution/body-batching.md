# Batching post

```graphql @config
schema
  @server(port: 8000, queryValidation: false)
  @upstream(httpCache: 42, batch: {maxSize: 1000, delay: 1, headers: []}) {
  query: Query
}

type Query {
  users: [User] @http(url: "http://jsonplaceholder.typicode.com/users")
}

type Post {
  id: Int
  title: String
  body: String
  userId: Int!
}

type User {
  id: Int!
  name: String!
  posts: [Post]
    @http(
      url: "https://jsonplaceholder.typicode.com/posts"
      method: POST
      body: {userId: "{{.value.id}}", title: "foo", body: "bar"}
      batchKey: ["userId"]
    )
  comments: [Comment]
    @http(
      url: "https://jsonplaceholder.typicode.com/comments"
      method: POST
      body: {title: "foo", body: "bar", meta: {information: {userId: "{{.value.id}}"}}}
      batchKey: ["userId"]
    )
}

type Comment {
  id: Int
}
```

```yml @mock
- request:
    method: GET
    url: http://jsonplaceholder.typicode.com/users
  expectedHits: 2
  response:
    status: 200
    body:
      - id: 1
        name: user-1
      - id: 2
        name: user-2
      - id: 3
        name: user-3
- request:
    method: POST
    url: https://jsonplaceholder.typicode.com/posts
    body:
      [
        {"userId": 1, "title": "foo", "body": "bar"},
        {"userId": 2, "title": "foo", "body": "bar"},
        {"userId": 3, "title": "foo", "body": "bar"},
      ]
  response:
    status: 200
    body:
      - id: 1
        title: foo
        body: bar
        userId: 1
      - id: 2
        title: foo
        body: bar
        userId: 2
      - id: 3
        title: foo
        body: bar
        userId: 3

- request:
    method: POST
    url: https://jsonplaceholder.typicode.com/comments
    body:
      [
<<<<<<< HEAD
        {"title": "foo", "body": "bar", "meta": {"information": {"userId": "1"}}},
        {"title": "foo", "body": "bar", "meta": {"information": {"userId": "2"}}},
        {"title": "foo", "body": "bar", "meta": {"information": {"userId": "3"}}},
=======
        {"title": "foo", "body": "bar", "meta": {"information": {"userId": 1}}},
        {"title": "foo", "body": "bar", "meta": {"information": {"userId": 2}}},
        {"title": "foo", "body": "bar", "meta": {"information": {"userId": 3}}},
>>>>>>> 3cf35665
      ]
  response:
    status: 200
    body:
      - id: 1
        userId: 1
      - id: 2
        userId: 2
      - id: 3
        userId: 3
```

```yml @test
- method: POST
  url: http://localhost:8080/graphql
  body:
    query: query { users { id posts { userId title } } }

- method: POST
  url: http://localhost:8080/graphql
  body:
    query: query { users { id comments { id } } }
```<|MERGE_RESOLUTION|>--- conflicted
+++ resolved
@@ -86,15 +86,9 @@
     url: https://jsonplaceholder.typicode.com/comments
     body:
       [
-<<<<<<< HEAD
         {"title": "foo", "body": "bar", "meta": {"information": {"userId": "1"}}},
         {"title": "foo", "body": "bar", "meta": {"information": {"userId": "2"}}},
         {"title": "foo", "body": "bar", "meta": {"information": {"userId": "3"}}},
-=======
-        {"title": "foo", "body": "bar", "meta": {"information": {"userId": 1}}},
-        {"title": "foo", "body": "bar", "meta": {"information": {"userId": 2}}},
-        {"title": "foo", "body": "bar", "meta": {"information": {"userId": 3}}},
->>>>>>> 3cf35665
       ]
   response:
     status: 200
