--- conflicted
+++ resolved
@@ -137,37 +137,21 @@
   payload: String
 }
 
-<<<<<<< HEAD
 type oneof__Response__Var implements oneof__Response__Interface {
   usual: Int
 }
 
 type oneof__Response__Var0 implements oneof__Response__Interface {
-=======
-type oneof__Response__Var {
-  usual: Int
-}
-
-type oneof__Response__Var0 {
->>>>>>> 7d591cf0
   payload: oneof__Payload!
   usual: Int
 }
 
-<<<<<<< HEAD
 type oneof__Response__Var1 implements oneof__Response__Interface {
-=======
-type oneof__Response__Var1 {
->>>>>>> 7d591cf0
   command: oneof__Command!
   usual: Int
 }
 
-<<<<<<< HEAD
 type oneof__Response__Var2 implements oneof__Response__Interface {
-=======
-type oneof__Response__Var2 {
->>>>>>> 7d591cf0
   response: String!
   usual: Int
 }
