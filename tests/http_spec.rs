extern crate core;

use std::collections::{BTreeMap, HashMap};
use std::panic::AssertUnwindSafe;
use std::path::PathBuf;
use std::str::FromStr;
use std::sync::{Arc, Once};
use std::{fs, panic};

use anyhow::{anyhow, Context};
use derive_setters::Setters;
use futures_util::future::join_all;
use hyper::body::Bytes;
use hyper::{Body, Request};
use pretty_assertions::assert_eq;
use reqwest::header::{HeaderName, HeaderValue};
use serde::{Deserialize, Serialize};
use serde_json::Value;
use tailcall::async_graphql_hyper::{GraphQLBatchRequest, GraphQLRequest};
use tailcall::blueprint::Blueprint;
use tailcall::cli::{init_chrono_cache, init_file, init_hook_http, init_http};
use tailcall::config::reader::ConfigReader;
use tailcall::config::{Config, Source, Upstream};
use tailcall::http::{handle_request, AppContext, Method, Response};
use tailcall::{EnvIO, HttpIO};
use url::Url;

static INIT: Once = Once::new();

#[derive(Serialize, Deserialize, Clone, Debug)]
#[serde(rename_all = "camelCase")]
enum Annotation {
  Skip,
  Only,
  Fail,
}

#[derive(Serialize, Deserialize, Clone, Debug, Eq, PartialEq)]
#[serde(rename_all = "camelCase")]
struct APIRequest {
  #[serde(default)]
  method: Method,
  url: Url,
  #[serde(default)]
  headers: BTreeMap<String, String>,
  #[serde(default)]
  body: serde_json::Value,
}

#[derive(Serialize, Deserialize, Clone, Debug)]
#[serde(rename_all = "camelCase")]
struct APIResponse {
  #[serde(default = "default_status")]
  status: u16,
  #[serde(default)]
  headers: BTreeMap<String, String>,
  #[serde(default)]
  body: serde_json::Value,
}

pub struct Env {
  env: HashMap<String, String>,
}

impl EnvIO for Env {
  fn get(&self, key: &str) -> Option<String> {
    self.env.get(key).cloned()
  }
}

impl Env {
  pub fn init(map: HashMap<String, String>) -> Self {
    Self { env: map }
  }
}

fn default_status() -> u16 {
  200
}

#[derive(Serialize, Deserialize, Clone, Debug, Eq, PartialEq)]
struct UpstreamRequest(APIRequest);

#[derive(Serialize, Deserialize, Clone, Debug)]
struct UpstreamResponse(APIResponse);

#[derive(Serialize, Deserialize, Clone, Debug)]
struct DownstreamRequest(APIRequest);

#[derive(Serialize, Deserialize, Clone, Debug)]
struct DownstreamResponse(APIResponse);

#[derive(Serialize, Deserialize, Clone, Debug)]
struct DownstreamAssertion {
  request: DownstreamRequest,
  response: DownstreamResponse,
}

#[derive(Serialize, Deserialize, Clone, Debug)]
#[serde(rename_all = "camelCase")]
enum ConfigSource {
  File(String),
  Inline(Config),
}

#[derive(Serialize, Deserialize, Clone, Debug)]
struct Mock {
  request: UpstreamRequest,
  response: UpstreamResponse,
}

#[derive(Serialize, Deserialize, Clone, Setters, Debug)]
#[serde(rename_all = "camelCase")]
struct HttpSpec {
  config: ConfigSource,
  #[serde(skip)]
  path: PathBuf,
  name: String,
  description: Option<String>,

  #[serde(default)]
  mock: Vec<Mock>,

  #[serde(default)]
  env: HashMap<String, String>,

  #[serde(default)]
  expected_upstream_requests: Vec<UpstreamRequest>,
  assert: Vec<DownstreamAssertion>,

  // Annotations for the runner
  runner: Option<Annotation>,
}

impl HttpSpec {
  fn cargo_read(path: &str) -> anyhow::Result<Vec<HttpSpec>> {
    let dir_path = PathBuf::from(env!("CARGO_MANIFEST_DIR")).join(path);
    let mut files = Vec::new();

    for entry in fs::read_dir(&dir_path)? {
      let path = entry?.path();
      if path.is_dir() {
        continue;
      }
      let source = Source::detect(path.to_str().unwrap_or_default())?;
      if path.is_file() && (source.ext() == "json" || source.ext() == "yml") {
        let contents = fs::read_to_string(&path)?;
        let spec: HttpSpec =
          Self::from_source(source, contents).map_err(|err| err.context(path.to_str().unwrap().to_string()))?;

        files.push(spec.path(path));
      }
    }

    assert!(
      !files.is_empty(),
      "No files found in {}",
      dir_path.to_str().unwrap_or_default()
    );
    Ok(files)
  }

  fn filter_specs(specs: Vec<HttpSpec>) -> Vec<HttpSpec> {
    let mut only_specs = Vec::new();
    let mut filtered_specs = Vec::new();

    for spec in specs {
      match spec.runner {
        Some(Annotation::Skip) => {
          log::warn!("{} {} ... skipped", spec.name, spec.path.display())
        }
        Some(Annotation::Only) => only_specs.push(spec),
        Some(Annotation::Fail) => filtered_specs.push(spec),
        None => filtered_specs.push(spec),
      }
    }

<<<<<<< HEAD
    // If any spec has the Only annotation, use those; otherwise, use the filtered list.
    if !only_specs.is_empty() {
      only_specs
    } else {
      filtered_specs
=======
    async fn server_context(&self) -> Arc<AppContext> {
        let http_client = init_http(&Upstream::default(), None);
        let config = match self.config.clone() {
            ConfigSource::File(file) => {
                let reader = ConfigReader::init(init_file(), http_client);
                reader.read_all(&[file]).await.unwrap()
            }
            ConfigSource::Inline(config) => config,
        };
        let blueprint = Blueprint::try_from(&config).unwrap();
        let client = init_hook_http(
            MockHttpClient::new(self.clone()),
            blueprint.server.script.clone(),
        );
        let http2_client = Arc::new(MockHttpClient::new(self.clone()));
        let env = Arc::new(Env::init(self.env.clone()));
        let chrono_cache = Arc::new(init_chrono_cache());
        let server_context = AppContext::new(blueprint, client, http2_client, env, chrono_cache);
        Arc::new(server_context)
>>>>>>> 07d6b780
    }
  }
  fn from_source(source: Source, contents: String) -> anyhow::Result<Self> {
    INIT.call_once(|| {
      env_logger::builder()
        .filter(Some("http_spec"), log::LevelFilter::Info)
        .init();
    });

    let spec: HttpSpec = match source {
      Source::Json => anyhow::Ok(serde_json::from_str(&contents)?),
      Source::Yml => anyhow::Ok(serde_yaml::from_str(&contents)?),
      _ => Err(anyhow!("only json and yaml are supported")),
    }?;

    anyhow::Ok(spec)
  }

  async fn server_context(&self) -> Arc<AppContext> {
    let http_client = init_http(&Upstream::default(), None);
    let config = match self.config.clone() {
      ConfigSource::File(file) => {
        let reader = ConfigReader::init(init_file(), http_client);
        reader.read_all(&[file]).await.unwrap()
      }
      ConfigSource::Inline(config) => config,
    };
    let blueprint = Blueprint::try_from(&config).unwrap();
    let client = init_hook_http(MockHttpClient::new(self.clone()), blueprint.server.script.clone());
    let http2_client = Arc::new(MockHttpClient::new(self.clone()));
    let env = Arc::new(Env::init(self.env.clone()));
    let chrono_cache = Arc::new(init_chrono_cache());
    let script = blueprint.server.clone().script.map(init_script);
    let server_context = AppContext::new(blueprint, client, http2_client, env, chrono_cache, script);
    Arc::new(server_context)
  }
}

#[derive(Clone)]
struct MockHttpClient {
  spec: HttpSpec,
}
impl MockHttpClient {
  fn new(spec: HttpSpec) -> Self {
    MockHttpClient { spec }
  }
}

fn string_to_bytes(input: &str) -> Vec<u8> {
  let mut bytes = Vec::new();
  let mut chars = input.chars().peekable();

  while let Some(c) = chars.next() {
    match c {
      '\\' => match chars.next() {
        Some('0') => bytes.push(0),
        Some('n') => bytes.push(b'\n'),
        Some('t') => bytes.push(b'\t'),
        Some('r') => bytes.push(b'\r'),
        Some('\\') => bytes.push(b'\\'),
        Some('\"') => bytes.push(b'\"'),
        Some('x') => {
          let mut hex = chars.next().unwrap().to_string();
          hex.push(chars.next().unwrap());
          let byte = u8::from_str_radix(&hex, 16).unwrap();
          bytes.push(byte);
        }
        _ => panic!("Unsupported escape sequence"),
      },
      _ => bytes.push(c as u8),
    }
  }

  bytes
}

#[async_trait::async_trait]
impl HttpIO for MockHttpClient {
  async fn execute(&self, req: reqwest::Request) -> anyhow::Result<Response<Bytes>> {
    let mocks = self.spec.mock.clone();

    // Determine if the request is a GRPC request based on PORT
    let is_grpc = req.url().as_str().contains("50051");

    // Try to find a matching mock for the incoming request.
    let mock = mocks
      .iter()
      .find(|Mock { request: mock_req, response: _ }| {
        let method_match = req.method() == mock_req.0.method.clone().to_hyper();
        let url_match = req.url().as_str() == mock_req.0.url.clone().as_str();
        let req_body = match req.body() {
          Some(body) => {
            if let Some(bytes) = body.as_bytes() {
              if let Ok(body_str) = std::str::from_utf8(bytes) {
                Value::from(body_str)
              } else {
                Value::Null
              }
            } else {
              Value::Null
            }
          }
          None => Value::Null,
        };
        let body_match = req_body == mock_req.0.body;
        method_match && url_match && (body_match || is_grpc)
      })
      .ok_or(anyhow!(
        "No mock found for request: {:?} {} in {}",
        req.method(),
        req.url(),
        format!("{}", self.spec.path.to_str().unwrap())
      ))?;

    // Clone the response from the mock to avoid borrowing issues.
    let mock_response = mock.response.clone();

    // Build the response with the status code from the mock.
    let status_code = reqwest::StatusCode::from_u16(mock_response.0.status)?;

    if status_code.is_client_error() || status_code.is_server_error() {
      return Err(anyhow::format_err!("Status code error"));
    }

    let mut response = Response { status: status_code, ..Default::default() };

    // Insert headers from the mock into the response.
    for (key, value) in mock_response.0.headers {
      let header_name = HeaderName::from_str(&key)?;
      let header_value = HeaderValue::from_str(&value)?;
      response.headers.insert(header_name, header_value);
    }

    // Special Handling for GRPC
    if is_grpc {
      let body = string_to_bytes(mock_response.0.body.as_str().unwrap());
      response.body = Bytes::from_iter(body);
      Ok(response)
    } else {
      let body = serde_json::to_vec(&mock_response.0.body)?;
      response.body = Bytes::from_iter(body);
      Ok(response)
    }
  }
}

async fn assert_downstream(spec: HttpSpec) {
  for assertion in spec.assert.iter() {
    if let Some(Annotation::Fail) = spec.runner {
      let response = run(spec.clone(), &assertion).await.unwrap();
      let body = hyper::body::to_bytes(response.into_body()).await.unwrap();
      let result = panic::catch_unwind(AssertUnwindSafe(|| {
        assert_eq!(
          body,
          serde_json::to_string(&assertion.response.0.body).unwrap(),
          "File: {} {}",
          spec.name,
          spec.path.display()
        );
      }));

      match result {
        Ok(_) => {
          panic!(
            "Expected spec: {} {} to fail but it passed",
            spec.name,
            spec.path.display()
          );
        }
        Err(_) => {
          log::info!("{} {} ... failed (expected)", spec.name, spec.path.display());
        }
      }
    } else {
      let response = run(spec.clone(), &assertion)
        .await
        .context(spec.path.to_str().unwrap().to_string())
        .unwrap();
      let actual_status = response.status().clone().as_u16();
      let actual_headers = response.headers().clone();
      let actual_body = hyper::body::to_bytes(response.into_body()).await.unwrap();

      // Assert Status
      assert_eq!(
        actual_status,
        assertion.response.0.status,
        "File: {} {}",
        spec.name,
        spec.path.display()
      );

      // Assert Body
      assert_eq!(
        to_json_pretty(actual_body).unwrap(),
        serde_json::to_string_pretty(&assertion.response.0.body).unwrap(),
        "File: {} {}",
        spec.name,
        spec.path.display()
      );

      // Assert Headers
      for (key, value) in assertion.response.0.headers.iter() {
        match actual_headers.get(key) {
          None => panic!("Expected header {} to be present", key),
          Some(actual_value) => {
            assert_eq!(actual_value, value, "File: {} {}", spec.name, spec.path.display())
          }
        }
      }
    }
  }
  log::info!("{} {} ... ok", spec.name, spec.path.display());
}

fn to_json_pretty(bytes: Bytes) -> anyhow::Result<String> {
  let body_str = String::from_utf8(bytes.to_vec())?;
  let json: Value = serde_json::from_str(&body_str)?;
  Ok(serde_json::to_string_pretty(&json)?)
}

#[tokio::test]
async fn http_spec_e2e() -> anyhow::Result<()> {
  let spec = HttpSpec::cargo_read("tests/http")?;
  let spec = HttpSpec::filter_specs(spec);
  let tasks: Vec<_> = spec.into_iter().map(assert_downstream).collect();
  join_all(tasks).await;
  Ok(())
}

async fn run(spec: HttpSpec, downstream_assertion: &&DownstreamAssertion) -> anyhow::Result<hyper::Response<Body>> {
  let query_string = serde_json::to_string(&downstream_assertion.request.0.body).expect("body is required");
  let method = downstream_assertion.request.0.method.clone();
  let headers = downstream_assertion.request.0.headers.clone();
  let url = downstream_assertion.request.0.url.clone();
  let server_context = spec.server_context().await;
  let req = headers
    .into_iter()
    .fold(
      Request::builder().method(method.to_hyper()).uri(url.as_str()),
      |acc, (key, value)| acc.header(key, value),
    )
    .body(Body::from(query_string))?;

  // TODO: reuse logic from server.rs to select the correct handler
  if server_context.blueprint.server.enable_batch_requests {
    handle_request::<GraphQLBatchRequest>(req, server_context).await
  } else {
    handle_request::<GraphQLRequest>(req, server_context).await
  }
}<|MERGE_RESOLUTION|>--- conflicted
+++ resolved
@@ -30,52 +30,52 @@
 #[derive(Serialize, Deserialize, Clone, Debug)]
 #[serde(rename_all = "camelCase")]
 enum Annotation {
-  Skip,
-  Only,
-  Fail,
+    Skip,
+    Only,
+    Fail,
 }
 
 #[derive(Serialize, Deserialize, Clone, Debug, Eq, PartialEq)]
 #[serde(rename_all = "camelCase")]
 struct APIRequest {
-  #[serde(default)]
-  method: Method,
-  url: Url,
-  #[serde(default)]
-  headers: BTreeMap<String, String>,
-  #[serde(default)]
-  body: serde_json::Value,
+    #[serde(default)]
+    method: Method,
+    url: Url,
+    #[serde(default)]
+    headers: BTreeMap<String, String>,
+    #[serde(default)]
+    body: serde_json::Value,
 }
 
 #[derive(Serialize, Deserialize, Clone, Debug)]
 #[serde(rename_all = "camelCase")]
 struct APIResponse {
-  #[serde(default = "default_status")]
-  status: u16,
-  #[serde(default)]
-  headers: BTreeMap<String, String>,
-  #[serde(default)]
-  body: serde_json::Value,
+    #[serde(default = "default_status")]
+    status: u16,
+    #[serde(default)]
+    headers: BTreeMap<String, String>,
+    #[serde(default)]
+    body: serde_json::Value,
 }
 
 pub struct Env {
-  env: HashMap<String, String>,
+    env: HashMap<String, String>,
 }
 
 impl EnvIO for Env {
-  fn get(&self, key: &str) -> Option<String> {
-    self.env.get(key).cloned()
-  }
+    fn get(&self, key: &str) -> Option<String> {
+        self.env.get(key).cloned()
+    }
 }
 
 impl Env {
-  pub fn init(map: HashMap<String, String>) -> Self {
-    Self { env: map }
-  }
+    pub fn init(map: HashMap<String, String>) -> Self {
+        Self { env: map }
+    }
 }
 
 fn default_status() -> u16 {
-  200
+    200
 }
 
 #[derive(Serialize, Deserialize, Clone, Debug, Eq, PartialEq)]
@@ -92,96 +92,112 @@
 
 #[derive(Serialize, Deserialize, Clone, Debug)]
 struct DownstreamAssertion {
-  request: DownstreamRequest,
-  response: DownstreamResponse,
+    request: DownstreamRequest,
+    response: DownstreamResponse,
 }
 
 #[derive(Serialize, Deserialize, Clone, Debug)]
 #[serde(rename_all = "camelCase")]
 enum ConfigSource {
-  File(String),
-  Inline(Config),
+    File(String),
+    Inline(Config),
 }
 
 #[derive(Serialize, Deserialize, Clone, Debug)]
 struct Mock {
-  request: UpstreamRequest,
-  response: UpstreamResponse,
+    request: UpstreamRequest,
+    response: UpstreamResponse,
 }
 
 #[derive(Serialize, Deserialize, Clone, Setters, Debug)]
 #[serde(rename_all = "camelCase")]
 struct HttpSpec {
-  config: ConfigSource,
-  #[serde(skip)]
-  path: PathBuf,
-  name: String,
-  description: Option<String>,
-
-  #[serde(default)]
-  mock: Vec<Mock>,
-
-  #[serde(default)]
-  env: HashMap<String, String>,
-
-  #[serde(default)]
-  expected_upstream_requests: Vec<UpstreamRequest>,
-  assert: Vec<DownstreamAssertion>,
-
-  // Annotations for the runner
-  runner: Option<Annotation>,
+    config: ConfigSource,
+    #[serde(skip)]
+    path: PathBuf,
+    name: String,
+    description: Option<String>,
+
+    #[serde(default)]
+    mock: Vec<Mock>,
+
+    #[serde(default)]
+    env: HashMap<String, String>,
+
+    #[serde(default)]
+    expected_upstream_requests: Vec<UpstreamRequest>,
+    assert: Vec<DownstreamAssertion>,
+
+    // Annotations for the runner
+    runner: Option<Annotation>,
 }
 
 impl HttpSpec {
-  fn cargo_read(path: &str) -> anyhow::Result<Vec<HttpSpec>> {
-    let dir_path = PathBuf::from(env!("CARGO_MANIFEST_DIR")).join(path);
-    let mut files = Vec::new();
-
-    for entry in fs::read_dir(&dir_path)? {
-      let path = entry?.path();
-      if path.is_dir() {
-        continue;
-      }
-      let source = Source::detect(path.to_str().unwrap_or_default())?;
-      if path.is_file() && (source.ext() == "json" || source.ext() == "yml") {
-        let contents = fs::read_to_string(&path)?;
-        let spec: HttpSpec =
-          Self::from_source(source, contents).map_err(|err| err.context(path.to_str().unwrap().to_string()))?;
-
-        files.push(spec.path(path));
-      }
-    }
-
-    assert!(
-      !files.is_empty(),
-      "No files found in {}",
-      dir_path.to_str().unwrap_or_default()
-    );
-    Ok(files)
-  }
-
-  fn filter_specs(specs: Vec<HttpSpec>) -> Vec<HttpSpec> {
-    let mut only_specs = Vec::new();
-    let mut filtered_specs = Vec::new();
-
-    for spec in specs {
-      match spec.runner {
-        Some(Annotation::Skip) => {
-          log::warn!("{} {} ... skipped", spec.name, spec.path.display())
-        }
-        Some(Annotation::Only) => only_specs.push(spec),
-        Some(Annotation::Fail) => filtered_specs.push(spec),
-        None => filtered_specs.push(spec),
-      }
-    }
-
-<<<<<<< HEAD
-    // If any spec has the Only annotation, use those; otherwise, use the filtered list.
-    if !only_specs.is_empty() {
-      only_specs
-    } else {
-      filtered_specs
-=======
+    fn cargo_read(path: &str) -> anyhow::Result<Vec<HttpSpec>> {
+        let dir_path = PathBuf::from(env!("CARGO_MANIFEST_DIR")).join(path);
+        let mut files = Vec::new();
+
+        for entry in fs::read_dir(&dir_path)? {
+            let path = entry?.path();
+            if path.is_dir() {
+                continue;
+            }
+            let source = Source::detect(path.to_str().unwrap_or_default())?;
+            if path.is_file() && (source.ext() == "json" || source.ext() == "yml") {
+                let contents = fs::read_to_string(&path)?;
+                let spec: HttpSpec = Self::from_source(source, contents)
+                    .map_err(|err| err.context(path.to_str().unwrap().to_string()))?;
+
+                files.push(spec.path(path));
+            }
+        }
+
+        assert!(
+            !files.is_empty(),
+            "No files found in {}",
+            dir_path.to_str().unwrap_or_default()
+        );
+        Ok(files)
+    }
+
+    fn filter_specs(specs: Vec<HttpSpec>) -> Vec<HttpSpec> {
+        let mut only_specs = Vec::new();
+        let mut filtered_specs = Vec::new();
+
+        for spec in specs {
+            match spec.runner {
+                Some(Annotation::Skip) => {
+                    log::warn!("{} {} ... skipped", spec.name, spec.path.display())
+                }
+                Some(Annotation::Only) => only_specs.push(spec),
+                Some(Annotation::Fail) => filtered_specs.push(spec),
+                None => filtered_specs.push(spec),
+            }
+        }
+
+        // If any spec has the Only annotation, use those; otherwise, use the filtered list.
+        if !only_specs.is_empty() {
+            only_specs
+        } else {
+            filtered_specs
+        }
+    }
+    fn from_source(source: Source, contents: String) -> anyhow::Result<Self> {
+        INIT.call_once(|| {
+            env_logger::builder()
+                .filter(Some("http_spec"), log::LevelFilter::Info)
+                .init();
+        });
+
+        let spec: HttpSpec = match source {
+            Source::Json => anyhow::Ok(serde_json::from_str(&contents)?),
+            Source::Yml => anyhow::Ok(serde_yaml::from_str(&contents)?),
+            _ => Err(anyhow!("only json and yaml are supported")),
+        }?;
+
+        anyhow::Ok(spec)
+    }
+
     async fn server_context(&self) -> Arc<AppContext> {
         let http_client = init_http(&Upstream::default(), None);
         let config = match self.config.clone() {
@@ -201,254 +217,234 @@
         let chrono_cache = Arc::new(init_chrono_cache());
         let server_context = AppContext::new(blueprint, client, http2_client, env, chrono_cache);
         Arc::new(server_context)
->>>>>>> 07d6b780
-    }
-  }
-  fn from_source(source: Source, contents: String) -> anyhow::Result<Self> {
-    INIT.call_once(|| {
-      env_logger::builder()
-        .filter(Some("http_spec"), log::LevelFilter::Info)
-        .init();
-    });
-
-    let spec: HttpSpec = match source {
-      Source::Json => anyhow::Ok(serde_json::from_str(&contents)?),
-      Source::Yml => anyhow::Ok(serde_yaml::from_str(&contents)?),
-      _ => Err(anyhow!("only json and yaml are supported")),
-    }?;
-
-    anyhow::Ok(spec)
-  }
-
-  async fn server_context(&self) -> Arc<AppContext> {
-    let http_client = init_http(&Upstream::default(), None);
-    let config = match self.config.clone() {
-      ConfigSource::File(file) => {
-        let reader = ConfigReader::init(init_file(), http_client);
-        reader.read_all(&[file]).await.unwrap()
-      }
-      ConfigSource::Inline(config) => config,
-    };
-    let blueprint = Blueprint::try_from(&config).unwrap();
-    let client = init_hook_http(MockHttpClient::new(self.clone()), blueprint.server.script.clone());
-    let http2_client = Arc::new(MockHttpClient::new(self.clone()));
-    let env = Arc::new(Env::init(self.env.clone()));
-    let chrono_cache = Arc::new(init_chrono_cache());
-    let script = blueprint.server.clone().script.map(init_script);
-    let server_context = AppContext::new(blueprint, client, http2_client, env, chrono_cache, script);
-    Arc::new(server_context)
-  }
+    }
 }
 
 #[derive(Clone)]
 struct MockHttpClient {
-  spec: HttpSpec,
+    spec: HttpSpec,
 }
 impl MockHttpClient {
-  fn new(spec: HttpSpec) -> Self {
-    MockHttpClient { spec }
-  }
+    fn new(spec: HttpSpec) -> Self {
+        MockHttpClient { spec }
+    }
 }
 
 fn string_to_bytes(input: &str) -> Vec<u8> {
-  let mut bytes = Vec::new();
-  let mut chars = input.chars().peekable();
-
-  while let Some(c) = chars.next() {
-    match c {
-      '\\' => match chars.next() {
-        Some('0') => bytes.push(0),
-        Some('n') => bytes.push(b'\n'),
-        Some('t') => bytes.push(b'\t'),
-        Some('r') => bytes.push(b'\r'),
-        Some('\\') => bytes.push(b'\\'),
-        Some('\"') => bytes.push(b'\"'),
-        Some('x') => {
-          let mut hex = chars.next().unwrap().to_string();
-          hex.push(chars.next().unwrap());
-          let byte = u8::from_str_radix(&hex, 16).unwrap();
-          bytes.push(byte);
-        }
-        _ => panic!("Unsupported escape sequence"),
-      },
-      _ => bytes.push(c as u8),
-    }
-  }
-
-  bytes
+    let mut bytes = Vec::new();
+    let mut chars = input.chars().peekable();
+
+    while let Some(c) = chars.next() {
+        match c {
+            '\\' => match chars.next() {
+                Some('0') => bytes.push(0),
+                Some('n') => bytes.push(b'\n'),
+                Some('t') => bytes.push(b'\t'),
+                Some('r') => bytes.push(b'\r'),
+                Some('\\') => bytes.push(b'\\'),
+                Some('\"') => bytes.push(b'\"'),
+                Some('x') => {
+                    let mut hex = chars.next().unwrap().to_string();
+                    hex.push(chars.next().unwrap());
+                    let byte = u8::from_str_radix(&hex, 16).unwrap();
+                    bytes.push(byte);
+                }
+                _ => panic!("Unsupported escape sequence"),
+            },
+            _ => bytes.push(c as u8),
+        }
+    }
+
+    bytes
 }
 
 #[async_trait::async_trait]
 impl HttpIO for MockHttpClient {
-  async fn execute(&self, req: reqwest::Request) -> anyhow::Result<Response<Bytes>> {
-    let mocks = self.spec.mock.clone();
-
-    // Determine if the request is a GRPC request based on PORT
-    let is_grpc = req.url().as_str().contains("50051");
-
-    // Try to find a matching mock for the incoming request.
-    let mock = mocks
-      .iter()
-      .find(|Mock { request: mock_req, response: _ }| {
-        let method_match = req.method() == mock_req.0.method.clone().to_hyper();
-        let url_match = req.url().as_str() == mock_req.0.url.clone().as_str();
-        let req_body = match req.body() {
-          Some(body) => {
-            if let Some(bytes) = body.as_bytes() {
-              if let Ok(body_str) = std::str::from_utf8(bytes) {
-                Value::from(body_str)
-              } else {
-                Value::Null
-              }
-            } else {
-              Value::Null
-            }
-          }
-          None => Value::Null,
-        };
-        let body_match = req_body == mock_req.0.body;
-        method_match && url_match && (body_match || is_grpc)
-      })
-      .ok_or(anyhow!(
-        "No mock found for request: {:?} {} in {}",
-        req.method(),
-        req.url(),
-        format!("{}", self.spec.path.to_str().unwrap())
-      ))?;
-
-    // Clone the response from the mock to avoid borrowing issues.
-    let mock_response = mock.response.clone();
-
-    // Build the response with the status code from the mock.
-    let status_code = reqwest::StatusCode::from_u16(mock_response.0.status)?;
-
-    if status_code.is_client_error() || status_code.is_server_error() {
-      return Err(anyhow::format_err!("Status code error"));
-    }
-
-    let mut response = Response { status: status_code, ..Default::default() };
-
-    // Insert headers from the mock into the response.
-    for (key, value) in mock_response.0.headers {
-      let header_name = HeaderName::from_str(&key)?;
-      let header_value = HeaderValue::from_str(&value)?;
-      response.headers.insert(header_name, header_value);
-    }
-
-    // Special Handling for GRPC
-    if is_grpc {
-      let body = string_to_bytes(mock_response.0.body.as_str().unwrap());
-      response.body = Bytes::from_iter(body);
-      Ok(response)
-    } else {
-      let body = serde_json::to_vec(&mock_response.0.body)?;
-      response.body = Bytes::from_iter(body);
-      Ok(response)
-    }
-  }
+    async fn execute(&self, req: reqwest::Request) -> anyhow::Result<Response<Bytes>> {
+        let mocks = self.spec.mock.clone();
+
+        // Determine if the request is a GRPC request based on PORT
+        let is_grpc = req.url().as_str().contains("50051");
+
+        // Try to find a matching mock for the incoming request.
+        let mock = mocks
+            .iter()
+            .find(|Mock { request: mock_req, response: _ }| {
+                let method_match = req.method() == mock_req.0.method.clone().to_hyper();
+                let url_match = req.url().as_str() == mock_req.0.url.clone().as_str();
+                let req_body = match req.body() {
+                    Some(body) => {
+                        if let Some(bytes) = body.as_bytes() {
+                            if let Ok(body_str) = std::str::from_utf8(bytes) {
+                                Value::from(body_str)
+                            } else {
+                                Value::Null
+                            }
+                        } else {
+                            Value::Null
+                        }
+                    }
+                    None => Value::Null,
+                };
+                let body_match = req_body == mock_req.0.body;
+                method_match && url_match && (body_match || is_grpc)
+            })
+            .ok_or(anyhow!(
+                "No mock found for request: {:?} {} in {}",
+                req.method(),
+                req.url(),
+                format!("{}", self.spec.path.to_str().unwrap())
+            ))?;
+
+        // Clone the response from the mock to avoid borrowing issues.
+        let mock_response = mock.response.clone();
+
+        // Build the response with the status code from the mock.
+        let status_code = reqwest::StatusCode::from_u16(mock_response.0.status)?;
+
+        if status_code.is_client_error() || status_code.is_server_error() {
+            return Err(anyhow::format_err!("Status code error"));
+        }
+
+        let mut response = Response { status: status_code, ..Default::default() };
+
+        // Insert headers from the mock into the response.
+        for (key, value) in mock_response.0.headers {
+            let header_name = HeaderName::from_str(&key)?;
+            let header_value = HeaderValue::from_str(&value)?;
+            response.headers.insert(header_name, header_value);
+        }
+
+        // Special Handling for GRPC
+        if is_grpc {
+            let body = string_to_bytes(mock_response.0.body.as_str().unwrap());
+            response.body = Bytes::from_iter(body);
+            Ok(response)
+        } else {
+            let body = serde_json::to_vec(&mock_response.0.body)?;
+            response.body = Bytes::from_iter(body);
+            Ok(response)
+        }
+    }
 }
 
 async fn assert_downstream(spec: HttpSpec) {
-  for assertion in spec.assert.iter() {
-    if let Some(Annotation::Fail) = spec.runner {
-      let response = run(spec.clone(), &assertion).await.unwrap();
-      let body = hyper::body::to_bytes(response.into_body()).await.unwrap();
-      let result = panic::catch_unwind(AssertUnwindSafe(|| {
-        assert_eq!(
-          body,
-          serde_json::to_string(&assertion.response.0.body).unwrap(),
-          "File: {} {}",
-          spec.name,
-          spec.path.display()
-        );
-      }));
-
-      match result {
-        Ok(_) => {
-          panic!(
-            "Expected spec: {} {} to fail but it passed",
-            spec.name,
-            spec.path.display()
-          );
-        }
-        Err(_) => {
-          log::info!("{} {} ... failed (expected)", spec.name, spec.path.display());
-        }
-      }
-    } else {
-      let response = run(spec.clone(), &assertion)
-        .await
-        .context(spec.path.to_str().unwrap().to_string())
-        .unwrap();
-      let actual_status = response.status().clone().as_u16();
-      let actual_headers = response.headers().clone();
-      let actual_body = hyper::body::to_bytes(response.into_body()).await.unwrap();
-
-      // Assert Status
-      assert_eq!(
-        actual_status,
-        assertion.response.0.status,
-        "File: {} {}",
-        spec.name,
-        spec.path.display()
-      );
-
-      // Assert Body
-      assert_eq!(
-        to_json_pretty(actual_body).unwrap(),
-        serde_json::to_string_pretty(&assertion.response.0.body).unwrap(),
-        "File: {} {}",
-        spec.name,
-        spec.path.display()
-      );
-
-      // Assert Headers
-      for (key, value) in assertion.response.0.headers.iter() {
-        match actual_headers.get(key) {
-          None => panic!("Expected header {} to be present", key),
-          Some(actual_value) => {
-            assert_eq!(actual_value, value, "File: {} {}", spec.name, spec.path.display())
-          }
-        }
-      }
-    }
-  }
-  log::info!("{} {} ... ok", spec.name, spec.path.display());
+    for assertion in spec.assert.iter() {
+        if let Some(Annotation::Fail) = spec.runner {
+            let response = run(spec.clone(), &assertion).await.unwrap();
+            let body = hyper::body::to_bytes(response.into_body()).await.unwrap();
+            let result = panic::catch_unwind(AssertUnwindSafe(|| {
+                assert_eq!(
+                    body,
+                    serde_json::to_string(&assertion.response.0.body).unwrap(),
+                    "File: {} {}",
+                    spec.name,
+                    spec.path.display()
+                );
+            }));
+
+            match result {
+                Ok(_) => {
+                    panic!(
+                        "Expected spec: {} {} to fail but it passed",
+                        spec.name,
+                        spec.path.display()
+                    );
+                }
+                Err(_) => {
+                    log::info!(
+                        "{} {} ... failed (expected)",
+                        spec.name,
+                        spec.path.display()
+                    );
+                }
+            }
+        } else {
+            let response = run(spec.clone(), &assertion)
+                .await
+                .context(spec.path.to_str().unwrap().to_string())
+                .unwrap();
+            let actual_status = response.status().clone().as_u16();
+            let actual_headers = response.headers().clone();
+            let actual_body = hyper::body::to_bytes(response.into_body()).await.unwrap();
+
+            // Assert Status
+            assert_eq!(
+                actual_status,
+                assertion.response.0.status,
+                "File: {} {}",
+                spec.name,
+                spec.path.display()
+            );
+
+            // Assert Body
+            assert_eq!(
+                to_json_pretty(actual_body).unwrap(),
+                serde_json::to_string_pretty(&assertion.response.0.body).unwrap(),
+                "File: {} {}",
+                spec.name,
+                spec.path.display()
+            );
+
+            // Assert Headers
+            for (key, value) in assertion.response.0.headers.iter() {
+                match actual_headers.get(key) {
+                    None => panic!("Expected header {} to be present", key),
+                    Some(actual_value) => {
+                        assert_eq!(
+                            actual_value,
+                            value,
+                            "File: {} {}",
+                            spec.name,
+                            spec.path.display()
+                        )
+                    }
+                }
+            }
+        }
+    }
+    log::info!("{} {} ... ok", spec.name, spec.path.display());
 }
 
 fn to_json_pretty(bytes: Bytes) -> anyhow::Result<String> {
-  let body_str = String::from_utf8(bytes.to_vec())?;
-  let json: Value = serde_json::from_str(&body_str)?;
-  Ok(serde_json::to_string_pretty(&json)?)
+    let body_str = String::from_utf8(bytes.to_vec())?;
+    let json: Value = serde_json::from_str(&body_str)?;
+    Ok(serde_json::to_string_pretty(&json)?)
 }
 
 #[tokio::test]
 async fn http_spec_e2e() -> anyhow::Result<()> {
-  let spec = HttpSpec::cargo_read("tests/http")?;
-  let spec = HttpSpec::filter_specs(spec);
-  let tasks: Vec<_> = spec.into_iter().map(assert_downstream).collect();
-  join_all(tasks).await;
-  Ok(())
-}
-
-async fn run(spec: HttpSpec, downstream_assertion: &&DownstreamAssertion) -> anyhow::Result<hyper::Response<Body>> {
-  let query_string = serde_json::to_string(&downstream_assertion.request.0.body).expect("body is required");
-  let method = downstream_assertion.request.0.method.clone();
-  let headers = downstream_assertion.request.0.headers.clone();
-  let url = downstream_assertion.request.0.url.clone();
-  let server_context = spec.server_context().await;
-  let req = headers
-    .into_iter()
-    .fold(
-      Request::builder().method(method.to_hyper()).uri(url.as_str()),
-      |acc, (key, value)| acc.header(key, value),
-    )
-    .body(Body::from(query_string))?;
-
-  // TODO: reuse logic from server.rs to select the correct handler
-  if server_context.blueprint.server.enable_batch_requests {
-    handle_request::<GraphQLBatchRequest>(req, server_context).await
-  } else {
-    handle_request::<GraphQLRequest>(req, server_context).await
-  }
+    let spec = HttpSpec::cargo_read("tests/http")?;
+    let spec = HttpSpec::filter_specs(spec);
+    let tasks: Vec<_> = spec.into_iter().map(assert_downstream).collect();
+    join_all(tasks).await;
+    Ok(())
+}
+
+async fn run(
+    spec: HttpSpec,
+    downstream_assertion: &&DownstreamAssertion,
+) -> anyhow::Result<hyper::Response<Body>> {
+    let query_string =
+        serde_json::to_string(&downstream_assertion.request.0.body).expect("body is required");
+    let method = downstream_assertion.request.0.method.clone();
+    let headers = downstream_assertion.request.0.headers.clone();
+    let url = downstream_assertion.request.0.url.clone();
+    let server_context = spec.server_context().await;
+    let req = headers
+        .into_iter()
+        .fold(
+            Request::builder()
+                .method(method.to_hyper())
+                .uri(url.as_str()),
+            |acc, (key, value)| acc.header(key, value),
+        )
+        .body(Body::from(query_string))?;
+
+    // TODO: reuse logic from server.rs to select the correct handler
+    if server_context.blueprint.server.enable_batch_requests {
+        handle_request::<GraphQLBatchRequest>(req, server_context).await
+    } else {
+        handle_request::<GraphQLRequest>(req, server_context).await
+    }
 }