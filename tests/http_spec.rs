--- conflicted
+++ resolved
@@ -1,10 +1,7 @@
 extern crate core;
 
 use std::collections::BTreeMap;
-<<<<<<< HEAD
-=======
 use std::panic::AssertUnwindSafe;
->>>>>>> 03f53dd8
 use std::path::PathBuf;
 use std::str::FromStr;
 use std::sync::{Arc, Once};
@@ -252,23 +249,14 @@
     if let Some(Annotation::Fail) = spec.runner {
       let response = run(spec.clone(), &assertion).await.unwrap();
       let body = hyper::body::to_bytes(response.into_body()).await.unwrap();
-<<<<<<< HEAD
-      assert_eq!(
-        body,
-        serde_json::to_string(&assertion.response.0.body).unwrap(),
-        "File: {} {}",
-        spec.name,
-        spec.path.display()
-      );
-      log::error!("{} {} ... failed", spec.name, spec.path.display());
-      panic!(
-        "Expected spec: {} {} to fail but it passed",
-        spec.name,
-        spec.path.display()
-      );
-=======
       let result = panic::catch_unwind(AssertUnwindSafe(|| {
-        assert_eq!(body, serde_json::to_string(&assertion.response.0.body).unwrap());
+        assert_eq!(
+          body,
+          serde_json::to_string(&assertion.response.0.body).unwrap(),
+          "File: {} {}",
+          spec.name,
+          spec.path.display()
+        );
       }));
 
       match result {
@@ -283,7 +271,6 @@
           log::error!("{} {} ... failed", spec.name, spec.path.display());
         }
       }
->>>>>>> 03f53dd8
     } else {
       let response = run(spec.clone(), &assertion)
         .await
