extern crate core;

use std::collections::{BTreeMap, HashMap};
use std::panic::AssertUnwindSafe;
use std::path::PathBuf;
use std::str::FromStr;
use std::sync::{Arc, Once};
use std::{fs, panic};

use anyhow::{anyhow, Context};
use derive_setters::Setters;
use futures_util::future::join_all;
use hyper::body::Bytes;
use hyper::{Body, Request};
use pretty_assertions::assert_eq;
use reqwest::header::{HeaderName, HeaderValue};
use serde::{Deserialize, Serialize};
use serde_json::Value;
use tailcall::async_graphql_hyper::{GraphQLBatchRequest, GraphQLRequest};
use tailcall::blueprint::{Blueprint, Upstream};
use tailcall::cli::{init_hook_http, init_in_memory_cache, init_runtime};
use tailcall::config::reader::ConfigReader;
use tailcall::config::{Config, ConfigModule, Source};
use tailcall::http::{handle_request, AppContext, Method, Response};
use tailcall::target_runtime::TargetRuntime;
use tailcall::{EnvIO, HttpIO};
use url::Url;

static INIT: Once = Once::new();

#[derive(Serialize, Deserialize, Clone, Debug)]
#[serde(rename_all = "camelCase")]
enum Annotation {
    Skip,
    Only,
    Fail,
}

#[derive(Serialize, Deserialize, Clone, Debug, Eq, PartialEq)]
#[serde(rename_all = "camelCase")]
struct APIRequest {
    #[serde(default)]
    method: Method,
    url: Url,
    #[serde(default)]
    headers: BTreeMap<String, String>,
    #[serde(default)]
    body: Option<Bytes>,
}

#[derive(Serialize, Deserialize, Clone, Debug)]
#[serde(rename_all = "camelCase")]
struct APIResponse {
    #[serde(default = "default_status")]
    status: u16,
    #[serde(default)]
    headers: BTreeMap<String, String>,
    #[serde(default)]
    body: Option<Bytes>,
    #[serde(default)]
    text_body: Option<String>,
}

pub struct Env {
    env: HashMap<String, String>,
}

impl EnvIO for Env {
    fn get(&self, key: &str) -> Option<String> {
        self.env.get(key).cloned()
    }
}

impl Env {
    pub fn init(map: HashMap<String, String>) -> Self {
        Self { env: map }
    }
}

fn default_status() -> u16 {
    200
}

#[derive(Serialize, Deserialize, Clone, Debug, Eq, PartialEq)]
struct UpstreamRequest(APIRequest);

#[derive(Serialize, Deserialize, Clone, Debug)]
struct UpstreamResponse(APIResponse);

#[derive(Serialize, Deserialize, Clone, Debug)]
struct DownstreamRequest(APIRequest);

#[derive(Serialize, Deserialize, Clone, Debug)]
struct DownstreamResponse(APIResponse);

#[derive(Serialize, Deserialize, Clone, Debug)]
struct DownstreamAssertion {
    request: DownstreamRequest,
    response: DownstreamResponse,
}

#[derive(Serialize, Deserialize, Clone, Debug)]
#[serde(rename_all = "camelCase")]
enum ConfigSource {
    File(String),
    Inline(Config),
}

#[derive(Serialize, Deserialize, Clone, Debug)]
struct Mock {
    request: UpstreamRequest,
    response: UpstreamResponse,
}

#[derive(Serialize, Deserialize, Clone, Setters, Debug)]
#[serde(rename_all = "camelCase")]
struct HttpSpec {
    config: ConfigSource,
    #[serde(skip)]
    path: PathBuf,
    name: String,
    description: Option<String>,

    #[serde(default)]
    mock: Vec<Mock>,

    #[serde(default)]
    env: HashMap<String, String>,

    #[serde(default)]
    expected_upstream_requests: Vec<UpstreamRequest>,
    assert: Vec<DownstreamAssertion>,

    // Annotations for the runner
    runner: Option<Annotation>,
}

impl HttpSpec {
    fn cargo_read(path: &str) -> anyhow::Result<Vec<HttpSpec>> {
        let dir_path = PathBuf::from(env!("CARGO_MANIFEST_DIR")).join(path);

        if !dir_path.exists() {
            return Ok(Vec::with_capacity(0));
        }

        let mut files = Vec::new();

        for entry in fs::read_dir(dir_path)? {
            let path = entry?.path();
            if path.is_dir() {
                continue;
            }
            let source = Source::detect(path.to_str().unwrap_or_default())?;
            if path.is_file() && (source.ext() == "json" || source.ext() == "yml") {
                let contents = fs::read_to_string(&path)?;
                let spec: HttpSpec = Self::from_source(source, contents)
                    .map_err(|err| err.context(path.to_str().unwrap().to_string()))?;

                files.push(spec.path(path));
            }
        }

        Ok(files)
    }

    fn filter_specs(specs: Vec<HttpSpec>) -> Vec<HttpSpec> {
        let mut only_specs = Vec::new();
        let mut filtered_specs = Vec::new();

        for spec in specs {
            match spec.runner {
                Some(Annotation::Skip) => {
                    log::warn!("{} {} ... skipped", spec.name, spec.path.display())
                }
                Some(Annotation::Only) => only_specs.push(spec),
                Some(Annotation::Fail) => filtered_specs.push(spec),
                None => filtered_specs.push(spec),
            }
        }

        // If any spec has the Only annotation, use those; otherwise, use the filtered list.
        if !only_specs.is_empty() {
            only_specs
        } else {
            filtered_specs
        }
    }
    fn from_source(source: Source, contents: String) -> anyhow::Result<Self> {
        INIT.call_once(|| {
            env_logger::builder()
                .filter(Some("http_spec"), log::LevelFilter::Info)
                .init();
        });

        let spec: HttpSpec = match source {
            Source::Json => anyhow::Ok(serde_json::from_str(&contents)?),
            Source::Yml => anyhow::Ok(serde_yaml::from_str(&contents)?),
            _ => Err(anyhow!("only json and yaml are supported")),
        }?;

        anyhow::Ok(spec)
    }

    async fn server_context(&self) -> Arc<AppContext> {
        let runtime = init_runtime(&Upstream::default(), None);
        let config = match self.config.clone() {
            ConfigSource::File(file) => {
                let reader = ConfigReader::init(runtime.clone());
                reader.read_all(&[file]).await.unwrap()
            }
            ConfigSource::Inline(config) => ConfigModule::from(config),
        };
        let blueprint = Blueprint::try_from(&config).unwrap();
        let client = init_hook_http(
            MockHttpClient::new(self.clone()),
            blueprint.server.script.clone(),
        );
        let http2_client = Arc::new(MockHttpClient::new(self.clone()));
        let env = Arc::new(Env::init(self.env.clone()));
        let chrono_cache = Arc::new(init_in_memory_cache());
        let server_context = AppContext::new(
            blueprint,
            TargetRuntime {
                http: client,
                http2_only: http2_client,
                env,
                cache: chrono_cache,
                file: runtime.file.clone(),
            },
        );
        Arc::new(server_context)
    }
}

#[derive(Clone)]
struct MockHttpClient {
    spec: HttpSpec,
}
impl MockHttpClient {
    fn new(spec: HttpSpec) -> Self {
        MockHttpClient { spec }
    }
}

fn string_to_bytes(input: &str) -> Vec<u8> {
    let mut bytes = Vec::new();
    let mut chars = input.chars().peekable();

    while let Some(c) = chars.next() {
        match c {
            '\\' => match chars.next() {
                Some('0') => bytes.push(0),
                Some('n') => bytes.push(b'\n'),
                Some('t') => bytes.push(b'\t'),
                Some('r') => bytes.push(b'\r'),
                Some('\\') => bytes.push(b'\\'),
                Some('\"') => bytes.push(b'\"'),
                Some('x') => {
                    let mut hex = chars.next().unwrap().to_string();
                    hex.push(chars.next().unwrap());
                    let byte = u8::from_str_radix(&hex, 16).unwrap();
                    bytes.push(byte);
                }
                _ => panic!("Unsupported escape sequence"),
            },
            _ => bytes.push(c as u8),
        }
    }

    bytes
}

#[async_trait::async_trait]
impl HttpIO for MockHttpClient {
    async fn execute(&self, req: reqwest::Request) -> anyhow::Result<Response<Bytes>> {
        let mocks = self.spec.mock.clone();

        // Try to find a matching mock for the incoming request.
        let mock = mocks
            .iter()
            .find(|Mock { request: mock_req, response: _ }| {
                let method_match = req.method() == mock_req.0.method.clone().to_hyper();
                let url_match = req.url().as_str() == mock_req.0.url.clone().as_str();
<<<<<<< HEAD
                let req_body = match req.body() {
                    Some(body) => {
                        if let Some(bytes) = body.as_bytes() {
                            if let Ok(body_str) = std::str::from_utf8(bytes) {
                                Value::from(body_str)
                            } else {
                                Value::Null
                            }
                        } else {
                            Value::Null
                        }
                    }
                    None => Value::Null,
                };
                let body_match = req_body == mock_req.0.body;
                let headers_match = req
                    .headers()
                    .iter()
                    .filter(|(key, _)| *key != "content-type")
                    .all(|(key, value)| {
                        let header_name = key.to_string();

                        let header_value = value.to_str().unwrap();
                        let mock_header_value = "".to_string();
                        let mock_header_value = mock_req
                            .0
                            .headers
                            .get(&header_name)
                            .unwrap_or(&mock_header_value);
                        header_value == mock_header_value
                    });

                method_match && url_match && headers_match && (body_match || is_grpc)
=======
                let req_body = req.body().and_then(|b| b.as_bytes()).map(|b| b.to_vec());
                let body_match = req_body == mock_req.0.body.as_ref().map(|b| b.to_vec());
                method_match && url_match && (body_match)
>>>>>>> d8f03924
            })
            .ok_or(anyhow!(
                "No mock found for request: {:?} {} in {}",
                req.method(),
                req.url(),
                format!("{}", self.spec.path.to_str().unwrap())
            ))?;

        // Clone the response from the mock to avoid borrowing issues.
        let mock_response = mock.response.clone();

        // Build the response with the status code from the mock.
        let status_code = reqwest::StatusCode::from_u16(mock_response.0.status)?;

        if status_code.is_client_error() || status_code.is_server_error() {
            return Err(anyhow::format_err!("Status code error"));
        }

        let mut response = Response { status: status_code, ..Default::default() };

        // Insert headers from the mock into the response.
        for (key, value) in mock_response.0.headers {
            let header_name = HeaderName::from_str(&key)?;
            let header_value = HeaderValue::from_str(&value)?;
            response.headers.insert(header_name, header_value);
        }

        if let Some(body) = mock_response.0.text_body {
            // Return plaintext body if specified
            let body = string_to_bytes(&body);
            response.body = Bytes::from_iter(body);
        } else {
            let body = serde_json::to_vec(&mock_response.0.body)?;
            response.body = Bytes::from_iter(body);
        }

        Ok(response)
    }
}

async fn assert_downstream(spec: HttpSpec) {
    for assertion in spec.assert.iter() {
        if let Some(Annotation::Fail) = spec.runner {
            let response = run(spec.clone(), &assertion).await.unwrap();
            let body = hyper::body::to_bytes(response.into_body()).await.unwrap();
            let result = panic::catch_unwind(AssertUnwindSafe(|| {
                assert_eq!(
                    body,
                    serde_json::to_string(&assertion.response.0.body).unwrap(),
                    "File: {} {}",
                    spec.name,
                    spec.path.display()
                );
            }));

            match result {
                Ok(_) => {
                    panic!(
                        "Expected spec: {} {} to fail but it passed",
                        spec.name,
                        spec.path.display()
                    );
                }
                Err(_) => {
                    log::info!(
                        "{} {} ... failed (expected)",
                        spec.name,
                        spec.path.display()
                    );
                }
            }
        } else {
            let response = run(spec.clone(), &assertion)
                .await
                .context(spec.path.to_str().unwrap().to_string())
                .unwrap();
            let actual_status = response.status().clone().as_u16();
            let actual_headers = response.headers().clone();
            let actual_body = hyper::body::to_bytes(response.into_body()).await.unwrap();

            // Assert Status
            assert_eq!(
                actual_status,
                assertion.response.0.status,
                "File: {} {}",
                spec.name,
                spec.path.display()
            );

            // Assert Body
            assert_eq!(
                to_json_pretty(actual_body).unwrap(),
                serde_json::to_string_pretty(&assertion.response.0.body).unwrap(),
                "File: {} {}",
                spec.name,
                spec.path.display()
            );

            // Assert Headers
            for (key, value) in assertion.response.0.headers.iter() {
                match actual_headers.get(key) {
                    None => panic!("Expected header {} to be present", key),
                    Some(actual_value) => {
                        assert_eq!(
                            actual_value,
                            value,
                            "File: {} {}",
                            spec.name,
                            spec.path.display()
                        )
                    }
                }
            }
        }
    }
    log::info!("{} {} ... ok", spec.name, spec.path.display());
}

fn to_json_pretty(bytes: Bytes) -> anyhow::Result<String> {
    let body_str = String::from_utf8(bytes.to_vec())?;
    let json: Value = serde_json::from_str(&body_str)?;
    Ok(serde_json::to_string_pretty(&json)?)
}

#[tokio::test]
async fn http_spec_e2e() -> anyhow::Result<()> {
    let spec = HttpSpec::cargo_read("tests/http")?;
    let spec = HttpSpec::filter_specs(spec);
    let tasks: Vec<_> = spec.into_iter().map(assert_downstream).collect();
    join_all(tasks).await;
    Ok(())
}

async fn run(
    spec: HttpSpec,
    downstream_assertion: &&DownstreamAssertion,
) -> anyhow::Result<hyper::Response<Body>> {
    let query_string =
        serde_json::to_string(&downstream_assertion.request.0.body).expect("body is required");
    let method = downstream_assertion.request.0.method.clone();
    let headers = downstream_assertion.request.0.headers.clone();
    let url = downstream_assertion.request.0.url.clone();
    let server_context = spec.server_context().await;
    let req = headers
        .into_iter()
        .fold(
            Request::builder()
                .method(method.to_hyper())
                .uri(url.as_str()),
            |acc, (key, value)| acc.header(key, value),
        )
        .body(Body::from(query_string))?;

    // TODO: reuse logic from server.rs to select the correct handler
    if server_context.blueprint.server.enable_batch_requests {
        handle_request::<GraphQLBatchRequest>(req, server_context).await
    } else {
        handle_request::<GraphQLRequest>(req, server_context).await
    }
}<|MERGE_RESOLUTION|>--- conflicted
+++ resolved
@@ -281,45 +281,9 @@
             .find(|Mock { request: mock_req, response: _ }| {
                 let method_match = req.method() == mock_req.0.method.clone().to_hyper();
                 let url_match = req.url().as_str() == mock_req.0.url.clone().as_str();
-<<<<<<< HEAD
-                let req_body = match req.body() {
-                    Some(body) => {
-                        if let Some(bytes) = body.as_bytes() {
-                            if let Ok(body_str) = std::str::from_utf8(bytes) {
-                                Value::from(body_str)
-                            } else {
-                                Value::Null
-                            }
-                        } else {
-                            Value::Null
-                        }
-                    }
-                    None => Value::Null,
-                };
-                let body_match = req_body == mock_req.0.body;
-                let headers_match = req
-                    .headers()
-                    .iter()
-                    .filter(|(key, _)| *key != "content-type")
-                    .all(|(key, value)| {
-                        let header_name = key.to_string();
-
-                        let header_value = value.to_str().unwrap();
-                        let mock_header_value = "".to_string();
-                        let mock_header_value = mock_req
-                            .0
-                            .headers
-                            .get(&header_name)
-                            .unwrap_or(&mock_header_value);
-                        header_value == mock_header_value
-                    });
-
-                method_match && url_match && headers_match && (body_match || is_grpc)
-=======
                 let req_body = req.body().and_then(|b| b.as_bytes()).map(|b| b.to_vec());
                 let body_match = req_body == mock_req.0.body.as_ref().map(|b| b.to_vec());
                 method_match && url_match && (body_match)
->>>>>>> d8f03924
             })
             .ok_or(anyhow!(
                 "No mock found for request: {:?} {} in {}",
