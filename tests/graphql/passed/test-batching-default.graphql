#> server-sdl
schema @server @upstream(baseURL: "http://jsonplaceholder.typicode.com", enableHttpCache: true) {
  query: Query
}

type Query {
  posts: [Post] @http(path: "/posts?id=11&id=3&foo=1")
}

type Post {
  id: Int
  title: String
  body: String
<<<<<<< HEAD
  userId: Int
  user: User
    @http(path: "/users", query: [{key: "id", value: "{{value.userId}}"}, {key: "foo", value: "bar"}], groupBy: ["id"])
=======
  userId: Int!
  user: User @http(path: "/users", query: [{key: "id", value: "{{value.userId}}"}, {key: "foo", value: "bar"}]) @groupBy
>>>>>>> 3dc0c047
}

type User {
  id: Int
  name: String
}

#> client-query
query @expect(json: {data: {posts: [{userId: 1, user: {id: 1}}, {userId: 2, user: {id: 2}}]}}) {
  posts {
    user {
      id
    }
    userId
  }
}<|MERGE_RESOLUTION|>--- conflicted
+++ resolved
@@ -11,14 +11,8 @@
   id: Int
   title: String
   body: String
-<<<<<<< HEAD
-  userId: Int
-  user: User
-    @http(path: "/users", query: [{key: "id", value: "{{value.userId}}"}, {key: "foo", value: "bar"}], groupBy: ["id"])
-=======
   userId: Int!
-  user: User @http(path: "/users", query: [{key: "id", value: "{{value.userId}}"}, {key: "foo", value: "bar"}]) @groupBy
->>>>>>> 3dc0c047
+  user: User @http(path: "/users", query: [{key: "id", value: "{{value.userId}}"}, {key: "foo", value: "bar"}], groupBy: ["id"])
 }
 
 type User {
