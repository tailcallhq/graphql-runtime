--- conflicted
+++ resolved
@@ -3,410 +3,6 @@
 expression: data
 ---
 {
-<<<<<<< HEAD
-  "posts": [
-    {
-      "id": 1,
-      "title": "sunt aut facere repellat provident occaecati excepturi optio reprehenderit"
-    },
-    {
-      "id": 2,
-      "title": "qui est esse"
-    },
-    {
-      "id": 3,
-      "title": "ea molestias quasi exercitationem repellat qui ipsa sit aut"
-    },
-    {
-      "id": 4,
-      "title": "eum et est occaecati"
-    },
-    {
-      "id": 5,
-      "title": "nesciunt quas odio"
-    },
-    {
-      "id": 6,
-      "title": "dolorem eum magni eos aperiam quia"
-    },
-    {
-      "id": 7,
-      "title": "magnam facilis autem"
-    },
-    {
-      "id": 8,
-      "title": "dolorem dolore est ipsam"
-    },
-    {
-      "id": 9,
-      "title": "nesciunt iure omnis dolorem tempora et accusantium"
-    },
-    {
-      "id": 10,
-      "title": "optio molestias id quia eum"
-    },
-    {
-      "id": 11,
-      "title": "et ea vero quia laudantium autem"
-    },
-    {
-      "id": 12,
-      "title": "in quibusdam tempore odit est dolorem"
-    },
-    {
-      "id": 13,
-      "title": "dolorum ut in voluptas mollitia et saepe quo animi"
-    },
-    {
-      "id": 14,
-      "title": "voluptatem eligendi optio"
-    },
-    {
-      "id": 15,
-      "title": "eveniet quod temporibus"
-    },
-    {
-      "id": 16,
-      "title": "sint suscipit perspiciatis velit dolorum rerum ipsa laboriosam odio"
-    },
-    {
-      "id": 17,
-      "title": "fugit voluptas sed molestias voluptatem provident"
-    },
-    {
-      "id": 18,
-      "title": "voluptate et itaque vero tempora molestiae"
-    },
-    {
-      "id": 19,
-      "title": "adipisci placeat illum aut reiciendis qui"
-    },
-    {
-      "id": 20,
-      "title": "doloribus ad provident suscipit at"
-    },
-    {
-      "id": 21,
-      "title": "asperiores ea ipsam voluptatibus modi minima quia sint"
-    },
-    {
-      "id": 22,
-      "title": "dolor sint quo a velit explicabo quia nam"
-    },
-    {
-      "id": 23,
-      "title": "maxime id vitae nihil numquam"
-    },
-    {
-      "id": 24,
-      "title": "autem hic labore sunt dolores incidunt"
-    },
-    {
-      "id": 25,
-      "title": "rem alias distinctio quo quis"
-    },
-    {
-      "id": 26,
-      "title": "est et quae odit qui non"
-    },
-    {
-      "id": 27,
-      "title": "quasi id et eos tenetur aut quo autem"
-    },
-    {
-      "id": 28,
-      "title": "delectus ullam et corporis nulla voluptas sequi"
-    },
-    {
-      "id": 29,
-      "title": "iusto eius quod necessitatibus culpa ea"
-    },
-    {
-      "id": 30,
-      "title": "a quo magni similique perferendis"
-    },
-    {
-      "id": 31,
-      "title": "ullam ut quidem id aut vel consequuntur"
-    },
-    {
-      "id": 32,
-      "title": "doloremque illum aliquid sunt"
-    },
-    {
-      "id": 33,
-      "title": "qui explicabo molestiae dolorem"
-    },
-    {
-      "id": 34,
-      "title": "magnam ut rerum iure"
-    },
-    {
-      "id": 35,
-      "title": "id nihil consequatur molestias animi provident"
-    },
-    {
-      "id": 36,
-      "title": "fuga nam accusamus voluptas reiciendis itaque"
-    },
-    {
-      "id": 37,
-      "title": "provident vel ut sit ratione est"
-    },
-    {
-      "id": 38,
-      "title": "explicabo et eos deleniti nostrum ab id repellendus"
-    },
-    {
-      "id": 39,
-      "title": "eos dolorem iste accusantium est eaque quam"
-    },
-    {
-      "id": 40,
-      "title": "enim quo cumque"
-    },
-    {
-      "id": 41,
-      "title": "non est facere"
-    },
-    {
-      "id": 42,
-      "title": "commodi ullam sint et excepturi error explicabo praesentium voluptas"
-    },
-    {
-      "id": 43,
-      "title": "eligendi iste nostrum consequuntur adipisci praesentium sit beatae perferendis"
-    },
-    {
-      "id": 44,
-      "title": "optio dolor molestias sit"
-    },
-    {
-      "id": 45,
-      "title": "ut numquam possimus omnis eius suscipit laudantium iure"
-    },
-    {
-      "id": 46,
-      "title": "aut quo modi neque nostrum ducimus"
-    },
-    {
-      "id": 47,
-      "title": "quibusdam cumque rem aut deserunt"
-    },
-    {
-      "id": 48,
-      "title": "ut voluptatem illum ea doloribus itaque eos"
-    },
-    {
-      "id": 49,
-      "title": "laborum non sunt aut ut assumenda perspiciatis voluptas"
-    },
-    {
-      "id": 50,
-      "title": "repellendus qui recusandae incidunt voluptates tenetur qui omnis exercitationem"
-    },
-    {
-      "id": 51,
-      "title": "soluta aliquam aperiam consequatur illo quis voluptas"
-    },
-    {
-      "id": 52,
-      "title": "qui enim et consequuntur quia animi quis voluptate quibusdam"
-    },
-    {
-      "id": 53,
-      "title": "ut quo aut ducimus alias"
-    },
-    {
-      "id": 54,
-      "title": "sit asperiores ipsam eveniet odio non quia"
-    },
-    {
-      "id": 55,
-      "title": "sit vel voluptatem et non libero"
-    },
-    {
-      "id": 56,
-      "title": "qui et at rerum necessitatibus"
-    },
-    {
-      "id": 57,
-      "title": "sed ab est est"
-    },
-    {
-      "id": 58,
-      "title": "voluptatum itaque dolores nisi et quasi"
-    },
-    {
-      "id": 59,
-      "title": "qui commodi dolor at maiores et quis id accusantium"
-    },
-    {
-      "id": 60,
-      "title": "consequatur placeat omnis quisquam quia reprehenderit fugit veritatis facere"
-    },
-    {
-      "id": 61,
-      "title": "voluptatem doloribus consectetur est ut ducimus"
-    },
-    {
-      "id": 62,
-      "title": "beatae enim quia vel"
-    },
-    {
-      "id": 63,
-      "title": "voluptas blanditiis repellendus animi ducimus error sapiente et suscipit"
-    },
-    {
-      "id": 64,
-      "title": "et fugit quas eum in in aperiam quod"
-    },
-    {
-      "id": 65,
-      "title": "consequatur id enim sunt et et"
-    },
-    {
-      "id": 66,
-      "title": "repudiandae ea animi iusto"
-    },
-    {
-      "id": 67,
-      "title": "aliquid eos sed fuga est maxime repellendus"
-    },
-    {
-      "id": 68,
-      "title": "odio quis facere architecto reiciendis optio"
-    },
-    {
-      "id": 69,
-      "title": "fugiat quod pariatur odit minima"
-    },
-    {
-      "id": 70,
-      "title": "voluptatem laborum magni"
-    },
-    {
-      "id": 71,
-      "title": "et iusto veniam et illum aut fuga"
-    },
-    {
-      "id": 72,
-      "title": "sint hic doloribus consequatur eos non id"
-    },
-    {
-      "id": 73,
-      "title": "consequuntur deleniti eos quia temporibus ab aliquid at"
-    },
-    {
-      "id": 74,
-      "title": "enim unde ratione doloribus quas enim ut sit sapiente"
-    },
-    {
-      "id": 75,
-      "title": "dignissimos eum dolor ut enim et delectus in"
-    },
-    {
-      "id": 76,
-      "title": "doloremque officiis ad et non perferendis"
-    },
-    {
-      "id": 77,
-      "title": "necessitatibus quasi exercitationem odio"
-    },
-    {
-      "id": 78,
-      "title": "quam voluptatibus rerum veritatis"
-    },
-    {
-      "id": 79,
-      "title": "pariatur consequatur quia magnam autem omnis non amet"
-    },
-    {
-      "id": 80,
-      "title": "labore in ex et explicabo corporis aut quas"
-    },
-    {
-      "id": 81,
-      "title": "tempora rem veritatis voluptas quo dolores vero"
-    },
-    {
-      "id": 82,
-      "title": "laudantium voluptate suscipit sunt enim enim"
-    },
-    {
-      "id": 83,
-      "title": "odit et voluptates doloribus alias odio et"
-    },
-    {
-      "id": 84,
-      "title": "optio ipsam molestias necessitatibus occaecati facilis veritatis dolores aut"
-    },
-    {
-      "id": 85,
-      "title": "dolore veritatis porro provident adipisci blanditiis et sunt"
-    },
-    {
-      "id": 86,
-      "title": "placeat quia et porro iste"
-    },
-    {
-      "id": 87,
-      "title": "nostrum quis quasi placeat"
-    },
-    {
-      "id": 88,
-      "title": "sapiente omnis fugit eos"
-    },
-    {
-      "id": 89,
-      "title": "sint soluta et vel magnam aut ut sed qui"
-    },
-    {
-      "id": 90,
-      "title": "ad iusto omnis odit dolor voluptatibus"
-    },
-    {
-      "id": 91,
-      "title": "aut amet sed"
-    },
-    {
-      "id": 92,
-      "title": "ratione ex tenetur perferendis"
-    },
-    {
-      "id": 93,
-      "title": "beatae soluta recusandae"
-    },
-    {
-      "id": 94,
-      "title": "qui qui voluptates illo iste minima"
-    },
-    {
-      "id": 95,
-      "title": "id minus libero illum nam ad officiis"
-    },
-    {
-      "id": 96,
-      "title": "quaerat velit veniam amet cupiditate aut numquam ut sequi"
-    },
-    {
-      "id": 97,
-      "title": "quas fugiat ut perspiciatis vero provident"
-    },
-    {
-      "id": 98,
-      "title": "laboriosam dolor voluptates"
-    },
-    {
-      "id": 99,
-      "title": "temporibus sit alias delectus eligendi possimus magni"
-    },
-    {
-      "id": 100,
-      "title": "at nam consequatur ea labore ea harum"
-    }
-  ]
-=======
   "data": {
     "posts": [
       {
@@ -455,5 +51,4 @@
       }
     ]
   }
->>>>>>> 41af2953
 }