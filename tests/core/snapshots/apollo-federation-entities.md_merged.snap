---
source: tests/core/spec.rs
expression: formatter
---
schema
  @server(port: 8000)
  @upstream(baseURL: "http://jsonplaceholder.typicode.com", batch: {delay: 100, headers: []}, httpCache: 42)
  @link(src: "./posts.graphql", type: Config) {
  query: Query
}

scalar _Any

union _Entity = Post | User

type Post @expr(body: {id: "{{.value.id}}", title: "post-title-{{.value.id}}"}) @key(fields: "id") {
  id: Int!
  title: String! @override(from: "name")
}

type Query {
  """
  Apollo federation Query._entities resolver
  """
  _entities(representations: [_Any!]!): [_Entity]!
  """
  Apollo federation Query._service resolver
  """
  _service: _Service!
  user(id: Int!): User @http(path: "/users/{{.args.id}}")
}

<<<<<<< HEAD
type User @call(steps: [{query: "user", args: {id: "{{.value.user.id}}"}}]) @key(fields: "user { id }") @shareable {
=======
type User @call(steps: [{query: "user", args: {id: "{{.value.id}}"}}]) @key(fields: "id") {
>>>>>>> 88d35768
  id: Int!
  name: String!
}

type _Service {
  sdl: String
}<|MERGE_RESOLUTION|>--- conflicted
+++ resolved
@@ -30,11 +30,7 @@
   user(id: Int!): User @http(path: "/users/{{.args.id}}")
 }
 
-<<<<<<< HEAD
-type User @call(steps: [{query: "user", args: {id: "{{.value.user.id}}"}}]) @key(fields: "user { id }") @shareable {
-=======
-type User @call(steps: [{query: "user", args: {id: "{{.value.id}}"}}]) @key(fields: "id") {
->>>>>>> 88d35768
+type User @call(steps: [{query: "user", args: {id: "{{.value.id}}"}}]) @key(fields: "id") @shareable {
   id: Int!
   name: String!
 }
