--- conflicted
+++ resolved
@@ -2,13 +2,7 @@
 source: tests/core/spec.rs
 expression: formatter
 ---
-<<<<<<< HEAD
 schema @server @upstream(baseURL: "http://jsonplaceholder.typicode.com", batch: {delay: 10, headers: []}, httpCache: 42) {
-=======
-schema
-  @server
-  @upstream(baseURL: "http://jsonplaceholder.typicode.com", batch: {delay: 10, headers: []}, httpCache: true) {
->>>>>>> 715266f7
   query: Query
 }
 
